#!/bin/sh
# SPDX-License-Identifier: (GPL-2.0 OR BSD-3-Clause)

# Kselftest framework requirement - SKIP code is 4.
ksft_skip=4
<<<<<<< HEAD

[ -f /dev/tpm0 ] || exit $ksft_skip

python -m unittest -v tpm2_tests.SmokeTest
python -m unittest -v tpm2_tests.AsyncTest
=======
>>>>>>> 84569f32

[ -e /dev/tpm0 ] || exit $ksft_skip

python3 -m unittest -v tpm2_tests.SmokeTest
python3 -m unittest -v tpm2_tests.AsyncTest<|MERGE_RESOLUTION|>--- conflicted
+++ resolved
@@ -3,14 +3,6 @@
 
 # Kselftest framework requirement - SKIP code is 4.
 ksft_skip=4
-<<<<<<< HEAD
-
-[ -f /dev/tpm0 ] || exit $ksft_skip
-
-python -m unittest -v tpm2_tests.SmokeTest
-python -m unittest -v tpm2_tests.AsyncTest
-=======
->>>>>>> 84569f32
 
 [ -e /dev/tpm0 ] || exit $ksft_skip
 
