config ARCH_ZYNQ
	bool "Xilinx Zynq ARM Cortex A9 Platform" if ARCH_MULTI_V7
	select ARM_AMBA
	select ARM_GIC
	select ARCH_HAS_CPUFREQ
	select ARCH_HAS_OPP
	select HAVE_ARM_SCU if SMP
	select HAVE_ARM_TWD if SMP
	select ICST
	select CADENCE_TTC_TIMER
<<<<<<< HEAD
	select ARM_GLOBAL_TIMER if !CPU_FREQ
=======
	select ARM_GLOBAL_TIMER
	select MFD_SYSCON
>>>>>>> 9dfbff16
	help
	  Support for Xilinx Zynq ARM Cortex A9 Platform<|MERGE_RESOLUTION|>--- conflicted
+++ resolved
@@ -8,11 +8,7 @@
 	select HAVE_ARM_TWD if SMP
 	select ICST
 	select CADENCE_TTC_TIMER
-<<<<<<< HEAD
 	select ARM_GLOBAL_TIMER if !CPU_FREQ
-=======
-	select ARM_GLOBAL_TIMER
 	select MFD_SYSCON
->>>>>>> 9dfbff16
 	help
 	  Support for Xilinx Zynq ARM Cortex A9 Platform