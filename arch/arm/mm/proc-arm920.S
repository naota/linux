/*
 *  linux/arch/arm/mm/proc-arm920.S: MMU functions for ARM920
 *
 *  Copyright (C) 1999,2000 ARM Limited
 *  Copyright (C) 2000 Deep Blue Solutions Ltd.
 *  hacked for non-paged-MM by Hyok S. Choi, 2003.
 *
 * This program is free software; you can redistribute it and/or modify
 * it under the terms of the GNU General Public License as published by
 * the Free Software Foundation; either version 2 of the License, or
 * (at your option) any later version.
 *
 * This program is distributed in the hope that it will be useful,
 * but WITHOUT ANY WARRANTY; without even the implied warranty of
 * MERCHANTABILITY or FITNESS FOR A PARTICULAR PURPOSE.  See the
 * GNU General Public License for more details.
 *
 * You should have received a copy of the GNU General Public License
 * along with this program; if not, write to the Free Software
 * Foundation, Inc., 59 Temple Place, Suite 330, Boston, MA  02111-1307  USA
 *
 *
 * These are the low level assembler for performing cache and TLB
 * functions on the arm920.
 *
 *  CONFIG_CPU_ARM920_CPU_IDLE -> nohlt
 */
#include <linux/linkage.h>
#include <linux/init.h>
#include <asm/assembler.h>
#include <asm/hwcap.h>
#include <asm/pgtable-hwdef.h>
#include <asm/pgtable.h>
#include <asm/page.h>
#include <asm/ptrace.h>
#include "proc-macros.S"

/*
 * The size of one data cache line.
 */
#define CACHE_DLINESIZE	32

/*
 * The number of data cache segments.
 */
#define CACHE_DSEGMENTS	8

/*
 * The number of lines in a cache segment.
 */
#define CACHE_DENTRIES	64

/*
 * This is the size at which it becomes more efficient to
 * clean the whole cache, rather than using the individual
 * cache line maintenance instructions.
 */
#define CACHE_DLIMIT	65536


	.text
/*
 * cpu_arm920_proc_init()
 */
ENTRY(cpu_arm920_proc_init)
	mov	pc, lr

/*
 * cpu_arm920_proc_fin()
 */
ENTRY(cpu_arm920_proc_fin)
	mrc	p15, 0, r0, c1, c0, 0		@ ctrl register
	bic	r0, r0, #0x1000			@ ...i............
	bic	r0, r0, #0x000e			@ ............wca.
	mcr	p15, 0, r0, c1, c0, 0		@ disable caches
	mov	pc, lr

/*
 * cpu_arm920_reset(loc)
 *
 * Perform a soft reset of the system.  Put the CPU into the
 * same state as it would be if it had been reset, and branch
 * to what would be the reset vector.
 *
 * loc: location to jump to for soft reset
 */
	.align	5
ENTRY(cpu_arm920_reset)
	mov	ip, #0
	mcr	p15, 0, ip, c7, c7, 0		@ invalidate I,D caches
	mcr	p15, 0, ip, c7, c10, 4		@ drain WB
#ifdef CONFIG_MMU
	mcr	p15, 0, ip, c8, c7, 0		@ invalidate I & D TLBs
#endif
	mrc	p15, 0, ip, c1, c0, 0		@ ctrl register
	bic	ip, ip, #0x000f			@ ............wcam
	bic	ip, ip, #0x1100			@ ...i...s........
	mcr	p15, 0, ip, c1, c0, 0		@ ctrl register
	mov	pc, r0

/*
 * cpu_arm920_do_idle()
 */
	.align	5
ENTRY(cpu_arm920_do_idle)
	mcr	p15, 0, r0, c7, c0, 4		@ Wait for interrupt
	mov	pc, lr


#ifndef CONFIG_CPU_DCACHE_WRITETHROUGH

/*
 *	flush_icache_all()
 *
 *	Unconditionally clean and invalidate the entire icache.
 */
ENTRY(arm920_flush_icache_all)
	mov	r0, #0
	mcr	p15, 0, r0, c7, c5, 0		@ invalidate I cache
	mov	pc, lr
ENDPROC(arm920_flush_icache_all)

/*
 *	flush_user_cache_all()
 *
 *	Invalidate all cache entries in a particular address
 *	space.
 */
ENTRY(arm920_flush_user_cache_all)
	/* FALLTHROUGH */

/*
 *	flush_kern_cache_all()
 *
 *	Clean and invalidate the entire cache.
 */
ENTRY(arm920_flush_kern_cache_all)
	mov	r2, #VM_EXEC
	mov	ip, #0
__flush_whole_cache:
	mov	r1, #(CACHE_DSEGMENTS - 1) << 5	@ 8 segments
1:	orr	r3, r1, #(CACHE_DENTRIES - 1) << 26 @ 64 entries
2:	mcr	p15, 0, r3, c7, c14, 2		@ clean+invalidate D index
	subs	r3, r3, #1 << 26
	bcs	2b				@ entries 63 to 0
	subs	r1, r1, #1 << 5
	bcs	1b				@ segments 7 to 0
	tst	r2, #VM_EXEC
	mcrne	p15, 0, ip, c7, c5, 0		@ invalidate I cache
	mcrne	p15, 0, ip, c7, c10, 4		@ drain WB
	mov	pc, lr

/*
 *	flush_user_cache_range(start, end, flags)
 *
 *	Invalidate a range of cache entries in the specified
 *	address space.
 *
 *	- start	- start address (inclusive)
 *	- end	- end address (exclusive)
 *	- flags	- vm_flags for address space
 */
ENTRY(arm920_flush_user_cache_range)
	mov	ip, #0
	sub	r3, r1, r0			@ calculate total size
	cmp	r3, #CACHE_DLIMIT
	bhs	__flush_whole_cache

1:	mcr	p15, 0, r0, c7, c14, 1		@ clean+invalidate D entry
	tst	r2, #VM_EXEC
	mcrne	p15, 0, r0, c7, c5, 1		@ invalidate I entry
	add	r0, r0, #CACHE_DLINESIZE
	cmp	r0, r1
	blo	1b
	tst	r2, #VM_EXEC
	mcrne	p15, 0, ip, c7, c10, 4		@ drain WB
	mov	pc, lr

/*
 *	coherent_kern_range(start, end)
 *
 *	Ensure coherency between the Icache and the Dcache in the
 *	region described by start, end.  If you have non-snooping
 *	Harvard caches, you need to implement this function.
 *
 *	- start	- virtual start address
 *	- end	- virtual end address
 */
ENTRY(arm920_coherent_kern_range)
	/* FALLTHROUGH */

/*
 *	coherent_user_range(start, end)
 *
 *	Ensure coherency between the Icache and the Dcache in the
 *	region described by start, end.  If you have non-snooping
 *	Harvard caches, you need to implement this function.
 *
 *	- start	- virtual start address
 *	- end	- virtual end address
 */
ENTRY(arm920_coherent_user_range)
	bic	r0, r0, #CACHE_DLINESIZE - 1
1:	mcr	p15, 0, r0, c7, c10, 1		@ clean D entry
	mcr	p15, 0, r0, c7, c5, 1		@ invalidate I entry
	add	r0, r0, #CACHE_DLINESIZE
	cmp	r0, r1
	blo	1b
	mcr	p15, 0, r0, c7, c10, 4		@ drain WB
	mov	pc, lr

/*
 *	flush_kern_dcache_area(void *addr, size_t size)
 *
 *	Ensure no D cache aliasing occurs, either with itself or
 *	the I cache
 *
 *	- addr	- kernel address
 *	- size	- region size
 */
ENTRY(arm920_flush_kern_dcache_area)
	add	r1, r0, r1
1:	mcr	p15, 0, r0, c7, c14, 1		@ clean+invalidate D entry
	add	r0, r0, #CACHE_DLINESIZE
	cmp	r0, r1
	blo	1b
	mov	r0, #0
	mcr	p15, 0, r0, c7, c5, 0		@ invalidate I cache
	mcr	p15, 0, r0, c7, c10, 4		@ drain WB
	mov	pc, lr

/*
 *	dma_inv_range(start, end)
 *
 *	Invalidate (discard) the specified virtual address range.
 *	May not write back any entries.  If 'start' or 'end'
 *	are not cache line aligned, those lines must be written
 *	back.
 *
 *	- start	- virtual start address
 *	- end	- virtual end address
 *
 * (same as v4wb)
 */
arm920_dma_inv_range:
	tst	r0, #CACHE_DLINESIZE - 1
	bic	r0, r0, #CACHE_DLINESIZE - 1
	mcrne	p15, 0, r0, c7, c10, 1		@ clean D entry
	tst	r1, #CACHE_DLINESIZE - 1
	mcrne	p15, 0, r1, c7, c10, 1		@ clean D entry
1:	mcr	p15, 0, r0, c7, c6, 1		@ invalidate D entry
	add	r0, r0, #CACHE_DLINESIZE
	cmp	r0, r1
	blo	1b
	mcr	p15, 0, r0, c7, c10, 4		@ drain WB
	mov	pc, lr

/*
 *	dma_clean_range(start, end)
 *
 *	Clean the specified virtual address range.
 *
 *	- start	- virtual start address
 *	- end	- virtual end address
 *
 * (same as v4wb)
 */
arm920_dma_clean_range:
	bic	r0, r0, #CACHE_DLINESIZE - 1
1:	mcr	p15, 0, r0, c7, c10, 1		@ clean D entry
	add	r0, r0, #CACHE_DLINESIZE
	cmp	r0, r1
	blo	1b
	mcr	p15, 0, r0, c7, c10, 4		@ drain WB
	mov	pc, lr

/*
 *	dma_flush_range(start, end)
 *
 *	Clean and invalidate the specified virtual address range.
 *
 *	- start	- virtual start address
 *	- end	- virtual end address
 */
ENTRY(arm920_dma_flush_range)
	bic	r0, r0, #CACHE_DLINESIZE - 1
1:	mcr	p15, 0, r0, c7, c14, 1		@ clean+invalidate D entry
	add	r0, r0, #CACHE_DLINESIZE
	cmp	r0, r1
	blo	1b
	mcr	p15, 0, r0, c7, c10, 4		@ drain WB
	mov	pc, lr

/*
 *	dma_map_area(start, size, dir)
 *	- start	- kernel virtual start address
 *	- size	- size of region
 *	- dir	- DMA direction
 */
ENTRY(arm920_dma_map_area)
	add	r1, r1, r0
	cmp	r2, #DMA_TO_DEVICE
	beq	arm920_dma_clean_range
	bcs	arm920_dma_inv_range
	b	arm920_dma_flush_range
ENDPROC(arm920_dma_map_area)

/*
 *	dma_unmap_area(start, size, dir)
 *	- start	- kernel virtual start address
 *	- size	- size of region
 *	- dir	- DMA direction
 */
ENTRY(arm920_dma_unmap_area)
	mov	pc, lr
ENDPROC(arm920_dma_unmap_area)

ENTRY(arm920_cache_fns)
	.long	arm920_flush_icache_all
	.long	arm920_flush_kern_cache_all
	.long	arm920_flush_user_cache_all
	.long	arm920_flush_user_cache_range
	.long	arm920_coherent_kern_range
	.long	arm920_coherent_user_range
	.long	arm920_flush_kern_dcache_area
	.long	arm920_dma_map_area
	.long	arm920_dma_unmap_area
	.long	arm920_dma_flush_range

#endif


ENTRY(cpu_arm920_dcache_clean_area)
1:	mcr	p15, 0, r0, c7, c10, 1		@ clean D entry
	add	r0, r0, #CACHE_DLINESIZE
	subs	r1, r1, #CACHE_DLINESIZE
	bhi	1b
	mov	pc, lr

/* =============================== PageTable ============================== */

/*
 * cpu_arm920_switch_mm(pgd)
 *
 * Set the translation base pointer to be as described by pgd.
 *
 * pgd: new page tables
 */
	.align	5
ENTRY(cpu_arm920_switch_mm)
#ifdef CONFIG_MMU
	mov	ip, #0
#ifdef CONFIG_CPU_DCACHE_WRITETHROUGH
	mcr	p15, 0, ip, c7, c6, 0		@ invalidate D cache
#else
@ && 'Clean & Invalidate whole DCache'
@ && Re-written to use Index Ops.
@ && Uses registers r1, r3 and ip

	mov	r1, #(CACHE_DSEGMENTS - 1) << 5	@ 8 segments
1:	orr	r3, r1, #(CACHE_DENTRIES - 1) << 26 @ 64 entries
2:	mcr	p15, 0, r3, c7, c14, 2		@ clean & invalidate D index
	subs	r3, r3, #1 << 26
	bcs	2b				@ entries 63 to 0
	subs	r1, r1, #1 << 5
	bcs	1b				@ segments 7 to 0
#endif
	mcr	p15, 0, ip, c7, c5, 0		@ invalidate I cache
	mcr	p15, 0, ip, c7, c10, 4		@ drain WB
	mcr	p15, 0, r0, c2, c0, 0		@ load page table pointer
	mcr	p15, 0, ip, c8, c7, 0		@ invalidate I & D TLBs
#endif
	mov	pc, lr

/*
 * cpu_arm920_set_pte(ptep, pte, ext)
 *
 * Set a PTE and flush it out
 */
	.align	5
ENTRY(cpu_arm920_set_pte_ext)
#ifdef CONFIG_MMU
	armv3_set_pte_ext
	mov	r0, r0
	mcr	p15, 0, r0, c7, c10, 1		@ clean D entry
	mcr	p15, 0, r0, c7, c10, 4		@ drain WB
#endif
	mov	pc, lr

/* Suspend/resume support: taken from arch/arm/plat-s3c24xx/sleep.S */
.globl	cpu_arm920_suspend_size
.equ	cpu_arm920_suspend_size, 4 * 3
<<<<<<< HEAD
#ifdef CONFIG_PM
=======
#ifdef CONFIG_PM_SLEEP
>>>>>>> d762f438
ENTRY(cpu_arm920_do_suspend)
	stmfd	sp!, {r4 - r7, lr}
	mrc	p15, 0, r4, c13, c0, 0	@ PID
	mrc	p15, 0, r5, c3, c0, 0	@ Domain ID
	mrc	p15, 0, r6, c2, c0, 0	@ TTB address
	mrc	p15, 0, r7, c1, c0, 0	@ Control register
	stmia	r0, {r4 - r7}
	ldmfd	sp!, {r4 - r7, pc}
ENDPROC(cpu_arm920_do_suspend)

ENTRY(cpu_arm920_do_resume)
	mov	ip, #0
	mcr	p15, 0, ip, c8, c7, 0	@ invalidate I+D TLBs
	mcr	p15, 0, ip, c7, c7, 0	@ invalidate I+D caches
	ldmia	r0, {r4 - r7}
	mcr	p15, 0, r4, c13, c0, 0	@ PID
	mcr	p15, 0, r5, c3, c0, 0	@ Domain ID
	mcr	p15, 0, r6, c2, c0, 0	@ TTB address
	mov	r0, r7			@ control register
	mov	r2, r6, lsr #14		@ get TTB0 base
	mov	r2, r2, lsl #14
	ldr	r3, =PMD_TYPE_SECT | PMD_SECT_BUFFERABLE | \
		     PMD_SECT_CACHEABLE | PMD_BIT4 | PMD_SECT_AP_WRITE
	b	cpu_resume_mmu
ENDPROC(cpu_arm920_do_resume)
#else
#define cpu_arm920_do_suspend	0
#define cpu_arm920_do_resume	0
#endif

	__CPUINIT

	.type	__arm920_setup, #function
__arm920_setup:
	mov	r0, #0
	mcr	p15, 0, r0, c7, c7		@ invalidate I,D caches on v4
	mcr	p15, 0, r0, c7, c10, 4		@ drain write buffer on v4
#ifdef CONFIG_MMU
	mcr	p15, 0, r0, c8, c7		@ invalidate I,D TLBs on v4
#endif
	adr	r5, arm920_crval
	ldmia	r5, {r5, r6}
	mrc	p15, 0, r0, c1, c0		@ get control register v4
	bic	r0, r0, r5
	orr	r0, r0, r6
	mov	pc, lr
	.size	__arm920_setup, . - __arm920_setup

	/*
	 *  R
	 * .RVI ZFRS BLDP WCAM
	 * ..11 0001 ..11 0101
	 * 
	 */
	.type	arm920_crval, #object
arm920_crval:
	crval	clear=0x00003f3f, mmuset=0x00003135, ucset=0x00001130

	__INITDATA

/*
 * Purpose : Function pointers used to access above functions - all calls
 *	     come through these
 */
	.type	arm920_processor_functions, #object
arm920_processor_functions:
	.word	v4t_early_abort
	.word	legacy_pabort
	.word	cpu_arm920_proc_init
	.word	cpu_arm920_proc_fin
	.word	cpu_arm920_reset
	.word   cpu_arm920_do_idle
	.word	cpu_arm920_dcache_clean_area
	.word	cpu_arm920_switch_mm
	.word	cpu_arm920_set_pte_ext
	.word	cpu_arm920_suspend_size
	.word	cpu_arm920_do_suspend
	.word	cpu_arm920_do_resume
	.size	arm920_processor_functions, . - arm920_processor_functions

	.section ".rodata"

	.type	cpu_arch_name, #object
cpu_arch_name:
	.asciz	"armv4t"
	.size	cpu_arch_name, . - cpu_arch_name

	.type	cpu_elf_name, #object
cpu_elf_name:
	.asciz	"v4"
	.size	cpu_elf_name, . - cpu_elf_name

	.type	cpu_arm920_name, #object
cpu_arm920_name:
	.asciz	"ARM920T"
	.size	cpu_arm920_name, . - cpu_arm920_name

	.align

	.section ".proc.info.init", #alloc, #execinstr

	.type	__arm920_proc_info,#object
__arm920_proc_info:
	.long	0x41009200
	.long	0xff00fff0
	.long   PMD_TYPE_SECT | \
		PMD_SECT_BUFFERABLE | \
		PMD_SECT_CACHEABLE | \
		PMD_BIT4 | \
		PMD_SECT_AP_WRITE | \
		PMD_SECT_AP_READ
	.long   PMD_TYPE_SECT | \
		PMD_BIT4 | \
		PMD_SECT_AP_WRITE | \
		PMD_SECT_AP_READ
	b	__arm920_setup
	.long	cpu_arch_name
	.long	cpu_elf_name
	.long	HWCAP_SWP | HWCAP_HALF | HWCAP_THUMB
	.long	cpu_arm920_name
	.long	arm920_processor_functions
	.long	v4wbi_tlb_fns
	.long	v4wb_user_fns
#ifndef CONFIG_CPU_DCACHE_WRITETHROUGH
	.long	arm920_cache_fns
#else
	.long	v4wt_cache_fns
#endif
	.size	__arm920_proc_info, . - __arm920_proc_info<|MERGE_RESOLUTION|>--- conflicted
+++ resolved
@@ -390,11 +390,7 @@
 /* Suspend/resume support: taken from arch/arm/plat-s3c24xx/sleep.S */
 .globl	cpu_arm920_suspend_size
 .equ	cpu_arm920_suspend_size, 4 * 3
-<<<<<<< HEAD
-#ifdef CONFIG_PM
-=======
 #ifdef CONFIG_PM_SLEEP
->>>>>>> d762f438
 ENTRY(cpu_arm920_do_suspend)
 	stmfd	sp!, {r4 - r7, lr}
 	mrc	p15, 0, r4, c13, c0, 0	@ PID
