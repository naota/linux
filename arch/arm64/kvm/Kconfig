# SPDX-License-Identifier: GPL-2.0
#
# KVM configuration
#

source "virt/lib/Kconfig"
source "virt/kvm/Kconfig"

menuconfig VIRTUALIZATION
	bool "Virtualization"
	help
	  Say Y here to get to see options for using your Linux host to run
	  other operating systems inside virtual machines (guests).
	  This option alone does not add any kernel code.

	  If you say N, all options in this submenu will be skipped and
	  disabled.

if VIRTUALIZATION

menuconfig KVM
	bool "Kernel-based Virtual Machine (KVM) support"
	depends on HAVE_KVM
	select MMU_NOTIFIER
	select PREEMPT_NOTIFIERS
	select HAVE_KVM_CPU_RELAX_INTERCEPT
	select HAVE_KVM_ARCH_TLB_FLUSH_ALL
	select KVM_MMIO
	select KVM_GENERIC_DIRTYLOG_READ_PROTECT
	select KVM_XFER_TO_GUEST_WORK
	select SRCU
	select KVM_VFIO
	select HAVE_KVM_EVENTFD
	select HAVE_KVM_IRQFD
	select HAVE_KVM_MSI
	select HAVE_KVM_IRQCHIP
	select HAVE_KVM_IRQ_ROUTING
	select IRQ_BYPASS_MANAGER
	select HAVE_KVM_IRQ_BYPASS
	select HAVE_KVM_VCPU_RUN_PID_CHANGE
	select SCHED_INFO
<<<<<<< HEAD
	select GUEST_PERF_EVENTS if PERF_EVENTS
=======
	select INTERVAL_TREE
>>>>>>> c862dcd1
	help
	  Support hosting virtualized guest machines.

	  If unsure, say N.

config NVHE_EL2_DEBUG
	bool "Debug mode for non-VHE EL2 object"
	depends on KVM
	help
	  Say Y here to enable the debug mode for the non-VHE KVM EL2 object.
	  Failure reports will BUG() in the hypervisor. This is intended for
	  local EL2 hypervisor development.

	  If unsure, say N.

endif # VIRTUALIZATION<|MERGE_RESOLUTION|>--- conflicted
+++ resolved
@@ -39,11 +39,8 @@
 	select HAVE_KVM_IRQ_BYPASS
 	select HAVE_KVM_VCPU_RUN_PID_CHANGE
 	select SCHED_INFO
-<<<<<<< HEAD
 	select GUEST_PERF_EVENTS if PERF_EVENTS
-=======
 	select INTERVAL_TREE
->>>>>>> c862dcd1
 	help
 	  Support hosting virtualized guest machines.
 
