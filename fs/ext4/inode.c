// SPDX-License-Identifier: GPL-2.0
/*
 *  linux/fs/ext4/inode.c
 *
 * Copyright (C) 1992, 1993, 1994, 1995
 * Remy Card (card@masi.ibp.fr)
 * Laboratoire MASI - Institut Blaise Pascal
 * Universite Pierre et Marie Curie (Paris VI)
 *
 *  from
 *
 *  linux/fs/minix/inode.c
 *
 *  Copyright (C) 1991, 1992  Linus Torvalds
 *
 *  64-bit file support on 64-bit platforms by Jakub Jelinek
 *	(jj@sunsite.ms.mff.cuni.cz)
 *
 *  Assorted race fixes, rewrite of ext4_get_block() by Al Viro, 2000
 */

#include <linux/fs.h>
#include <linux/mount.h>
#include <linux/time.h>
#include <linux/highuid.h>
#include <linux/pagemap.h>
#include <linux/dax.h>
#include <linux/quotaops.h>
#include <linux/string.h>
#include <linux/buffer_head.h>
#include <linux/writeback.h>
#include <linux/pagevec.h>
#include <linux/mpage.h>
#include <linux/namei.h>
#include <linux/uio.h>
#include <linux/bio.h>
#include <linux/workqueue.h>
#include <linux/kernel.h>
#include <linux/printk.h>
#include <linux/slab.h>
#include <linux/bitops.h>
#include <linux/iomap.h>
#include <linux/iversion.h>

#include "ext4_jbd2.h"
#include "xattr.h"
#include "acl.h"
#include "truncate.h"

#include <trace/events/ext4.h>

static void ext4_journalled_zero_new_buffers(handle_t *handle,
					    struct inode *inode,
					    struct folio *folio,
					    unsigned from, unsigned to);

static __u32 ext4_inode_csum(struct inode *inode, struct ext4_inode *raw,
			      struct ext4_inode_info *ei)
{
	struct ext4_sb_info *sbi = EXT4_SB(inode->i_sb);
	__u32 csum;
	__u16 dummy_csum = 0;
	int offset = offsetof(struct ext4_inode, i_checksum_lo);
	unsigned int csum_size = sizeof(dummy_csum);

	csum = ext4_chksum(sbi, ei->i_csum_seed, (__u8 *)raw, offset);
	csum = ext4_chksum(sbi, csum, (__u8 *)&dummy_csum, csum_size);
	offset += csum_size;
	csum = ext4_chksum(sbi, csum, (__u8 *)raw + offset,
			   EXT4_GOOD_OLD_INODE_SIZE - offset);

	if (EXT4_INODE_SIZE(inode->i_sb) > EXT4_GOOD_OLD_INODE_SIZE) {
		offset = offsetof(struct ext4_inode, i_checksum_hi);
		csum = ext4_chksum(sbi, csum, (__u8 *)raw +
				   EXT4_GOOD_OLD_INODE_SIZE,
				   offset - EXT4_GOOD_OLD_INODE_SIZE);
		if (EXT4_FITS_IN_INODE(raw, ei, i_checksum_hi)) {
			csum = ext4_chksum(sbi, csum, (__u8 *)&dummy_csum,
					   csum_size);
			offset += csum_size;
		}
		csum = ext4_chksum(sbi, csum, (__u8 *)raw + offset,
				   EXT4_INODE_SIZE(inode->i_sb) - offset);
	}

	return csum;
}

static int ext4_inode_csum_verify(struct inode *inode, struct ext4_inode *raw,
				  struct ext4_inode_info *ei)
{
	__u32 provided, calculated;

	if (EXT4_SB(inode->i_sb)->s_es->s_creator_os !=
	    cpu_to_le32(EXT4_OS_LINUX) ||
	    !ext4_has_metadata_csum(inode->i_sb))
		return 1;

	provided = le16_to_cpu(raw->i_checksum_lo);
	calculated = ext4_inode_csum(inode, raw, ei);
	if (EXT4_INODE_SIZE(inode->i_sb) > EXT4_GOOD_OLD_INODE_SIZE &&
	    EXT4_FITS_IN_INODE(raw, ei, i_checksum_hi))
		provided |= ((__u32)le16_to_cpu(raw->i_checksum_hi)) << 16;
	else
		calculated &= 0xFFFF;

	return provided == calculated;
}

void ext4_inode_csum_set(struct inode *inode, struct ext4_inode *raw,
			 struct ext4_inode_info *ei)
{
	__u32 csum;

	if (EXT4_SB(inode->i_sb)->s_es->s_creator_os !=
	    cpu_to_le32(EXT4_OS_LINUX) ||
	    !ext4_has_metadata_csum(inode->i_sb))
		return;

	csum = ext4_inode_csum(inode, raw, ei);
	raw->i_checksum_lo = cpu_to_le16(csum & 0xFFFF);
	if (EXT4_INODE_SIZE(inode->i_sb) > EXT4_GOOD_OLD_INODE_SIZE &&
	    EXT4_FITS_IN_INODE(raw, ei, i_checksum_hi))
		raw->i_checksum_hi = cpu_to_le16(csum >> 16);
}

static inline int ext4_begin_ordered_truncate(struct inode *inode,
					      loff_t new_size)
{
	trace_ext4_begin_ordered_truncate(inode, new_size);
	/*
	 * If jinode is zero, then we never opened the file for
	 * writing, so there's no need to call
	 * jbd2_journal_begin_ordered_truncate() since there's no
	 * outstanding writes we need to flush.
	 */
	if (!EXT4_I(inode)->jinode)
		return 0;
	return jbd2_journal_begin_ordered_truncate(EXT4_JOURNAL(inode),
						   EXT4_I(inode)->jinode,
						   new_size);
}

static int ext4_meta_trans_blocks(struct inode *inode, int lblocks,
				  int pextents);

/*
 * Test whether an inode is a fast symlink.
 * A fast symlink has its symlink data stored in ext4_inode_info->i_data.
 */
int ext4_inode_is_fast_symlink(struct inode *inode)
{
	if (!(EXT4_I(inode)->i_flags & EXT4_EA_INODE_FL)) {
		int ea_blocks = EXT4_I(inode)->i_file_acl ?
				EXT4_CLUSTER_SIZE(inode->i_sb) >> 9 : 0;

		if (ext4_has_inline_data(inode))
			return 0;

		return (S_ISLNK(inode->i_mode) && inode->i_blocks - ea_blocks == 0);
	}
	return S_ISLNK(inode->i_mode) && inode->i_size &&
	       (inode->i_size < EXT4_N_BLOCKS * 4);
}

/*
 * Called at the last iput() if i_nlink is zero.
 */
void ext4_evict_inode(struct inode *inode)
{
	handle_t *handle;
	int err;
	/*
	 * Credits for final inode cleanup and freeing:
	 * sb + inode (ext4_orphan_del()), block bitmap, group descriptor
	 * (xattr block freeing), bitmap, group descriptor (inode freeing)
	 */
	int extra_credits = 6;
	struct ext4_xattr_inode_array *ea_inode_array = NULL;
	bool freeze_protected = false;

	trace_ext4_evict_inode(inode);

	if (EXT4_I(inode)->i_flags & EXT4_EA_INODE_FL)
		ext4_evict_ea_inode(inode);
	if (inode->i_nlink) {
		truncate_inode_pages_final(&inode->i_data);

		goto no_delete;
	}

	if (is_bad_inode(inode))
		goto no_delete;
	dquot_initialize(inode);

	if (ext4_should_order_data(inode))
		ext4_begin_ordered_truncate(inode, 0);
	truncate_inode_pages_final(&inode->i_data);

	/*
	 * For inodes with journalled data, transaction commit could have
	 * dirtied the inode. And for inodes with dioread_nolock, unwritten
	 * extents converting worker could merge extents and also have dirtied
	 * the inode. Flush worker is ignoring it because of I_FREEING flag but
	 * we still need to remove the inode from the writeback lists.
	 */
	if (!list_empty_careful(&inode->i_io_list))
		inode_io_list_del(inode);

	/*
	 * Protect us against freezing - iput() caller didn't have to have any
	 * protection against it. When we are in a running transaction though,
	 * we are already protected against freezing and we cannot grab further
	 * protection due to lock ordering constraints.
	 */
	if (!ext4_journal_current_handle()) {
		sb_start_intwrite(inode->i_sb);
		freeze_protected = true;
	}

	if (!IS_NOQUOTA(inode))
		extra_credits += EXT4_MAXQUOTAS_DEL_BLOCKS(inode->i_sb);

	/*
	 * Block bitmap, group descriptor, and inode are accounted in both
	 * ext4_blocks_for_truncate() and extra_credits. So subtract 3.
	 */
	handle = ext4_journal_start(inode, EXT4_HT_TRUNCATE,
			 ext4_blocks_for_truncate(inode) + extra_credits - 3);
	if (IS_ERR(handle)) {
		ext4_std_error(inode->i_sb, PTR_ERR(handle));
		/*
		 * If we're going to skip the normal cleanup, we still need to
		 * make sure that the in-core orphan linked list is properly
		 * cleaned up.
		 */
		ext4_orphan_del(NULL, inode);
		if (freeze_protected)
			sb_end_intwrite(inode->i_sb);
		goto no_delete;
	}

	if (IS_SYNC(inode))
		ext4_handle_sync(handle);

	/*
	 * Set inode->i_size to 0 before calling ext4_truncate(). We need
	 * special handling of symlinks here because i_size is used to
	 * determine whether ext4_inode_info->i_data contains symlink data or
	 * block mappings. Setting i_size to 0 will remove its fast symlink
	 * status. Erase i_data so that it becomes a valid empty block map.
	 */
	if (ext4_inode_is_fast_symlink(inode))
		memset(EXT4_I(inode)->i_data, 0, sizeof(EXT4_I(inode)->i_data));
	inode->i_size = 0;
	err = ext4_mark_inode_dirty(handle, inode);
	if (err) {
		ext4_warning(inode->i_sb,
			     "couldn't mark inode dirty (err %d)", err);
		goto stop_handle;
	}
	if (inode->i_blocks) {
		err = ext4_truncate(inode);
		if (err) {
			ext4_error_err(inode->i_sb, -err,
				       "couldn't truncate inode %lu (err %d)",
				       inode->i_ino, err);
			goto stop_handle;
		}
	}

	/* Remove xattr references. */
	err = ext4_xattr_delete_inode(handle, inode, &ea_inode_array,
				      extra_credits);
	if (err) {
		ext4_warning(inode->i_sb, "xattr delete (err %d)", err);
stop_handle:
		ext4_journal_stop(handle);
		ext4_orphan_del(NULL, inode);
		if (freeze_protected)
			sb_end_intwrite(inode->i_sb);
		ext4_xattr_inode_array_free(ea_inode_array);
		goto no_delete;
	}

	/*
	 * Kill off the orphan record which ext4_truncate created.
	 * AKPM: I think this can be inside the above `if'.
	 * Note that ext4_orphan_del() has to be able to cope with the
	 * deletion of a non-existent orphan - this is because we don't
	 * know if ext4_truncate() actually created an orphan record.
	 * (Well, we could do this if we need to, but heck - it works)
	 */
	ext4_orphan_del(handle, inode);
	EXT4_I(inode)->i_dtime	= (__u32)ktime_get_real_seconds();

	/*
	 * One subtle ordering requirement: if anything has gone wrong
	 * (transaction abort, IO errors, whatever), then we can still
	 * do these next steps (the fs will already have been marked as
	 * having errors), but we can't free the inode if the mark_dirty
	 * fails.
	 */
	if (ext4_mark_inode_dirty(handle, inode))
		/* If that failed, just do the required in-core inode clear. */
		ext4_clear_inode(inode);
	else
		ext4_free_inode(handle, inode);
	ext4_journal_stop(handle);
	if (freeze_protected)
		sb_end_intwrite(inode->i_sb);
	ext4_xattr_inode_array_free(ea_inode_array);
	return;
no_delete:
	/*
	 * Check out some where else accidentally dirty the evicting inode,
	 * which may probably cause inode use-after-free issues later.
	 */
	WARN_ON_ONCE(!list_empty_careful(&inode->i_io_list));

	if (!list_empty(&EXT4_I(inode)->i_fc_list))
		ext4_fc_mark_ineligible(inode->i_sb, EXT4_FC_REASON_NOMEM, NULL);
	ext4_clear_inode(inode);	/* We must guarantee clearing of inode... */
}

#ifdef CONFIG_QUOTA
qsize_t *ext4_get_reserved_space(struct inode *inode)
{
	return &EXT4_I(inode)->i_reserved_quota;
}
#endif

/*
 * Called with i_data_sem down, which is important since we can call
 * ext4_discard_preallocations() from here.
 */
void ext4_da_update_reserve_space(struct inode *inode,
					int used, int quota_claim)
{
	struct ext4_sb_info *sbi = EXT4_SB(inode->i_sb);
	struct ext4_inode_info *ei = EXT4_I(inode);

	spin_lock(&ei->i_block_reservation_lock);
	trace_ext4_da_update_reserve_space(inode, used, quota_claim);
	if (unlikely(used > ei->i_reserved_data_blocks)) {
		ext4_warning(inode->i_sb, "%s: ino %lu, used %d "
			 "with only %d reserved data blocks",
			 __func__, inode->i_ino, used,
			 ei->i_reserved_data_blocks);
		WARN_ON(1);
		used = ei->i_reserved_data_blocks;
	}

	/* Update per-inode reservations */
	ei->i_reserved_data_blocks -= used;
	percpu_counter_sub(&sbi->s_dirtyclusters_counter, used);

	spin_unlock(&ei->i_block_reservation_lock);

	/* Update quota subsystem for data blocks */
	if (quota_claim)
		dquot_claim_block(inode, EXT4_C2B(sbi, used));
	else {
		/*
		 * We did fallocate with an offset that is already delayed
		 * allocated. So on delayed allocated writeback we should
		 * not re-claim the quota for fallocated blocks.
		 */
		dquot_release_reservation_block(inode, EXT4_C2B(sbi, used));
	}

	/*
	 * If we have done all the pending block allocations and if
	 * there aren't any writers on the inode, we can discard the
	 * inode's preallocations.
	 */
	if ((ei->i_reserved_data_blocks == 0) &&
	    !inode_is_open_for_write(inode))
		ext4_discard_preallocations(inode);
}

static int __check_block_validity(struct inode *inode, const char *func,
				unsigned int line,
				struct ext4_map_blocks *map)
{
	if (ext4_has_feature_journal(inode->i_sb) &&
	    (inode->i_ino ==
	     le32_to_cpu(EXT4_SB(inode->i_sb)->s_es->s_journal_inum)))
		return 0;
	if (!ext4_inode_block_valid(inode, map->m_pblk, map->m_len)) {
		ext4_error_inode(inode, func, line, map->m_pblk,
				 "lblock %lu mapped to illegal pblock %llu "
				 "(length %d)", (unsigned long) map->m_lblk,
				 map->m_pblk, map->m_len);
		return -EFSCORRUPTED;
	}
	return 0;
}

int ext4_issue_zeroout(struct inode *inode, ext4_lblk_t lblk, ext4_fsblk_t pblk,
		       ext4_lblk_t len)
{
	int ret;

	if (IS_ENCRYPTED(inode) && S_ISREG(inode->i_mode))
		return fscrypt_zeroout_range(inode, lblk, pblk, len);

	ret = sb_issue_zeroout(inode->i_sb, pblk, len, GFP_NOFS);
	if (ret > 0)
		ret = 0;

	return ret;
}

#define check_block_validity(inode, map)	\
	__check_block_validity((inode), __func__, __LINE__, (map))

#ifdef ES_AGGRESSIVE_TEST
static void ext4_map_blocks_es_recheck(handle_t *handle,
				       struct inode *inode,
				       struct ext4_map_blocks *es_map,
				       struct ext4_map_blocks *map,
				       int flags)
{
	int retval;

	map->m_flags = 0;
	/*
	 * There is a race window that the result is not the same.
	 * e.g. xfstests #223 when dioread_nolock enables.  The reason
	 * is that we lookup a block mapping in extent status tree with
	 * out taking i_data_sem.  So at the time the unwritten extent
	 * could be converted.
	 */
	down_read(&EXT4_I(inode)->i_data_sem);
	if (ext4_test_inode_flag(inode, EXT4_INODE_EXTENTS)) {
		retval = ext4_ext_map_blocks(handle, inode, map, 0);
	} else {
		retval = ext4_ind_map_blocks(handle, inode, map, 0);
	}
	up_read((&EXT4_I(inode)->i_data_sem));

	/*
	 * We don't check m_len because extent will be collpased in status
	 * tree.  So the m_len might not equal.
	 */
	if (es_map->m_lblk != map->m_lblk ||
	    es_map->m_flags != map->m_flags ||
	    es_map->m_pblk != map->m_pblk) {
		printk("ES cache assertion failed for inode: %lu "
		       "es_cached ex [%d/%d/%llu/%x] != "
		       "found ex [%d/%d/%llu/%x] retval %d flags %x\n",
		       inode->i_ino, es_map->m_lblk, es_map->m_len,
		       es_map->m_pblk, es_map->m_flags, map->m_lblk,
		       map->m_len, map->m_pblk, map->m_flags,
		       retval, flags);
	}
}
#endif /* ES_AGGRESSIVE_TEST */

static int ext4_map_query_blocks(handle_t *handle, struct inode *inode,
				 struct ext4_map_blocks *map)
{
	unsigned int status;
	int retval;

	if (ext4_test_inode_flag(inode, EXT4_INODE_EXTENTS))
		retval = ext4_ext_map_blocks(handle, inode, map, 0);
	else
		retval = ext4_ind_map_blocks(handle, inode, map, 0);

	if (retval <= 0)
		return retval;

	if (unlikely(retval != map->m_len)) {
		ext4_warning(inode->i_sb,
			     "ES len assertion failed for inode "
			     "%lu: retval %d != map->m_len %d",
			     inode->i_ino, retval, map->m_len);
		WARN_ON(1);
	}

	status = map->m_flags & EXT4_MAP_UNWRITTEN ?
			EXTENT_STATUS_UNWRITTEN : EXTENT_STATUS_WRITTEN;
	ext4_es_insert_extent(inode, map->m_lblk, map->m_len,
			      map->m_pblk, status, 0);
	return retval;
}

static int ext4_map_create_blocks(handle_t *handle, struct inode *inode,
				  struct ext4_map_blocks *map, int flags)
{
	struct extent_status es;
	unsigned int status;
	int err, retval = 0;

	/*
	 * We pass in the magic EXT4_GET_BLOCKS_DELALLOC_RESERVE
	 * indicates that the blocks and quotas has already been
	 * checked when the data was copied into the page cache.
	 */
	if (map->m_flags & EXT4_MAP_DELAYED)
		flags |= EXT4_GET_BLOCKS_DELALLOC_RESERVE;

	/*
	 * Here we clear m_flags because after allocating an new extent,
	 * it will be set again.
	 */
	map->m_flags &= ~EXT4_MAP_FLAGS;

	/*
	 * We need to check for EXT4 here because migrate could have
	 * changed the inode type in between.
	 */
	if (ext4_test_inode_flag(inode, EXT4_INODE_EXTENTS)) {
		retval = ext4_ext_map_blocks(handle, inode, map, flags);
	} else {
		retval = ext4_ind_map_blocks(handle, inode, map, flags);

		/*
		 * We allocated new blocks which will result in i_data's
		 * format changing. Force the migrate to fail by clearing
		 * migrate flags.
		 */
		if (retval > 0 && map->m_flags & EXT4_MAP_NEW)
			ext4_clear_inode_state(inode, EXT4_STATE_EXT_MIGRATE);
	}
	if (retval <= 0)
		return retval;

	if (unlikely(retval != map->m_len)) {
		ext4_warning(inode->i_sb,
			     "ES len assertion failed for inode %lu: "
			     "retval %d != map->m_len %d",
			     inode->i_ino, retval, map->m_len);
		WARN_ON(1);
	}

	/*
	 * We have to zeroout blocks before inserting them into extent
	 * status tree. Otherwise someone could look them up there and
	 * use them before they are really zeroed. We also have to
	 * unmap metadata before zeroing as otherwise writeback can
	 * overwrite zeros with stale data from block device.
	 */
	if (flags & EXT4_GET_BLOCKS_ZERO &&
	    map->m_flags & EXT4_MAP_MAPPED && map->m_flags & EXT4_MAP_NEW) {
		err = ext4_issue_zeroout(inode, map->m_lblk, map->m_pblk,
					 map->m_len);
		if (err)
			return err;
	}

	/*
	 * If the extent has been zeroed out, we don't need to update
	 * extent status tree.
	 */
	if (flags & EXT4_GET_BLOCKS_PRE_IO &&
	    ext4_es_lookup_extent(inode, map->m_lblk, NULL, &es)) {
		if (ext4_es_is_written(&es))
			return retval;
	}

	status = map->m_flags & EXT4_MAP_UNWRITTEN ?
			EXTENT_STATUS_UNWRITTEN : EXTENT_STATUS_WRITTEN;
	ext4_es_insert_extent(inode, map->m_lblk, map->m_len,
			      map->m_pblk, status, flags);

	return retval;
}

/*
 * The ext4_map_blocks() function tries to look up the requested blocks,
 * and returns if the blocks are already mapped.
 *
 * Otherwise it takes the write lock of the i_data_sem and allocate blocks
 * and store the allocated blocks in the result buffer head and mark it
 * mapped.
 *
 * If file type is extents based, it will call ext4_ext_map_blocks(),
 * Otherwise, call with ext4_ind_map_blocks() to handle indirect mapping
 * based files
 *
 * On success, it returns the number of blocks being mapped or allocated.
 * If flags doesn't contain EXT4_GET_BLOCKS_CREATE the blocks are
 * pre-allocated and unwritten, the resulting @map is marked as unwritten.
 * If the flags contain EXT4_GET_BLOCKS_CREATE, it will mark @map as mapped.
 *
 * It returns 0 if plain look up failed (blocks have not been allocated), in
 * that case, @map is returned as unmapped but we still do fill map->m_len to
 * indicate the length of a hole starting at map->m_lblk.
 *
 * It returns the error in case of allocation failure.
 */
int ext4_map_blocks(handle_t *handle, struct inode *inode,
		    struct ext4_map_blocks *map, int flags)
{
	struct extent_status es;
	int retval;
	int ret = 0;
#ifdef ES_AGGRESSIVE_TEST
	struct ext4_map_blocks orig_map;

	memcpy(&orig_map, map, sizeof(*map));
#endif

	map->m_flags = 0;
	ext_debug(inode, "flag 0x%x, max_blocks %u, logical block %lu\n",
		  flags, map->m_len, (unsigned long) map->m_lblk);

	/*
	 * ext4_map_blocks returns an int, and m_len is an unsigned int
	 */
	if (unlikely(map->m_len > INT_MAX))
		map->m_len = INT_MAX;

	/* We can handle the block number less than EXT_MAX_BLOCKS */
	if (unlikely(map->m_lblk >= EXT_MAX_BLOCKS))
		return -EFSCORRUPTED;

	/* Lookup extent status tree firstly */
	if (!(EXT4_SB(inode->i_sb)->s_mount_state & EXT4_FC_REPLAY) &&
	    ext4_es_lookup_extent(inode, map->m_lblk, NULL, &es)) {
		if (ext4_es_is_written(&es) || ext4_es_is_unwritten(&es)) {
			map->m_pblk = ext4_es_pblock(&es) +
					map->m_lblk - es.es_lblk;
			map->m_flags |= ext4_es_is_written(&es) ?
					EXT4_MAP_MAPPED : EXT4_MAP_UNWRITTEN;
			retval = es.es_len - (map->m_lblk - es.es_lblk);
			if (retval > map->m_len)
				retval = map->m_len;
			map->m_len = retval;
		} else if (ext4_es_is_delayed(&es) || ext4_es_is_hole(&es)) {
			map->m_pblk = 0;
			map->m_flags |= ext4_es_is_delayed(&es) ?
					EXT4_MAP_DELAYED : 0;
			retval = es.es_len - (map->m_lblk - es.es_lblk);
			if (retval > map->m_len)
				retval = map->m_len;
			map->m_len = retval;
			retval = 0;
		} else {
			BUG();
		}

		if (flags & EXT4_GET_BLOCKS_CACHED_NOWAIT)
			return retval;
#ifdef ES_AGGRESSIVE_TEST
		ext4_map_blocks_es_recheck(handle, inode, map,
					   &orig_map, flags);
#endif
		goto found;
	}
	/*
	 * In the query cache no-wait mode, nothing we can do more if we
	 * cannot find extent in the cache.
	 */
	if (flags & EXT4_GET_BLOCKS_CACHED_NOWAIT)
		return 0;

	/*
	 * Try to see if we can get the block without requesting a new
	 * file system block.
	 */
	down_read(&EXT4_I(inode)->i_data_sem);
	retval = ext4_map_query_blocks(handle, inode, map);
	up_read((&EXT4_I(inode)->i_data_sem));

found:
	if (retval > 0 && map->m_flags & EXT4_MAP_MAPPED) {
		ret = check_block_validity(inode, map);
		if (ret != 0)
			return ret;
	}

	/* If it is only a block(s) look up */
	if ((flags & EXT4_GET_BLOCKS_CREATE) == 0)
		return retval;

	/*
	 * Returns if the blocks have already allocated
	 *
	 * Note that if blocks have been preallocated
	 * ext4_ext_map_blocks() returns with buffer head unmapped
	 */
	if (retval > 0 && map->m_flags & EXT4_MAP_MAPPED)
		/*
		 * If we need to convert extent to unwritten
		 * we continue and do the actual work in
		 * ext4_ext_map_blocks()
		 */
		if (!(flags & EXT4_GET_BLOCKS_CONVERT_UNWRITTEN))
			return retval;

	/*
	 * New blocks allocate and/or writing to unwritten extent
	 * will possibly result in updating i_data, so we take
	 * the write lock of i_data_sem, and call get_block()
	 * with create == 1 flag.
	 */
	down_write(&EXT4_I(inode)->i_data_sem);
	retval = ext4_map_create_blocks(handle, inode, map, flags);
	up_write((&EXT4_I(inode)->i_data_sem));
	if (retval > 0 && map->m_flags & EXT4_MAP_MAPPED) {
		ret = check_block_validity(inode, map);
		if (ret != 0)
			return ret;

		/*
		 * Inodes with freshly allocated blocks where contents will be
		 * visible after transaction commit must be on transaction's
		 * ordered data list.
		 */
		if (map->m_flags & EXT4_MAP_NEW &&
		    !(map->m_flags & EXT4_MAP_UNWRITTEN) &&
		    !(flags & EXT4_GET_BLOCKS_ZERO) &&
		    !ext4_is_quota_file(inode) &&
		    ext4_should_order_data(inode)) {
			loff_t start_byte =
				(loff_t)map->m_lblk << inode->i_blkbits;
			loff_t length = (loff_t)map->m_len << inode->i_blkbits;

			if (flags & EXT4_GET_BLOCKS_IO_SUBMIT)
				ret = ext4_jbd2_inode_add_wait(handle, inode,
						start_byte, length);
			else
				ret = ext4_jbd2_inode_add_write(handle, inode,
						start_byte, length);
			if (ret)
				return ret;
		}
	}
	if (retval > 0 && (map->m_flags & EXT4_MAP_UNWRITTEN ||
				map->m_flags & EXT4_MAP_MAPPED))
		ext4_fc_track_range(handle, inode, map->m_lblk,
					map->m_lblk + map->m_len - 1);
	if (retval < 0)
		ext_debug(inode, "failed with err %d\n", retval);
	return retval;
}

/*
 * Update EXT4_MAP_FLAGS in bh->b_state. For buffer heads attached to pages
 * we have to be careful as someone else may be manipulating b_state as well.
 */
static void ext4_update_bh_state(struct buffer_head *bh, unsigned long flags)
{
	unsigned long old_state;
	unsigned long new_state;

	flags &= EXT4_MAP_FLAGS;

	/* Dummy buffer_head? Set non-atomically. */
	if (!bh->b_page) {
		bh->b_state = (bh->b_state & ~EXT4_MAP_FLAGS) | flags;
		return;
	}
	/*
	 * Someone else may be modifying b_state. Be careful! This is ugly but
	 * once we get rid of using bh as a container for mapping information
	 * to pass to / from get_block functions, this can go away.
	 */
	old_state = READ_ONCE(bh->b_state);
	do {
		new_state = (old_state & ~EXT4_MAP_FLAGS) | flags;
	} while (unlikely(!try_cmpxchg(&bh->b_state, &old_state, new_state)));
}

static int _ext4_get_block(struct inode *inode, sector_t iblock,
			   struct buffer_head *bh, int flags)
{
	struct ext4_map_blocks map;
	int ret = 0;

	if (ext4_has_inline_data(inode))
		return -ERANGE;

	map.m_lblk = iblock;
	map.m_len = bh->b_size >> inode->i_blkbits;

	ret = ext4_map_blocks(ext4_journal_current_handle(), inode, &map,
			      flags);
	if (ret > 0) {
		map_bh(bh, inode->i_sb, map.m_pblk);
		ext4_update_bh_state(bh, map.m_flags);
		bh->b_size = inode->i_sb->s_blocksize * map.m_len;
		ret = 0;
	} else if (ret == 0) {
		/* hole case, need to fill in bh->b_size */
		bh->b_size = inode->i_sb->s_blocksize * map.m_len;
	}
	return ret;
}

int ext4_get_block(struct inode *inode, sector_t iblock,
		   struct buffer_head *bh, int create)
{
	return _ext4_get_block(inode, iblock, bh,
			       create ? EXT4_GET_BLOCKS_CREATE : 0);
}

/*
 * Get block function used when preparing for buffered write if we require
 * creating an unwritten extent if blocks haven't been allocated.  The extent
 * will be converted to written after the IO is complete.
 */
int ext4_get_block_unwritten(struct inode *inode, sector_t iblock,
			     struct buffer_head *bh_result, int create)
{
	int ret = 0;

	ext4_debug("ext4_get_block_unwritten: inode %lu, create flag %d\n",
		   inode->i_ino, create);
	ret = _ext4_get_block(inode, iblock, bh_result,
			       EXT4_GET_BLOCKS_CREATE_UNWRIT_EXT);

	/*
	 * If the buffer is marked unwritten, mark it as new to make sure it is
	 * zeroed out correctly in case of partial writes. Otherwise, there is
	 * a chance of stale data getting exposed.
	 */
	if (ret == 0 && buffer_unwritten(bh_result))
		set_buffer_new(bh_result);

	return ret;
}

/* Maximum number of blocks we map for direct IO at once. */
#define DIO_MAX_BLOCKS 4096

/*
 * `handle' can be NULL if create is zero
 */
struct buffer_head *ext4_getblk(handle_t *handle, struct inode *inode,
				ext4_lblk_t block, int map_flags)
{
	struct ext4_map_blocks map;
	struct buffer_head *bh;
	int create = map_flags & EXT4_GET_BLOCKS_CREATE;
	bool nowait = map_flags & EXT4_GET_BLOCKS_CACHED_NOWAIT;
	int err;

	ASSERT((EXT4_SB(inode->i_sb)->s_mount_state & EXT4_FC_REPLAY)
		    || handle != NULL || create == 0);
	ASSERT(create == 0 || !nowait);

	map.m_lblk = block;
	map.m_len = 1;
	err = ext4_map_blocks(handle, inode, &map, map_flags);

	if (err == 0)
		return create ? ERR_PTR(-ENOSPC) : NULL;
	if (err < 0)
		return ERR_PTR(err);

	if (nowait)
		return sb_find_get_block(inode->i_sb, map.m_pblk);

	bh = sb_getblk(inode->i_sb, map.m_pblk);
	if (unlikely(!bh))
		return ERR_PTR(-ENOMEM);
	if (map.m_flags & EXT4_MAP_NEW) {
		ASSERT(create != 0);
		ASSERT((EXT4_SB(inode->i_sb)->s_mount_state & EXT4_FC_REPLAY)
			    || (handle != NULL));

		/*
		 * Now that we do not always journal data, we should
		 * keep in mind whether this should always journal the
		 * new buffer as metadata.  For now, regular file
		 * writes use ext4_get_block instead, so it's not a
		 * problem.
		 */
		lock_buffer(bh);
		BUFFER_TRACE(bh, "call get_create_access");
		err = ext4_journal_get_create_access(handle, inode->i_sb, bh,
						     EXT4_JTR_NONE);
		if (unlikely(err)) {
			unlock_buffer(bh);
			goto errout;
		}
		if (!buffer_uptodate(bh)) {
			memset(bh->b_data, 0, inode->i_sb->s_blocksize);
			set_buffer_uptodate(bh);
		}
		unlock_buffer(bh);
		BUFFER_TRACE(bh, "call ext4_handle_dirty_metadata");
		err = ext4_handle_dirty_metadata(handle, inode, bh);
		if (unlikely(err))
			goto errout;
	} else
		BUFFER_TRACE(bh, "not a new buffer");
	return bh;
errout:
	brelse(bh);
	return ERR_PTR(err);
}

struct buffer_head *ext4_bread(handle_t *handle, struct inode *inode,
			       ext4_lblk_t block, int map_flags)
{
	struct buffer_head *bh;
	int ret;

	bh = ext4_getblk(handle, inode, block, map_flags);
	if (IS_ERR(bh))
		return bh;
	if (!bh || ext4_buffer_uptodate(bh))
		return bh;

	ret = ext4_read_bh_lock(bh, REQ_META | REQ_PRIO, true);
	if (ret) {
		put_bh(bh);
		return ERR_PTR(ret);
	}
	return bh;
}

/* Read a contiguous batch of blocks. */
int ext4_bread_batch(struct inode *inode, ext4_lblk_t block, int bh_count,
		     bool wait, struct buffer_head **bhs)
{
	int i, err;

	for (i = 0; i < bh_count; i++) {
		bhs[i] = ext4_getblk(NULL, inode, block + i, 0 /* map_flags */);
		if (IS_ERR(bhs[i])) {
			err = PTR_ERR(bhs[i]);
			bh_count = i;
			goto out_brelse;
		}
	}

	for (i = 0; i < bh_count; i++)
		/* Note that NULL bhs[i] is valid because of holes. */
		if (bhs[i] && !ext4_buffer_uptodate(bhs[i]))
			ext4_read_bh_lock(bhs[i], REQ_META | REQ_PRIO, false);

	if (!wait)
		return 0;

	for (i = 0; i < bh_count; i++)
		if (bhs[i])
			wait_on_buffer(bhs[i]);

	for (i = 0; i < bh_count; i++) {
		if (bhs[i] && !buffer_uptodate(bhs[i])) {
			err = -EIO;
			goto out_brelse;
		}
	}
	return 0;

out_brelse:
	for (i = 0; i < bh_count; i++) {
		brelse(bhs[i]);
		bhs[i] = NULL;
	}
	return err;
}

int ext4_walk_page_buffers(handle_t *handle, struct inode *inode,
			   struct buffer_head *head,
			   unsigned from,
			   unsigned to,
			   int *partial,
			   int (*fn)(handle_t *handle, struct inode *inode,
				     struct buffer_head *bh))
{
	struct buffer_head *bh;
	unsigned block_start, block_end;
	unsigned blocksize = head->b_size;
	int err, ret = 0;
	struct buffer_head *next;

	for (bh = head, block_start = 0;
	     ret == 0 && (bh != head || !block_start);
	     block_start = block_end, bh = next) {
		next = bh->b_this_page;
		block_end = block_start + blocksize;
		if (block_end <= from || block_start >= to) {
			if (partial && !buffer_uptodate(bh))
				*partial = 1;
			continue;
		}
		err = (*fn)(handle, inode, bh);
		if (!ret)
			ret = err;
	}
	return ret;
}

/*
 * Helper for handling dirtying of journalled data. We also mark the folio as
 * dirty so that writeback code knows about this page (and inode) contains
 * dirty data. ext4_writepages() then commits appropriate transaction to
 * make data stable.
 */
static int ext4_dirty_journalled_data(handle_t *handle, struct buffer_head *bh)
{
	folio_mark_dirty(bh->b_folio);
	return ext4_handle_dirty_metadata(handle, NULL, bh);
}

int do_journal_get_write_access(handle_t *handle, struct inode *inode,
				struct buffer_head *bh)
{
	if (!buffer_mapped(bh) || buffer_freed(bh))
		return 0;
	BUFFER_TRACE(bh, "get write access");
	return ext4_journal_get_write_access(handle, inode->i_sb, bh,
					    EXT4_JTR_NONE);
}

int ext4_block_write_begin(handle_t *handle, struct folio *folio,
			   loff_t pos, unsigned len,
			   get_block_t *get_block)
{
	unsigned from = pos & (PAGE_SIZE - 1);
	unsigned to = from + len;
	struct inode *inode = folio->mapping->host;
	unsigned block_start, block_end;
	sector_t block;
	int err = 0;
	unsigned blocksize = inode->i_sb->s_blocksize;
	unsigned bbits;
	struct buffer_head *bh, *head, *wait[2];
	int nr_wait = 0;
	int i;
	bool should_journal_data = ext4_should_journal_data(inode);

	BUG_ON(!folio_test_locked(folio));
	BUG_ON(from > PAGE_SIZE);
	BUG_ON(to > PAGE_SIZE);
	BUG_ON(from > to);

	head = folio_buffers(folio);
	if (!head)
		head = create_empty_buffers(folio, blocksize, 0);
	bbits = ilog2(blocksize);
	block = (sector_t)folio->index << (PAGE_SHIFT - bbits);

	for (bh = head, block_start = 0; bh != head || !block_start;
	    block++, block_start = block_end, bh = bh->b_this_page) {
		block_end = block_start + blocksize;
		if (block_end <= from || block_start >= to) {
			if (folio_test_uptodate(folio)) {
				set_buffer_uptodate(bh);
			}
			continue;
		}
		if (buffer_new(bh))
			clear_buffer_new(bh);
		if (!buffer_mapped(bh)) {
			WARN_ON(bh->b_size != blocksize);
			err = get_block(inode, block, bh, 1);
			if (err)
				break;
			if (buffer_new(bh)) {
				/*
				 * We may be zeroing partial buffers or all new
				 * buffers in case of failure. Prepare JBD2 for
				 * that.
				 */
				if (should_journal_data)
					do_journal_get_write_access(handle,
								    inode, bh);
				if (folio_test_uptodate(folio)) {
					/*
					 * Unlike __block_write_begin() we leave
					 * dirtying of new uptodate buffers to
					 * ->write_end() time or
					 * folio_zero_new_buffers().
					 */
					set_buffer_uptodate(bh);
					continue;
				}
				if (block_end > to || block_start < from)
					folio_zero_segments(folio, to,
							    block_end,
							    block_start, from);
				continue;
			}
		}
		if (folio_test_uptodate(folio)) {
			set_buffer_uptodate(bh);
			continue;
		}
		if (!buffer_uptodate(bh) && !buffer_delay(bh) &&
		    !buffer_unwritten(bh) &&
		    (block_start < from || block_end > to)) {
			ext4_read_bh_lock(bh, 0, false);
			wait[nr_wait++] = bh;
		}
	}
	/*
	 * If we issued read requests, let them complete.
	 */
	for (i = 0; i < nr_wait; i++) {
		wait_on_buffer(wait[i]);
		if (!buffer_uptodate(wait[i]))
			err = -EIO;
	}
	if (unlikely(err)) {
		if (should_journal_data)
			ext4_journalled_zero_new_buffers(handle, inode, folio,
							 from, to);
		else
			folio_zero_new_buffers(folio, from, to);
	} else if (fscrypt_inode_uses_fs_layer_crypto(inode)) {
		for (i = 0; i < nr_wait; i++) {
			int err2;

			err2 = fscrypt_decrypt_pagecache_blocks(folio,
						blocksize, bh_offset(wait[i]));
			if (err2) {
				clear_buffer_uptodate(wait[i]);
				err = err2;
			}
		}
	}

	return err;
}

/*
 * To preserve ordering, it is essential that the hole instantiation and
 * the data write be encapsulated in a single transaction.  We cannot
 * close off a transaction and start a new one between the ext4_get_block()
 * and the ext4_write_end().  So doing the jbd2_journal_start at the start of
 * ext4_write_begin() is the right place.
 */
static int ext4_write_begin(struct file *file, struct address_space *mapping,
			    loff_t pos, unsigned len,
			    struct folio **foliop, void **fsdata)
{
	struct inode *inode = mapping->host;
	int ret, needed_blocks;
	handle_t *handle;
	int retries = 0;
	struct folio *folio;
	pgoff_t index;
	unsigned from, to;

	if (unlikely(ext4_forced_shutdown(inode->i_sb)))
		return -EIO;

	trace_ext4_write_begin(inode, pos, len);
	/*
	 * Reserve one block more for addition to orphan list in case
	 * we allocate blocks but write fails for some reason
	 */
	needed_blocks = ext4_writepage_trans_blocks(inode) + 1;
	index = pos >> PAGE_SHIFT;
	from = pos & (PAGE_SIZE - 1);
	to = from + len;

	if (ext4_test_inode_state(inode, EXT4_STATE_MAY_INLINE_DATA)) {
		ret = ext4_try_to_write_inline_data(mapping, inode, pos, len,
						    foliop);
		if (ret < 0)
			return ret;
		if (ret == 1)
			return 0;
	}

	/*
	 * __filemap_get_folio() can take a long time if the
	 * system is thrashing due to memory pressure, or if the folio
	 * is being written back.  So grab it first before we start
	 * the transaction handle.  This also allows us to allocate
	 * the folio (if needed) without using GFP_NOFS.
	 */
retry_grab:
	folio = __filemap_get_folio(mapping, index, FGP_WRITEBEGIN,
					mapping_gfp_mask(mapping));
	if (IS_ERR(folio))
		return PTR_ERR(folio);
	/*
	 * The same as page allocation, we prealloc buffer heads before
	 * starting the handle.
	 */
	if (!folio_buffers(folio))
		create_empty_buffers(folio, inode->i_sb->s_blocksize, 0);

	folio_unlock(folio);

retry_journal:
	handle = ext4_journal_start(inode, EXT4_HT_WRITE_PAGE, needed_blocks);
	if (IS_ERR(handle)) {
		folio_put(folio);
		return PTR_ERR(handle);
	}

	folio_lock(folio);
	if (folio->mapping != mapping) {
		/* The folio got truncated from under us */
		folio_unlock(folio);
		folio_put(folio);
		ext4_journal_stop(handle);
		goto retry_grab;
	}
	/* In case writeback began while the folio was unlocked */
	folio_wait_stable(folio);

	if (ext4_should_dioread_nolock(inode))
		ret = ext4_block_write_begin(handle, folio, pos, len,
					     ext4_get_block_unwritten);
	else
<<<<<<< HEAD
		ret = ext4_block_write_begin(folio, pos, len, ext4_get_block);
#else
	if (ext4_should_dioread_nolock(inode))
		ret = __block_write_begin(folio, pos, len,
					  ext4_get_block_unwritten);
	else
		ret = __block_write_begin(folio, pos, len, ext4_get_block);
#endif
=======
		ret = ext4_block_write_begin(handle, folio, pos, len,
					     ext4_get_block);
>>>>>>> ff2beee2
	if (!ret && ext4_should_journal_data(inode)) {
		ret = ext4_walk_page_buffers(handle, inode,
					     folio_buffers(folio), from, to,
					     NULL, do_journal_get_write_access);
	}

	if (ret) {
		bool extended = (pos + len > inode->i_size) &&
				!ext4_verity_in_progress(inode);

		folio_unlock(folio);
		/*
		 * ext4_block_write_begin may have instantiated a few blocks
		 * outside i_size.  Trim these off again. Don't need
		 * i_size_read because we hold i_rwsem.
		 *
		 * Add inode to orphan list in case we crash before
		 * truncate finishes
		 */
		if (extended && ext4_can_truncate(inode))
			ext4_orphan_add(handle, inode);

		ext4_journal_stop(handle);
		if (extended) {
			ext4_truncate_failed_write(inode);
			/*
			 * If truncate failed early the inode might
			 * still be on the orphan list; we need to
			 * make sure the inode is removed from the
			 * orphan list in that case.
			 */
			if (inode->i_nlink)
				ext4_orphan_del(NULL, inode);
		}

		if (ret == -ENOSPC &&
		    ext4_should_retry_alloc(inode->i_sb, &retries))
			goto retry_journal;
		folio_put(folio);
		return ret;
	}
	*foliop = folio;
	return ret;
}

/* For write_end() in data=journal mode */
static int write_end_fn(handle_t *handle, struct inode *inode,
			struct buffer_head *bh)
{
	int ret;
	if (!buffer_mapped(bh) || buffer_freed(bh))
		return 0;
	set_buffer_uptodate(bh);
	ret = ext4_dirty_journalled_data(handle, bh);
	clear_buffer_meta(bh);
	clear_buffer_prio(bh);
	return ret;
}

/*
 * We need to pick up the new inode size which generic_commit_write gave us
 * `file' can be NULL - eg, when called from page_symlink().
 *
 * ext4 never places buffers on inode->i_mapping->i_private_list.  metadata
 * buffers are managed internally.
 */
static int ext4_write_end(struct file *file,
			  struct address_space *mapping,
			  loff_t pos, unsigned len, unsigned copied,
			  struct folio *folio, void *fsdata)
{
	handle_t *handle = ext4_journal_current_handle();
	struct inode *inode = mapping->host;
	loff_t old_size = inode->i_size;
	int ret = 0, ret2;
	int i_size_changed = 0;
	bool verity = ext4_verity_in_progress(inode);

	trace_ext4_write_end(inode, pos, len, copied);

	if (ext4_has_inline_data(inode) &&
	    ext4_test_inode_state(inode, EXT4_STATE_MAY_INLINE_DATA))
		return ext4_write_inline_data_end(inode, pos, len, copied,
						  folio);

	copied = block_write_end(file, mapping, pos, len, copied, folio, fsdata);
	/*
	 * it's important to update i_size while still holding folio lock:
	 * page writeout could otherwise come in and zero beyond i_size.
	 *
	 * If FS_IOC_ENABLE_VERITY is running on this inode, then Merkle tree
	 * blocks are being written past EOF, so skip the i_size update.
	 */
	if (!verity)
		i_size_changed = ext4_update_inode_size(inode, pos + copied);
	folio_unlock(folio);
	folio_put(folio);

	if (old_size < pos && !verity)
		pagecache_isize_extended(inode, old_size, pos);
	/*
	 * Don't mark the inode dirty under folio lock. First, it unnecessarily
	 * makes the holding time of folio lock longer. Second, it forces lock
	 * ordering of folio lock and transaction start for journaling
	 * filesystems.
	 */
	if (i_size_changed)
		ret = ext4_mark_inode_dirty(handle, inode);

	if (pos + len > inode->i_size && !verity && ext4_can_truncate(inode))
		/* if we have allocated more blocks and copied
		 * less. We will have blocks allocated outside
		 * inode->i_size. So truncate them
		 */
		ext4_orphan_add(handle, inode);

	ret2 = ext4_journal_stop(handle);
	if (!ret)
		ret = ret2;

	if (pos + len > inode->i_size && !verity) {
		ext4_truncate_failed_write(inode);
		/*
		 * If truncate failed early the inode might still be
		 * on the orphan list; we need to make sure the inode
		 * is removed from the orphan list in that case.
		 */
		if (inode->i_nlink)
			ext4_orphan_del(NULL, inode);
	}

	return ret ? ret : copied;
}

/*
 * This is a private version of folio_zero_new_buffers() which doesn't
 * set the buffer to be dirty, since in data=journalled mode we need
 * to call ext4_dirty_journalled_data() instead.
 */
static void ext4_journalled_zero_new_buffers(handle_t *handle,
					    struct inode *inode,
					    struct folio *folio,
					    unsigned from, unsigned to)
{
	unsigned int block_start = 0, block_end;
	struct buffer_head *head, *bh;

	bh = head = folio_buffers(folio);
	do {
		block_end = block_start + bh->b_size;
		if (buffer_new(bh)) {
			if (block_end > from && block_start < to) {
				if (!folio_test_uptodate(folio)) {
					unsigned start, size;

					start = max(from, block_start);
					size = min(to, block_end) - start;

					folio_zero_range(folio, start, size);
				}
				clear_buffer_new(bh);
				write_end_fn(handle, inode, bh);
			}
		}
		block_start = block_end;
		bh = bh->b_this_page;
	} while (bh != head);
}

static int ext4_journalled_write_end(struct file *file,
				     struct address_space *mapping,
				     loff_t pos, unsigned len, unsigned copied,
				     struct folio *folio, void *fsdata)
{
	handle_t *handle = ext4_journal_current_handle();
	struct inode *inode = mapping->host;
	loff_t old_size = inode->i_size;
	int ret = 0, ret2;
	int partial = 0;
	unsigned from, to;
	int size_changed = 0;
	bool verity = ext4_verity_in_progress(inode);

	trace_ext4_journalled_write_end(inode, pos, len, copied);
	from = pos & (PAGE_SIZE - 1);
	to = from + len;

	BUG_ON(!ext4_handle_valid(handle));

	if (ext4_has_inline_data(inode))
		return ext4_write_inline_data_end(inode, pos, len, copied,
						  folio);

	if (unlikely(copied < len) && !folio_test_uptodate(folio)) {
		copied = 0;
		ext4_journalled_zero_new_buffers(handle, inode, folio,
						 from, to);
	} else {
		if (unlikely(copied < len))
			ext4_journalled_zero_new_buffers(handle, inode, folio,
							 from + copied, to);
		ret = ext4_walk_page_buffers(handle, inode,
					     folio_buffers(folio),
					     from, from + copied, &partial,
					     write_end_fn);
		if (!partial)
			folio_mark_uptodate(folio);
	}
	if (!verity)
		size_changed = ext4_update_inode_size(inode, pos + copied);
	EXT4_I(inode)->i_datasync_tid = handle->h_transaction->t_tid;
	folio_unlock(folio);
	folio_put(folio);

	if (old_size < pos && !verity)
		pagecache_isize_extended(inode, old_size, pos);

	if (size_changed) {
		ret2 = ext4_mark_inode_dirty(handle, inode);
		if (!ret)
			ret = ret2;
	}

	if (pos + len > inode->i_size && !verity && ext4_can_truncate(inode))
		/* if we have allocated more blocks and copied
		 * less. We will have blocks allocated outside
		 * inode->i_size. So truncate them
		 */
		ext4_orphan_add(handle, inode);

	ret2 = ext4_journal_stop(handle);
	if (!ret)
		ret = ret2;
	if (pos + len > inode->i_size && !verity) {
		ext4_truncate_failed_write(inode);
		/*
		 * If truncate failed early the inode might still be
		 * on the orphan list; we need to make sure the inode
		 * is removed from the orphan list in that case.
		 */
		if (inode->i_nlink)
			ext4_orphan_del(NULL, inode);
	}

	return ret ? ret : copied;
}

/*
 * Reserve space for 'nr_resv' clusters
 */
static int ext4_da_reserve_space(struct inode *inode, int nr_resv)
{
	struct ext4_sb_info *sbi = EXT4_SB(inode->i_sb);
	struct ext4_inode_info *ei = EXT4_I(inode);
	int ret;

	/*
	 * We will charge metadata quota at writeout time; this saves
	 * us from metadata over-estimation, though we may go over by
	 * a small amount in the end.  Here we just reserve for data.
	 */
	ret = dquot_reserve_block(inode, EXT4_C2B(sbi, nr_resv));
	if (ret)
		return ret;

	spin_lock(&ei->i_block_reservation_lock);
	if (ext4_claim_free_clusters(sbi, nr_resv, 0)) {
		spin_unlock(&ei->i_block_reservation_lock);
		dquot_release_reservation_block(inode, EXT4_C2B(sbi, nr_resv));
		return -ENOSPC;
	}
	ei->i_reserved_data_blocks += nr_resv;
	trace_ext4_da_reserve_space(inode, nr_resv);
	spin_unlock(&ei->i_block_reservation_lock);

	return 0;       /* success */
}

void ext4_da_release_space(struct inode *inode, int to_free)
{
	struct ext4_sb_info *sbi = EXT4_SB(inode->i_sb);
	struct ext4_inode_info *ei = EXT4_I(inode);

	if (!to_free)
		return;		/* Nothing to release, exit */

	spin_lock(&EXT4_I(inode)->i_block_reservation_lock);

	trace_ext4_da_release_space(inode, to_free);
	if (unlikely(to_free > ei->i_reserved_data_blocks)) {
		/*
		 * if there aren't enough reserved blocks, then the
		 * counter is messed up somewhere.  Since this
		 * function is called from invalidate page, it's
		 * harmless to return without any action.
		 */
		ext4_warning(inode->i_sb, "ext4_da_release_space: "
			 "ino %lu, to_free %d with only %d reserved "
			 "data blocks", inode->i_ino, to_free,
			 ei->i_reserved_data_blocks);
		WARN_ON(1);
		to_free = ei->i_reserved_data_blocks;
	}
	ei->i_reserved_data_blocks -= to_free;

	/* update fs dirty data blocks counter */
	percpu_counter_sub(&sbi->s_dirtyclusters_counter, to_free);

	spin_unlock(&EXT4_I(inode)->i_block_reservation_lock);

	dquot_release_reservation_block(inode, EXT4_C2B(sbi, to_free));
}

/*
 * Delayed allocation stuff
 */

struct mpage_da_data {
	/* These are input fields for ext4_do_writepages() */
	struct inode *inode;
	struct writeback_control *wbc;
	unsigned int can_map:1;	/* Can writepages call map blocks? */

	/* These are internal state of ext4_do_writepages() */
	pgoff_t first_page;	/* The first page to write */
	pgoff_t next_page;	/* Current page to examine */
	pgoff_t last_page;	/* Last page to examine */
	/*
	 * Extent to map - this can be after first_page because that can be
	 * fully mapped. We somewhat abuse m_flags to store whether the extent
	 * is delalloc or unwritten.
	 */
	struct ext4_map_blocks map;
	struct ext4_io_submit io_submit;	/* IO submission data */
	unsigned int do_map:1;
	unsigned int scanned_until_end:1;
	unsigned int journalled_more_data:1;
};

static void mpage_release_unused_pages(struct mpage_da_data *mpd,
				       bool invalidate)
{
	unsigned nr, i;
	pgoff_t index, end;
	struct folio_batch fbatch;
	struct inode *inode = mpd->inode;
	struct address_space *mapping = inode->i_mapping;

	/* This is necessary when next_page == 0. */
	if (mpd->first_page >= mpd->next_page)
		return;

	mpd->scanned_until_end = 0;
	index = mpd->first_page;
	end   = mpd->next_page - 1;
	if (invalidate) {
		ext4_lblk_t start, last;
		start = index << (PAGE_SHIFT - inode->i_blkbits);
		last = end << (PAGE_SHIFT - inode->i_blkbits);

		/*
		 * avoid racing with extent status tree scans made by
		 * ext4_insert_delayed_block()
		 */
		down_write(&EXT4_I(inode)->i_data_sem);
		ext4_es_remove_extent(inode, start, last - start + 1);
		up_write(&EXT4_I(inode)->i_data_sem);
	}

	folio_batch_init(&fbatch);
	while (index <= end) {
		nr = filemap_get_folios(mapping, &index, end, &fbatch);
		if (nr == 0)
			break;
		for (i = 0; i < nr; i++) {
			struct folio *folio = fbatch.folios[i];

			if (folio->index < mpd->first_page)
				continue;
			if (folio_next_index(folio) - 1 > end)
				continue;
			BUG_ON(!folio_test_locked(folio));
			BUG_ON(folio_test_writeback(folio));
			if (invalidate) {
				if (folio_mapped(folio))
					folio_clear_dirty_for_io(folio);
				block_invalidate_folio(folio, 0,
						folio_size(folio));
				folio_clear_uptodate(folio);
			}
			folio_unlock(folio);
		}
		folio_batch_release(&fbatch);
	}
}

static void ext4_print_free_blocks(struct inode *inode)
{
	struct ext4_sb_info *sbi = EXT4_SB(inode->i_sb);
	struct super_block *sb = inode->i_sb;
	struct ext4_inode_info *ei = EXT4_I(inode);

	ext4_msg(sb, KERN_CRIT, "Total free blocks count %lld",
	       EXT4_C2B(EXT4_SB(inode->i_sb),
			ext4_count_free_clusters(sb)));
	ext4_msg(sb, KERN_CRIT, "Free/Dirty block details");
	ext4_msg(sb, KERN_CRIT, "free_blocks=%lld",
	       (long long) EXT4_C2B(EXT4_SB(sb),
		percpu_counter_sum(&sbi->s_freeclusters_counter)));
	ext4_msg(sb, KERN_CRIT, "dirty_blocks=%lld",
	       (long long) EXT4_C2B(EXT4_SB(sb),
		percpu_counter_sum(&sbi->s_dirtyclusters_counter)));
	ext4_msg(sb, KERN_CRIT, "Block reservation details");
	ext4_msg(sb, KERN_CRIT, "i_reserved_data_blocks=%u",
		 ei->i_reserved_data_blocks);
	return;
}

/*
 * Check whether the cluster containing lblk has been allocated or has
 * delalloc reservation.
 *
 * Returns 0 if the cluster doesn't have either, 1 if it has delalloc
 * reservation, 2 if it's already been allocated, negative error code on
 * failure.
 */
static int ext4_clu_alloc_state(struct inode *inode, ext4_lblk_t lblk)
{
	struct ext4_sb_info *sbi = EXT4_SB(inode->i_sb);
	int ret;

	/* Has delalloc reservation? */
	if (ext4_es_scan_clu(inode, &ext4_es_is_delayed, lblk))
		return 1;

	/* Already been allocated? */
	if (ext4_es_scan_clu(inode, &ext4_es_is_mapped, lblk))
		return 2;
	ret = ext4_clu_mapped(inode, EXT4_B2C(sbi, lblk));
	if (ret < 0)
		return ret;
	if (ret > 0)
		return 2;

	return 0;
}

/*
 * ext4_insert_delayed_blocks - adds a multiple delayed blocks to the extents
 *                              status tree, incrementing the reserved
 *                              cluster/block count or making pending
 *                              reservations where needed
 *
 * @inode - file containing the newly added block
 * @lblk - start logical block to be added
 * @len - length of blocks to be added
 *
 * Returns 0 on success, negative error code on failure.
 */
static int ext4_insert_delayed_blocks(struct inode *inode, ext4_lblk_t lblk,
				      ext4_lblk_t len)
{
	struct ext4_sb_info *sbi = EXT4_SB(inode->i_sb);
	int ret;
	bool lclu_allocated = false;
	bool end_allocated = false;
	ext4_lblk_t resv_clu;
	ext4_lblk_t end = lblk + len - 1;

	/*
	 * If the cluster containing lblk or end is shared with a delayed,
	 * written, or unwritten extent in a bigalloc file system, it's
	 * already been accounted for and does not need to be reserved.
	 * A pending reservation must be made for the cluster if it's
	 * shared with a written or unwritten extent and doesn't already
	 * have one.  Written and unwritten extents can be purged from the
	 * extents status tree if the system is under memory pressure, so
	 * it's necessary to examine the extent tree if a search of the
	 * extents status tree doesn't get a match.
	 */
	if (sbi->s_cluster_ratio == 1) {
		ret = ext4_da_reserve_space(inode, len);
		if (ret != 0)   /* ENOSPC */
			return ret;
	} else {   /* bigalloc */
		resv_clu = EXT4_B2C(sbi, end) - EXT4_B2C(sbi, lblk) + 1;

		ret = ext4_clu_alloc_state(inode, lblk);
		if (ret < 0)
			return ret;
		if (ret > 0) {
			resv_clu--;
			lclu_allocated = (ret == 2);
		}

		if (EXT4_B2C(sbi, lblk) != EXT4_B2C(sbi, end)) {
			ret = ext4_clu_alloc_state(inode, end);
			if (ret < 0)
				return ret;
			if (ret > 0) {
				resv_clu--;
				end_allocated = (ret == 2);
			}
		}

		if (resv_clu) {
			ret = ext4_da_reserve_space(inode, resv_clu);
			if (ret != 0)   /* ENOSPC */
				return ret;
		}
	}

	ext4_es_insert_delayed_extent(inode, lblk, len, lclu_allocated,
				      end_allocated);
	return 0;
}

/*
 * Looks up the requested blocks and sets the delalloc extent map.
 * First try to look up for the extent entry that contains the requested
 * blocks in the extent status tree without i_data_sem, then try to look
 * up for the ondisk extent mapping with i_data_sem in read mode,
 * finally hold i_data_sem in write mode, looks up again and add a
 * delalloc extent entry if it still couldn't find any extent. Pass out
 * the mapped extent through @map and return 0 on success.
 */
static int ext4_da_map_blocks(struct inode *inode, struct ext4_map_blocks *map)
{
	struct extent_status es;
	int retval;
#ifdef ES_AGGRESSIVE_TEST
	struct ext4_map_blocks orig_map;

	memcpy(&orig_map, map, sizeof(*map));
#endif

	map->m_flags = 0;
	ext_debug(inode, "max_blocks %u, logical block %lu\n", map->m_len,
		  (unsigned long) map->m_lblk);

	/* Lookup extent status tree firstly */
	if (ext4_es_lookup_extent(inode, map->m_lblk, NULL, &es)) {
		map->m_len = min_t(unsigned int, map->m_len,
				   es.es_len - (map->m_lblk - es.es_lblk));

		if (ext4_es_is_hole(&es))
			goto add_delayed;

found:
		/*
		 * Delayed extent could be allocated by fallocate.
		 * So we need to check it.
		 */
		if (ext4_es_is_delayed(&es)) {
			map->m_flags |= EXT4_MAP_DELAYED;
			return 0;
		}

		map->m_pblk = ext4_es_pblock(&es) + map->m_lblk - es.es_lblk;
		if (ext4_es_is_written(&es))
			map->m_flags |= EXT4_MAP_MAPPED;
		else if (ext4_es_is_unwritten(&es))
			map->m_flags |= EXT4_MAP_UNWRITTEN;
		else
			BUG();

#ifdef ES_AGGRESSIVE_TEST
		ext4_map_blocks_es_recheck(NULL, inode, map, &orig_map, 0);
#endif
		return 0;
	}

	/*
	 * Try to see if we can get the block without requesting a new
	 * file system block.
	 */
	down_read(&EXT4_I(inode)->i_data_sem);
	if (ext4_has_inline_data(inode))
		retval = 0;
	else
		retval = ext4_map_query_blocks(NULL, inode, map);
	up_read(&EXT4_I(inode)->i_data_sem);
	if (retval)
		return retval < 0 ? retval : 0;

add_delayed:
	down_write(&EXT4_I(inode)->i_data_sem);
	/*
	 * Page fault path (ext4_page_mkwrite does not take i_rwsem)
	 * and fallocate path (no folio lock) can race. Make sure we
	 * lookup the extent status tree here again while i_data_sem
	 * is held in write mode, before inserting a new da entry in
	 * the extent status tree.
	 */
	if (ext4_es_lookup_extent(inode, map->m_lblk, NULL, &es)) {
		map->m_len = min_t(unsigned int, map->m_len,
				   es.es_len - (map->m_lblk - es.es_lblk));

		if (!ext4_es_is_hole(&es)) {
			up_write(&EXT4_I(inode)->i_data_sem);
			goto found;
		}
	} else if (!ext4_has_inline_data(inode)) {
		retval = ext4_map_query_blocks(NULL, inode, map);
		if (retval) {
			up_write(&EXT4_I(inode)->i_data_sem);
			return retval < 0 ? retval : 0;
		}
	}

	map->m_flags |= EXT4_MAP_DELAYED;
	retval = ext4_insert_delayed_blocks(inode, map->m_lblk, map->m_len);
	up_write(&EXT4_I(inode)->i_data_sem);

	return retval;
}

/*
 * This is a special get_block_t callback which is used by
 * ext4_da_write_begin().  It will either return mapped block or
 * reserve space for a single block.
 *
 * For delayed buffer_head we have BH_Mapped, BH_New, BH_Delay set.
 * We also have b_blocknr = -1 and b_bdev initialized properly
 *
 * For unwritten buffer_head we have BH_Mapped, BH_New, BH_Unwritten set.
 * We also have b_blocknr = physicalblock mapping unwritten extent and b_bdev
 * initialized properly.
 */
int ext4_da_get_block_prep(struct inode *inode, sector_t iblock,
			   struct buffer_head *bh, int create)
{
	struct ext4_map_blocks map;
	sector_t invalid_block = ~((sector_t) 0xffff);
	int ret = 0;

	BUG_ON(create == 0);
	BUG_ON(bh->b_size != inode->i_sb->s_blocksize);

	if (invalid_block < ext4_blocks_count(EXT4_SB(inode->i_sb)->s_es))
		invalid_block = ~0;

	map.m_lblk = iblock;
	map.m_len = 1;

	/*
	 * first, we need to know whether the block is allocated already
	 * preallocated blocks are unmapped but should treated
	 * the same as allocated blocks.
	 */
	ret = ext4_da_map_blocks(inode, &map);
	if (ret < 0)
		return ret;

	if (map.m_flags & EXT4_MAP_DELAYED) {
		map_bh(bh, inode->i_sb, invalid_block);
		set_buffer_new(bh);
		set_buffer_delay(bh);
		return 0;
	}

	map_bh(bh, inode->i_sb, map.m_pblk);
	ext4_update_bh_state(bh, map.m_flags);

	if (buffer_unwritten(bh)) {
		/* A delayed write to unwritten bh should be marked
		 * new and mapped.  Mapped ensures that we don't do
		 * get_block multiple times when we write to the same
		 * offset and new ensures that we do proper zero out
		 * for partial write.
		 */
		set_buffer_new(bh);
		set_buffer_mapped(bh);
	}
	return 0;
}

static void mpage_folio_done(struct mpage_da_data *mpd, struct folio *folio)
{
	mpd->first_page += folio_nr_pages(folio);
	folio_unlock(folio);
}

static int mpage_submit_folio(struct mpage_da_data *mpd, struct folio *folio)
{
	size_t len;
	loff_t size;
	int err;

	BUG_ON(folio->index != mpd->first_page);
	folio_clear_dirty_for_io(folio);
	/*
	 * We have to be very careful here!  Nothing protects writeback path
	 * against i_size changes and the page can be writeably mapped into
	 * page tables. So an application can be growing i_size and writing
	 * data through mmap while writeback runs. folio_clear_dirty_for_io()
	 * write-protects our page in page tables and the page cannot get
	 * written to again until we release folio lock. So only after
	 * folio_clear_dirty_for_io() we are safe to sample i_size for
	 * ext4_bio_write_folio() to zero-out tail of the written page. We rely
	 * on the barrier provided by folio_test_clear_dirty() in
	 * folio_clear_dirty_for_io() to make sure i_size is really sampled only
	 * after page tables are updated.
	 */
	size = i_size_read(mpd->inode);
	len = folio_size(folio);
	if (folio_pos(folio) + len > size &&
	    !ext4_verity_in_progress(mpd->inode))
		len = size & (len - 1);
	err = ext4_bio_write_folio(&mpd->io_submit, folio, len);
	if (!err)
		mpd->wbc->nr_to_write--;

	return err;
}

#define BH_FLAGS (BIT(BH_Unwritten) | BIT(BH_Delay))

/*
 * mballoc gives us at most this number of blocks...
 * XXX: That seems to be only a limitation of ext4_mb_normalize_request().
 * The rest of mballoc seems to handle chunks up to full group size.
 */
#define MAX_WRITEPAGES_EXTENT_LEN 2048

/*
 * mpage_add_bh_to_extent - try to add bh to extent of blocks to map
 *
 * @mpd - extent of blocks
 * @lblk - logical number of the block in the file
 * @bh - buffer head we want to add to the extent
 *
 * The function is used to collect contig. blocks in the same state. If the
 * buffer doesn't require mapping for writeback and we haven't started the
 * extent of buffers to map yet, the function returns 'true' immediately - the
 * caller can write the buffer right away. Otherwise the function returns true
 * if the block has been added to the extent, false if the block couldn't be
 * added.
 */
static bool mpage_add_bh_to_extent(struct mpage_da_data *mpd, ext4_lblk_t lblk,
				   struct buffer_head *bh)
{
	struct ext4_map_blocks *map = &mpd->map;

	/* Buffer that doesn't need mapping for writeback? */
	if (!buffer_dirty(bh) || !buffer_mapped(bh) ||
	    (!buffer_delay(bh) && !buffer_unwritten(bh))) {
		/* So far no extent to map => we write the buffer right away */
		if (map->m_len == 0)
			return true;
		return false;
	}

	/* First block in the extent? */
	if (map->m_len == 0) {
		/* We cannot map unless handle is started... */
		if (!mpd->do_map)
			return false;
		map->m_lblk = lblk;
		map->m_len = 1;
		map->m_flags = bh->b_state & BH_FLAGS;
		return true;
	}

	/* Don't go larger than mballoc is willing to allocate */
	if (map->m_len >= MAX_WRITEPAGES_EXTENT_LEN)
		return false;

	/* Can we merge the block to our big extent? */
	if (lblk == map->m_lblk + map->m_len &&
	    (bh->b_state & BH_FLAGS) == map->m_flags) {
		map->m_len++;
		return true;
	}
	return false;
}

/*
 * mpage_process_page_bufs - submit page buffers for IO or add them to extent
 *
 * @mpd - extent of blocks for mapping
 * @head - the first buffer in the page
 * @bh - buffer we should start processing from
 * @lblk - logical number of the block in the file corresponding to @bh
 *
 * Walk through page buffers from @bh upto @head (exclusive) and either submit
 * the page for IO if all buffers in this page were mapped and there's no
 * accumulated extent of buffers to map or add buffers in the page to the
 * extent of buffers to map. The function returns 1 if the caller can continue
 * by processing the next page, 0 if it should stop adding buffers to the
 * extent to map because we cannot extend it anymore. It can also return value
 * < 0 in case of error during IO submission.
 */
static int mpage_process_page_bufs(struct mpage_da_data *mpd,
				   struct buffer_head *head,
				   struct buffer_head *bh,
				   ext4_lblk_t lblk)
{
	struct inode *inode = mpd->inode;
	int err;
	ext4_lblk_t blocks = (i_size_read(inode) + i_blocksize(inode) - 1)
							>> inode->i_blkbits;

	if (ext4_verity_in_progress(inode))
		blocks = EXT_MAX_BLOCKS;

	do {
		BUG_ON(buffer_locked(bh));

		if (lblk >= blocks || !mpage_add_bh_to_extent(mpd, lblk, bh)) {
			/* Found extent to map? */
			if (mpd->map.m_len)
				return 0;
			/* Buffer needs mapping and handle is not started? */
			if (!mpd->do_map)
				return 0;
			/* Everything mapped so far and we hit EOF */
			break;
		}
	} while (lblk++, (bh = bh->b_this_page) != head);
	/* So far everything mapped? Submit the page for IO. */
	if (mpd->map.m_len == 0) {
		err = mpage_submit_folio(mpd, head->b_folio);
		if (err < 0)
			return err;
		mpage_folio_done(mpd, head->b_folio);
	}
	if (lblk >= blocks) {
		mpd->scanned_until_end = 1;
		return 0;
	}
	return 1;
}

/*
 * mpage_process_folio - update folio buffers corresponding to changed extent
 *			 and may submit fully mapped page for IO
 * @mpd: description of extent to map, on return next extent to map
 * @folio: Contains these buffers.
 * @m_lblk: logical block mapping.
 * @m_pblk: corresponding physical mapping.
 * @map_bh: determines on return whether this page requires any further
 *		  mapping or not.
 *
 * Scan given folio buffers corresponding to changed extent and update buffer
 * state according to new extent state.
 * We map delalloc buffers to their physical location, clear unwritten bits.
 * If the given folio is not fully mapped, we update @mpd to the next extent in
 * the given folio that needs mapping & return @map_bh as true.
 */
static int mpage_process_folio(struct mpage_da_data *mpd, struct folio *folio,
			      ext4_lblk_t *m_lblk, ext4_fsblk_t *m_pblk,
			      bool *map_bh)
{
	struct buffer_head *head, *bh;
	ext4_io_end_t *io_end = mpd->io_submit.io_end;
	ext4_lblk_t lblk = *m_lblk;
	ext4_fsblk_t pblock = *m_pblk;
	int err = 0;
	int blkbits = mpd->inode->i_blkbits;
	ssize_t io_end_size = 0;
	struct ext4_io_end_vec *io_end_vec = ext4_last_io_end_vec(io_end);

	bh = head = folio_buffers(folio);
	do {
		if (lblk < mpd->map.m_lblk)
			continue;
		if (lblk >= mpd->map.m_lblk + mpd->map.m_len) {
			/*
			 * Buffer after end of mapped extent.
			 * Find next buffer in the folio to map.
			 */
			mpd->map.m_len = 0;
			mpd->map.m_flags = 0;
			io_end_vec->size += io_end_size;

			err = mpage_process_page_bufs(mpd, head, bh, lblk);
			if (err > 0)
				err = 0;
			if (!err && mpd->map.m_len && mpd->map.m_lblk > lblk) {
				io_end_vec = ext4_alloc_io_end_vec(io_end);
				if (IS_ERR(io_end_vec)) {
					err = PTR_ERR(io_end_vec);
					goto out;
				}
				io_end_vec->offset = (loff_t)mpd->map.m_lblk << blkbits;
			}
			*map_bh = true;
			goto out;
		}
		if (buffer_delay(bh)) {
			clear_buffer_delay(bh);
			bh->b_blocknr = pblock++;
		}
		clear_buffer_unwritten(bh);
		io_end_size += (1 << blkbits);
	} while (lblk++, (bh = bh->b_this_page) != head);

	io_end_vec->size += io_end_size;
	*map_bh = false;
out:
	*m_lblk = lblk;
	*m_pblk = pblock;
	return err;
}

/*
 * mpage_map_buffers - update buffers corresponding to changed extent and
 *		       submit fully mapped pages for IO
 *
 * @mpd - description of extent to map, on return next extent to map
 *
 * Scan buffers corresponding to changed extent (we expect corresponding pages
 * to be already locked) and update buffer state according to new extent state.
 * We map delalloc buffers to their physical location, clear unwritten bits,
 * and mark buffers as uninit when we perform writes to unwritten extents
 * and do extent conversion after IO is finished. If the last page is not fully
 * mapped, we update @map to the next extent in the last page that needs
 * mapping. Otherwise we submit the page for IO.
 */
static int mpage_map_and_submit_buffers(struct mpage_da_data *mpd)
{
	struct folio_batch fbatch;
	unsigned nr, i;
	struct inode *inode = mpd->inode;
	int bpp_bits = PAGE_SHIFT - inode->i_blkbits;
	pgoff_t start, end;
	ext4_lblk_t lblk;
	ext4_fsblk_t pblock;
	int err;
	bool map_bh = false;

	start = mpd->map.m_lblk >> bpp_bits;
	end = (mpd->map.m_lblk + mpd->map.m_len - 1) >> bpp_bits;
	lblk = start << bpp_bits;
	pblock = mpd->map.m_pblk;

	folio_batch_init(&fbatch);
	while (start <= end) {
		nr = filemap_get_folios(inode->i_mapping, &start, end, &fbatch);
		if (nr == 0)
			break;
		for (i = 0; i < nr; i++) {
			struct folio *folio = fbatch.folios[i];

			err = mpage_process_folio(mpd, folio, &lblk, &pblock,
						 &map_bh);
			/*
			 * If map_bh is true, means page may require further bh
			 * mapping, or maybe the page was submitted for IO.
			 * So we return to call further extent mapping.
			 */
			if (err < 0 || map_bh)
				goto out;
			/* Page fully mapped - let IO run! */
			err = mpage_submit_folio(mpd, folio);
			if (err < 0)
				goto out;
			mpage_folio_done(mpd, folio);
		}
		folio_batch_release(&fbatch);
	}
	/* Extent fully mapped and matches with page boundary. We are done. */
	mpd->map.m_len = 0;
	mpd->map.m_flags = 0;
	return 0;
out:
	folio_batch_release(&fbatch);
	return err;
}

static int mpage_map_one_extent(handle_t *handle, struct mpage_da_data *mpd)
{
	struct inode *inode = mpd->inode;
	struct ext4_map_blocks *map = &mpd->map;
	int get_blocks_flags;
	int err, dioread_nolock;

	trace_ext4_da_write_pages_extent(inode, map);
	/*
	 * Call ext4_map_blocks() to allocate any delayed allocation blocks, or
	 * to convert an unwritten extent to be initialized (in the case
	 * where we have written into one or more preallocated blocks).  It is
	 * possible that we're going to need more metadata blocks than
	 * previously reserved. However we must not fail because we're in
	 * writeback and there is nothing we can do about it so it might result
	 * in data loss.  So use reserved blocks to allocate metadata if
	 * possible.
	 */
	get_blocks_flags = EXT4_GET_BLOCKS_CREATE |
			   EXT4_GET_BLOCKS_METADATA_NOFAIL |
			   EXT4_GET_BLOCKS_IO_SUBMIT;
	dioread_nolock = ext4_should_dioread_nolock(inode);
	if (dioread_nolock)
		get_blocks_flags |= EXT4_GET_BLOCKS_IO_CREATE_EXT;

	err = ext4_map_blocks(handle, inode, map, get_blocks_flags);
	if (err < 0)
		return err;
	if (dioread_nolock && (map->m_flags & EXT4_MAP_UNWRITTEN)) {
		if (!mpd->io_submit.io_end->handle &&
		    ext4_handle_valid(handle)) {
			mpd->io_submit.io_end->handle = handle->h_rsv_handle;
			handle->h_rsv_handle = NULL;
		}
		ext4_set_io_unwritten_flag(inode, mpd->io_submit.io_end);
	}

	BUG_ON(map->m_len == 0);
	return 0;
}

/*
 * mpage_map_and_submit_extent - map extent starting at mpd->lblk of length
 *				 mpd->len and submit pages underlying it for IO
 *
 * @handle - handle for journal operations
 * @mpd - extent to map
 * @give_up_on_write - we set this to true iff there is a fatal error and there
 *                     is no hope of writing the data. The caller should discard
 *                     dirty pages to avoid infinite loops.
 *
 * The function maps extent starting at mpd->lblk of length mpd->len. If it is
 * delayed, blocks are allocated, if it is unwritten, we may need to convert
 * them to initialized or split the described range from larger unwritten
 * extent. Note that we need not map all the described range since allocation
 * can return less blocks or the range is covered by more unwritten extents. We
 * cannot map more because we are limited by reserved transaction credits. On
 * the other hand we always make sure that the last touched page is fully
 * mapped so that it can be written out (and thus forward progress is
 * guaranteed). After mapping we submit all mapped pages for IO.
 */
static int mpage_map_and_submit_extent(handle_t *handle,
				       struct mpage_da_data *mpd,
				       bool *give_up_on_write)
{
	struct inode *inode = mpd->inode;
	struct ext4_map_blocks *map = &mpd->map;
	int err;
	loff_t disksize;
	int progress = 0;
	ext4_io_end_t *io_end = mpd->io_submit.io_end;
	struct ext4_io_end_vec *io_end_vec;

	io_end_vec = ext4_alloc_io_end_vec(io_end);
	if (IS_ERR(io_end_vec))
		return PTR_ERR(io_end_vec);
	io_end_vec->offset = ((loff_t)map->m_lblk) << inode->i_blkbits;
	do {
		err = mpage_map_one_extent(handle, mpd);
		if (err < 0) {
			struct super_block *sb = inode->i_sb;

			if (ext4_forced_shutdown(sb))
				goto invalidate_dirty_pages;
			/*
			 * Let the uper layers retry transient errors.
			 * In the case of ENOSPC, if ext4_count_free_blocks()
			 * is non-zero, a commit should free up blocks.
			 */
			if ((err == -ENOMEM) ||
			    (err == -ENOSPC && ext4_count_free_clusters(sb))) {
				if (progress)
					goto update_disksize;
				return err;
			}
			ext4_msg(sb, KERN_CRIT,
				 "Delayed block allocation failed for "
				 "inode %lu at logical offset %llu with"
				 " max blocks %u with error %d",
				 inode->i_ino,
				 (unsigned long long)map->m_lblk,
				 (unsigned)map->m_len, -err);
			ext4_msg(sb, KERN_CRIT,
				 "This should not happen!! Data will "
				 "be lost\n");
			if (err == -ENOSPC)
				ext4_print_free_blocks(inode);
		invalidate_dirty_pages:
			*give_up_on_write = true;
			return err;
		}
		progress = 1;
		/*
		 * Update buffer state, submit mapped pages, and get us new
		 * extent to map
		 */
		err = mpage_map_and_submit_buffers(mpd);
		if (err < 0)
			goto update_disksize;
	} while (map->m_len);

update_disksize:
	/*
	 * Update on-disk size after IO is submitted.  Races with
	 * truncate are avoided by checking i_size under i_data_sem.
	 */
	disksize = ((loff_t)mpd->first_page) << PAGE_SHIFT;
	if (disksize > READ_ONCE(EXT4_I(inode)->i_disksize)) {
		int err2;
		loff_t i_size;

		down_write(&EXT4_I(inode)->i_data_sem);
		i_size = i_size_read(inode);
		if (disksize > i_size)
			disksize = i_size;
		if (disksize > EXT4_I(inode)->i_disksize)
			EXT4_I(inode)->i_disksize = disksize;
		up_write(&EXT4_I(inode)->i_data_sem);
		err2 = ext4_mark_inode_dirty(handle, inode);
		if (err2) {
			ext4_error_err(inode->i_sb, -err2,
				       "Failed to mark inode %lu dirty",
				       inode->i_ino);
		}
		if (!err)
			err = err2;
	}
	return err;
}

/*
 * Calculate the total number of credits to reserve for one writepages
 * iteration. This is called from ext4_writepages(). We map an extent of
 * up to MAX_WRITEPAGES_EXTENT_LEN blocks and then we go on and finish mapping
 * the last partial page. So in total we can map MAX_WRITEPAGES_EXTENT_LEN +
 * bpp - 1 blocks in bpp different extents.
 */
static int ext4_da_writepages_trans_blocks(struct inode *inode)
{
	int bpp = ext4_journal_blocks_per_page(inode);

	return ext4_meta_trans_blocks(inode,
				MAX_WRITEPAGES_EXTENT_LEN + bpp - 1, bpp);
}

static int ext4_journal_folio_buffers(handle_t *handle, struct folio *folio,
				     size_t len)
{
	struct buffer_head *page_bufs = folio_buffers(folio);
	struct inode *inode = folio->mapping->host;
	int ret, err;

	ret = ext4_walk_page_buffers(handle, inode, page_bufs, 0, len,
				     NULL, do_journal_get_write_access);
	err = ext4_walk_page_buffers(handle, inode, page_bufs, 0, len,
				     NULL, write_end_fn);
	if (ret == 0)
		ret = err;
	err = ext4_jbd2_inode_add_write(handle, inode, folio_pos(folio), len);
	if (ret == 0)
		ret = err;
	EXT4_I(inode)->i_datasync_tid = handle->h_transaction->t_tid;

	return ret;
}

static int mpage_journal_page_buffers(handle_t *handle,
				      struct mpage_da_data *mpd,
				      struct folio *folio)
{
	struct inode *inode = mpd->inode;
	loff_t size = i_size_read(inode);
	size_t len = folio_size(folio);

	folio_clear_checked(folio);
	mpd->wbc->nr_to_write--;

	if (folio_pos(folio) + len > size &&
	    !ext4_verity_in_progress(inode))
		len = size & (len - 1);

	return ext4_journal_folio_buffers(handle, folio, len);
}

/*
 * mpage_prepare_extent_to_map - find & lock contiguous range of dirty pages
 * 				 needing mapping, submit mapped pages
 *
 * @mpd - where to look for pages
 *
 * Walk dirty pages in the mapping. If they are fully mapped, submit them for
 * IO immediately. If we cannot map blocks, we submit just already mapped
 * buffers in the page for IO and keep page dirty. When we can map blocks and
 * we find a page which isn't mapped we start accumulating extent of buffers
 * underlying these pages that needs mapping (formed by either delayed or
 * unwritten buffers). We also lock the pages containing these buffers. The
 * extent found is returned in @mpd structure (starting at mpd->lblk with
 * length mpd->len blocks).
 *
 * Note that this function can attach bios to one io_end structure which are
 * neither logically nor physically contiguous. Although it may seem as an
 * unnecessary complication, it is actually inevitable in blocksize < pagesize
 * case as we need to track IO to all buffers underlying a page in one io_end.
 */
static int mpage_prepare_extent_to_map(struct mpage_da_data *mpd)
{
	struct address_space *mapping = mpd->inode->i_mapping;
	struct folio_batch fbatch;
	unsigned int nr_folios;
	pgoff_t index = mpd->first_page;
	pgoff_t end = mpd->last_page;
	xa_mark_t tag;
	int i, err = 0;
	int blkbits = mpd->inode->i_blkbits;
	ext4_lblk_t lblk;
	struct buffer_head *head;
	handle_t *handle = NULL;
	int bpp = ext4_journal_blocks_per_page(mpd->inode);

	if (mpd->wbc->sync_mode == WB_SYNC_ALL || mpd->wbc->tagged_writepages)
		tag = PAGECACHE_TAG_TOWRITE;
	else
		tag = PAGECACHE_TAG_DIRTY;

	mpd->map.m_len = 0;
	mpd->next_page = index;
	if (ext4_should_journal_data(mpd->inode)) {
		handle = ext4_journal_start(mpd->inode, EXT4_HT_WRITE_PAGE,
					    bpp);
		if (IS_ERR(handle))
			return PTR_ERR(handle);
	}
	folio_batch_init(&fbatch);
	while (index <= end) {
		nr_folios = filemap_get_folios_tag(mapping, &index, end,
				tag, &fbatch);
		if (nr_folios == 0)
			break;

		for (i = 0; i < nr_folios; i++) {
			struct folio *folio = fbatch.folios[i];

			/*
			 * Accumulated enough dirty pages? This doesn't apply
			 * to WB_SYNC_ALL mode. For integrity sync we have to
			 * keep going because someone may be concurrently
			 * dirtying pages, and we might have synced a lot of
			 * newly appeared dirty pages, but have not synced all
			 * of the old dirty pages.
			 */
			if (mpd->wbc->sync_mode == WB_SYNC_NONE &&
			    mpd->wbc->nr_to_write <=
			    mpd->map.m_len >> (PAGE_SHIFT - blkbits))
				goto out;

			/* If we can't merge this page, we are done. */
			if (mpd->map.m_len > 0 && mpd->next_page != folio->index)
				goto out;

			if (handle) {
				err = ext4_journal_ensure_credits(handle, bpp,
								  0);
				if (err < 0)
					goto out;
			}

			folio_lock(folio);
			/*
			 * If the page is no longer dirty, or its mapping no
			 * longer corresponds to inode we are writing (which
			 * means it has been truncated or invalidated), or the
			 * page is already under writeback and we are not doing
			 * a data integrity writeback, skip the page
			 */
			if (!folio_test_dirty(folio) ||
			    (folio_test_writeback(folio) &&
			     (mpd->wbc->sync_mode == WB_SYNC_NONE)) ||
			    unlikely(folio->mapping != mapping)) {
				folio_unlock(folio);
				continue;
			}

			folio_wait_writeback(folio);
			BUG_ON(folio_test_writeback(folio));

			/*
			 * Should never happen but for buggy code in
			 * other subsystems that call
			 * set_page_dirty() without properly warning
			 * the file system first.  See [1] for more
			 * information.
			 *
			 * [1] https://lore.kernel.org/linux-mm/20180103100430.GE4911@quack2.suse.cz
			 */
			if (!folio_buffers(folio)) {
				ext4_warning_inode(mpd->inode, "page %lu does not have buffers attached", folio->index);
				folio_clear_dirty(folio);
				folio_unlock(folio);
				continue;
			}

			if (mpd->map.m_len == 0)
				mpd->first_page = folio->index;
			mpd->next_page = folio_next_index(folio);
			/*
			 * Writeout when we cannot modify metadata is simple.
			 * Just submit the page. For data=journal mode we
			 * first handle writeout of the page for checkpoint and
			 * only after that handle delayed page dirtying. This
			 * makes sure current data is checkpointed to the final
			 * location before possibly journalling it again which
			 * is desirable when the page is frequently dirtied
			 * through a pin.
			 */
			if (!mpd->can_map) {
				err = mpage_submit_folio(mpd, folio);
				if (err < 0)
					goto out;
				/* Pending dirtying of journalled data? */
				if (folio_test_checked(folio)) {
					err = mpage_journal_page_buffers(handle,
						mpd, folio);
					if (err < 0)
						goto out;
					mpd->journalled_more_data = 1;
				}
				mpage_folio_done(mpd, folio);
			} else {
				/* Add all dirty buffers to mpd */
				lblk = ((ext4_lblk_t)folio->index) <<
					(PAGE_SHIFT - blkbits);
				head = folio_buffers(folio);
				err = mpage_process_page_bufs(mpd, head, head,
						lblk);
				if (err <= 0)
					goto out;
				err = 0;
			}
		}
		folio_batch_release(&fbatch);
		cond_resched();
	}
	mpd->scanned_until_end = 1;
	if (handle)
		ext4_journal_stop(handle);
	return 0;
out:
	folio_batch_release(&fbatch);
	if (handle)
		ext4_journal_stop(handle);
	return err;
}

static int ext4_do_writepages(struct mpage_da_data *mpd)
{
	struct writeback_control *wbc = mpd->wbc;
	pgoff_t	writeback_index = 0;
	long nr_to_write = wbc->nr_to_write;
	int range_whole = 0;
	int cycled = 1;
	handle_t *handle = NULL;
	struct inode *inode = mpd->inode;
	struct address_space *mapping = inode->i_mapping;
	int needed_blocks, rsv_blocks = 0, ret = 0;
	struct ext4_sb_info *sbi = EXT4_SB(mapping->host->i_sb);
	struct blk_plug plug;
	bool give_up_on_write = false;

	trace_ext4_writepages(inode, wbc);

	/*
	 * No pages to write? This is mainly a kludge to avoid starting
	 * a transaction for special inodes like journal inode on last iput()
	 * because that could violate lock ordering on umount
	 */
	if (!mapping->nrpages || !mapping_tagged(mapping, PAGECACHE_TAG_DIRTY))
		goto out_writepages;

	/*
	 * If the filesystem has aborted, it is read-only, so return
	 * right away instead of dumping stack traces later on that
	 * will obscure the real source of the problem.  We test
	 * fs shutdown state instead of sb->s_flag's SB_RDONLY because
	 * the latter could be true if the filesystem is mounted
	 * read-only, and in that case, ext4_writepages should
	 * *never* be called, so if that ever happens, we would want
	 * the stack trace.
	 */
	if (unlikely(ext4_forced_shutdown(mapping->host->i_sb))) {
		ret = -EROFS;
		goto out_writepages;
	}

	/*
	 * If we have inline data and arrive here, it means that
	 * we will soon create the block for the 1st page, so
	 * we'd better clear the inline data here.
	 */
	if (ext4_has_inline_data(inode)) {
		/* Just inode will be modified... */
		handle = ext4_journal_start(inode, EXT4_HT_INODE, 1);
		if (IS_ERR(handle)) {
			ret = PTR_ERR(handle);
			goto out_writepages;
		}
		BUG_ON(ext4_test_inode_state(inode,
				EXT4_STATE_MAY_INLINE_DATA));
		ext4_destroy_inline_data(handle, inode);
		ext4_journal_stop(handle);
	}

	/*
	 * data=journal mode does not do delalloc so we just need to writeout /
	 * journal already mapped buffers. On the other hand we need to commit
	 * transaction to make data stable. We expect all the data to be
	 * already in the journal (the only exception are DMA pinned pages
	 * dirtied behind our back) so we commit transaction here and run the
	 * writeback loop to checkpoint them. The checkpointing is not actually
	 * necessary to make data persistent *but* quite a few places (extent
	 * shifting operations, fsverity, ...) depend on being able to drop
	 * pagecache pages after calling filemap_write_and_wait() and for that
	 * checkpointing needs to happen.
	 */
	if (ext4_should_journal_data(inode)) {
		mpd->can_map = 0;
		if (wbc->sync_mode == WB_SYNC_ALL)
			ext4_fc_commit(sbi->s_journal,
				       EXT4_I(inode)->i_datasync_tid);
	}
	mpd->journalled_more_data = 0;

	if (ext4_should_dioread_nolock(inode)) {
		/*
		 * We may need to convert up to one extent per block in
		 * the page and we may dirty the inode.
		 */
		rsv_blocks = 1 + ext4_chunk_trans_blocks(inode,
						PAGE_SIZE >> inode->i_blkbits);
	}

	if (wbc->range_start == 0 && wbc->range_end == LLONG_MAX)
		range_whole = 1;

	if (wbc->range_cyclic) {
		writeback_index = mapping->writeback_index;
		if (writeback_index)
			cycled = 0;
		mpd->first_page = writeback_index;
		mpd->last_page = -1;
	} else {
		mpd->first_page = wbc->range_start >> PAGE_SHIFT;
		mpd->last_page = wbc->range_end >> PAGE_SHIFT;
	}

	ext4_io_submit_init(&mpd->io_submit, wbc);
retry:
	if (wbc->sync_mode == WB_SYNC_ALL || wbc->tagged_writepages)
		tag_pages_for_writeback(mapping, mpd->first_page,
					mpd->last_page);
	blk_start_plug(&plug);

	/*
	 * First writeback pages that don't need mapping - we can avoid
	 * starting a transaction unnecessarily and also avoid being blocked
	 * in the block layer on device congestion while having transaction
	 * started.
	 */
	mpd->do_map = 0;
	mpd->scanned_until_end = 0;
	mpd->io_submit.io_end = ext4_init_io_end(inode, GFP_KERNEL);
	if (!mpd->io_submit.io_end) {
		ret = -ENOMEM;
		goto unplug;
	}
	ret = mpage_prepare_extent_to_map(mpd);
	/* Unlock pages we didn't use */
	mpage_release_unused_pages(mpd, false);
	/* Submit prepared bio */
	ext4_io_submit(&mpd->io_submit);
	ext4_put_io_end_defer(mpd->io_submit.io_end);
	mpd->io_submit.io_end = NULL;
	if (ret < 0)
		goto unplug;

	while (!mpd->scanned_until_end && wbc->nr_to_write > 0) {
		/* For each extent of pages we use new io_end */
		mpd->io_submit.io_end = ext4_init_io_end(inode, GFP_KERNEL);
		if (!mpd->io_submit.io_end) {
			ret = -ENOMEM;
			break;
		}

		WARN_ON_ONCE(!mpd->can_map);
		/*
		 * We have two constraints: We find one extent to map and we
		 * must always write out whole page (makes a difference when
		 * blocksize < pagesize) so that we don't block on IO when we
		 * try to write out the rest of the page. Journalled mode is
		 * not supported by delalloc.
		 */
		BUG_ON(ext4_should_journal_data(inode));
		needed_blocks = ext4_da_writepages_trans_blocks(inode);

		/* start a new transaction */
		handle = ext4_journal_start_with_reserve(inode,
				EXT4_HT_WRITE_PAGE, needed_blocks, rsv_blocks);
		if (IS_ERR(handle)) {
			ret = PTR_ERR(handle);
			ext4_msg(inode->i_sb, KERN_CRIT, "%s: jbd2_start: "
			       "%ld pages, ino %lu; err %d", __func__,
				wbc->nr_to_write, inode->i_ino, ret);
			/* Release allocated io_end */
			ext4_put_io_end(mpd->io_submit.io_end);
			mpd->io_submit.io_end = NULL;
			break;
		}
		mpd->do_map = 1;

		trace_ext4_da_write_pages(inode, mpd->first_page, wbc);
		ret = mpage_prepare_extent_to_map(mpd);
		if (!ret && mpd->map.m_len)
			ret = mpage_map_and_submit_extent(handle, mpd,
					&give_up_on_write);
		/*
		 * Caution: If the handle is synchronous,
		 * ext4_journal_stop() can wait for transaction commit
		 * to finish which may depend on writeback of pages to
		 * complete or on page lock to be released.  In that
		 * case, we have to wait until after we have
		 * submitted all the IO, released page locks we hold,
		 * and dropped io_end reference (for extent conversion
		 * to be able to complete) before stopping the handle.
		 */
		if (!ext4_handle_valid(handle) || handle->h_sync == 0) {
			ext4_journal_stop(handle);
			handle = NULL;
			mpd->do_map = 0;
		}
		/* Unlock pages we didn't use */
		mpage_release_unused_pages(mpd, give_up_on_write);
		/* Submit prepared bio */
		ext4_io_submit(&mpd->io_submit);

		/*
		 * Drop our io_end reference we got from init. We have
		 * to be careful and use deferred io_end finishing if
		 * we are still holding the transaction as we can
		 * release the last reference to io_end which may end
		 * up doing unwritten extent conversion.
		 */
		if (handle) {
			ext4_put_io_end_defer(mpd->io_submit.io_end);
			ext4_journal_stop(handle);
		} else
			ext4_put_io_end(mpd->io_submit.io_end);
		mpd->io_submit.io_end = NULL;

		if (ret == -ENOSPC && sbi->s_journal) {
			/*
			 * Commit the transaction which would
			 * free blocks released in the transaction
			 * and try again
			 */
			jbd2_journal_force_commit_nested(sbi->s_journal);
			ret = 0;
			continue;
		}
		/* Fatal error - ENOMEM, EIO... */
		if (ret)
			break;
	}
unplug:
	blk_finish_plug(&plug);
	if (!ret && !cycled && wbc->nr_to_write > 0) {
		cycled = 1;
		mpd->last_page = writeback_index - 1;
		mpd->first_page = 0;
		goto retry;
	}

	/* Update index */
	if (wbc->range_cyclic || (range_whole && wbc->nr_to_write > 0))
		/*
		 * Set the writeback_index so that range_cyclic
		 * mode will write it back later
		 */
		mapping->writeback_index = mpd->first_page;

out_writepages:
	trace_ext4_writepages_result(inode, wbc, ret,
				     nr_to_write - wbc->nr_to_write);
	return ret;
}

static int ext4_writepages(struct address_space *mapping,
			   struct writeback_control *wbc)
{
	struct super_block *sb = mapping->host->i_sb;
	struct mpage_da_data mpd = {
		.inode = mapping->host,
		.wbc = wbc,
		.can_map = 1,
	};
	int ret;
	int alloc_ctx;

	if (unlikely(ext4_forced_shutdown(sb)))
		return -EIO;

	alloc_ctx = ext4_writepages_down_read(sb);
	ret = ext4_do_writepages(&mpd);
	/*
	 * For data=journal writeback we could have come across pages marked
	 * for delayed dirtying (PageChecked) which were just added to the
	 * running transaction. Try once more to get them to stable storage.
	 */
	if (!ret && mpd.journalled_more_data)
		ret = ext4_do_writepages(&mpd);
	ext4_writepages_up_read(sb, alloc_ctx);

	return ret;
}

int ext4_normal_submit_inode_data_buffers(struct jbd2_inode *jinode)
{
	struct writeback_control wbc = {
		.sync_mode = WB_SYNC_ALL,
		.nr_to_write = LONG_MAX,
		.range_start = jinode->i_dirty_start,
		.range_end = jinode->i_dirty_end,
	};
	struct mpage_da_data mpd = {
		.inode = jinode->i_vfs_inode,
		.wbc = &wbc,
		.can_map = 0,
	};
	return ext4_do_writepages(&mpd);
}

static int ext4_dax_writepages(struct address_space *mapping,
			       struct writeback_control *wbc)
{
	int ret;
	long nr_to_write = wbc->nr_to_write;
	struct inode *inode = mapping->host;
	int alloc_ctx;

	if (unlikely(ext4_forced_shutdown(inode->i_sb)))
		return -EIO;

	alloc_ctx = ext4_writepages_down_read(inode->i_sb);
	trace_ext4_writepages(inode, wbc);

	ret = dax_writeback_mapping_range(mapping,
					  EXT4_SB(inode->i_sb)->s_daxdev, wbc);
	trace_ext4_writepages_result(inode, wbc, ret,
				     nr_to_write - wbc->nr_to_write);
	ext4_writepages_up_read(inode->i_sb, alloc_ctx);
	return ret;
}

static int ext4_nonda_switch(struct super_block *sb)
{
	s64 free_clusters, dirty_clusters;
	struct ext4_sb_info *sbi = EXT4_SB(sb);

	/*
	 * switch to non delalloc mode if we are running low
	 * on free block. The free block accounting via percpu
	 * counters can get slightly wrong with percpu_counter_batch getting
	 * accumulated on each CPU without updating global counters
	 * Delalloc need an accurate free block accounting. So switch
	 * to non delalloc when we are near to error range.
	 */
	free_clusters =
		percpu_counter_read_positive(&sbi->s_freeclusters_counter);
	dirty_clusters =
		percpu_counter_read_positive(&sbi->s_dirtyclusters_counter);
	/*
	 * Start pushing delalloc when 1/2 of free blocks are dirty.
	 */
	if (dirty_clusters && (free_clusters < 2 * dirty_clusters))
		try_to_writeback_inodes_sb(sb, WB_REASON_FS_FREE_SPACE);

	if (2 * free_clusters < 3 * dirty_clusters ||
	    free_clusters < (dirty_clusters + EXT4_FREECLUSTERS_WATERMARK)) {
		/*
		 * free block count is less than 150% of dirty blocks
		 * or free blocks is less than watermark
		 */
		return 1;
	}
	return 0;
}

static int ext4_da_write_begin(struct file *file, struct address_space *mapping,
			       loff_t pos, unsigned len,
			       struct folio **foliop, void **fsdata)
{
	int ret, retries = 0;
	struct folio *folio;
	pgoff_t index;
	struct inode *inode = mapping->host;

	if (unlikely(ext4_forced_shutdown(inode->i_sb)))
		return -EIO;

	index = pos >> PAGE_SHIFT;

	if (ext4_nonda_switch(inode->i_sb) || ext4_verity_in_progress(inode)) {
		*fsdata = (void *)FALL_BACK_TO_NONDELALLOC;
		return ext4_write_begin(file, mapping, pos,
					len, foliop, fsdata);
	}
	*fsdata = (void *)0;
	trace_ext4_da_write_begin(inode, pos, len);

	if (ext4_test_inode_state(inode, EXT4_STATE_MAY_INLINE_DATA)) {
		ret = ext4_da_write_inline_data_begin(mapping, inode, pos, len,
						      foliop, fsdata);
		if (ret < 0)
			return ret;
		if (ret == 1)
			return 0;
	}

retry:
	folio = __filemap_get_folio(mapping, index, FGP_WRITEBEGIN,
			mapping_gfp_mask(mapping));
	if (IS_ERR(folio))
		return PTR_ERR(folio);

<<<<<<< HEAD
#ifdef CONFIG_FS_ENCRYPTION
	ret = ext4_block_write_begin(folio, pos, len, ext4_da_get_block_prep);
#else
	ret = __block_write_begin(folio, pos, len, ext4_da_get_block_prep);
#endif
=======
	ret = ext4_block_write_begin(NULL, folio, pos, len,
				     ext4_da_get_block_prep);
>>>>>>> ff2beee2
	if (ret < 0) {
		folio_unlock(folio);
		folio_put(folio);
		/*
		 * block_write_begin may have instantiated a few blocks
		 * outside i_size.  Trim these off again. Don't need
		 * i_size_read because we hold inode lock.
		 */
		if (pos + len > inode->i_size)
			ext4_truncate_failed_write(inode);

		if (ret == -ENOSPC &&
		    ext4_should_retry_alloc(inode->i_sb, &retries))
			goto retry;
		return ret;
	}

	*foliop = folio;
	return ret;
}

/*
 * Check if we should update i_disksize
 * when write to the end of file but not require block allocation
 */
static int ext4_da_should_update_i_disksize(struct folio *folio,
					    unsigned long offset)
{
	struct buffer_head *bh;
	struct inode *inode = folio->mapping->host;
	unsigned int idx;
	int i;

	bh = folio_buffers(folio);
	idx = offset >> inode->i_blkbits;

	for (i = 0; i < idx; i++)
		bh = bh->b_this_page;

	if (!buffer_mapped(bh) || (buffer_delay(bh)) || buffer_unwritten(bh))
		return 0;
	return 1;
}

static int ext4_da_do_write_end(struct address_space *mapping,
			loff_t pos, unsigned len, unsigned copied,
			struct folio *folio)
{
	struct inode *inode = mapping->host;
	loff_t old_size = inode->i_size;
	bool disksize_changed = false;
	loff_t new_i_size;

	if (unlikely(!folio_buffers(folio))) {
		folio_unlock(folio);
		folio_put(folio);
		return -EIO;
	}
	/*
	 * block_write_end() will mark the inode as dirty with I_DIRTY_PAGES
	 * flag, which all that's needed to trigger page writeback.
	 */
	copied = block_write_end(NULL, mapping, pos, len, copied,
			folio, NULL);
	new_i_size = pos + copied;

	/*
	 * It's important to update i_size while still holding folio lock,
	 * because folio writeout could otherwise come in and zero beyond
	 * i_size.
	 *
	 * Since we are holding inode lock, we are sure i_disksize <=
	 * i_size. We also know that if i_disksize < i_size, there are
	 * delalloc writes pending in the range up to i_size. If the end of
	 * the current write is <= i_size, there's no need to touch
	 * i_disksize since writeback will push i_disksize up to i_size
	 * eventually. If the end of the current write is > i_size and
	 * inside an allocated block which ext4_da_should_update_i_disksize()
	 * checked, we need to update i_disksize here as certain
	 * ext4_writepages() paths not allocating blocks and update i_disksize.
	 */
	if (new_i_size > inode->i_size) {
		unsigned long end;

		i_size_write(inode, new_i_size);
		end = (new_i_size - 1) & (PAGE_SIZE - 1);
		if (copied && ext4_da_should_update_i_disksize(folio, end)) {
			ext4_update_i_disksize(inode, new_i_size);
			disksize_changed = true;
		}
	}

	folio_unlock(folio);
	folio_put(folio);

	if (old_size < pos)
		pagecache_isize_extended(inode, old_size, pos);

	if (disksize_changed) {
		handle_t *handle;

		handle = ext4_journal_start(inode, EXT4_HT_INODE, 2);
		if (IS_ERR(handle))
			return PTR_ERR(handle);
		ext4_mark_inode_dirty(handle, inode);
		ext4_journal_stop(handle);
	}

	return copied;
}

static int ext4_da_write_end(struct file *file,
			     struct address_space *mapping,
			     loff_t pos, unsigned len, unsigned copied,
			     struct folio *folio, void *fsdata)
{
	struct inode *inode = mapping->host;
	int write_mode = (int)(unsigned long)fsdata;

	if (write_mode == FALL_BACK_TO_NONDELALLOC)
		return ext4_write_end(file, mapping, pos,
				      len, copied, folio, fsdata);

	trace_ext4_da_write_end(inode, pos, len, copied);

	if (write_mode != CONVERT_INLINE_DATA &&
	    ext4_test_inode_state(inode, EXT4_STATE_MAY_INLINE_DATA) &&
	    ext4_has_inline_data(inode))
		return ext4_write_inline_data_end(inode, pos, len, copied,
						  folio);

	if (unlikely(copied < len) && !folio_test_uptodate(folio))
		copied = 0;

	return ext4_da_do_write_end(mapping, pos, len, copied, folio);
}

/*
 * Force all delayed allocation blocks to be allocated for a given inode.
 */
int ext4_alloc_da_blocks(struct inode *inode)
{
	trace_ext4_alloc_da_blocks(inode);

	if (!EXT4_I(inode)->i_reserved_data_blocks)
		return 0;

	/*
	 * We do something simple for now.  The filemap_flush() will
	 * also start triggering a write of the data blocks, which is
	 * not strictly speaking necessary (and for users of
	 * laptop_mode, not even desirable).  However, to do otherwise
	 * would require replicating code paths in:
	 *
	 * ext4_writepages() ->
	 *    write_cache_pages() ---> (via passed in callback function)
	 *        __mpage_da_writepage() -->
	 *           mpage_add_bh_to_extent()
	 *           mpage_da_map_blocks()
	 *
	 * The problem is that write_cache_pages(), located in
	 * mm/page-writeback.c, marks pages clean in preparation for
	 * doing I/O, which is not desirable if we're not planning on
	 * doing I/O at all.
	 *
	 * We could call write_cache_pages(), and then redirty all of
	 * the pages by calling redirty_page_for_writepage() but that
	 * would be ugly in the extreme.  So instead we would need to
	 * replicate parts of the code in the above functions,
	 * simplifying them because we wouldn't actually intend to
	 * write out the pages, but rather only collect contiguous
	 * logical block extents, call the multi-block allocator, and
	 * then update the buffer heads with the block allocations.
	 *
	 * For now, though, we'll cheat by calling filemap_flush(),
	 * which will map the blocks, and start the I/O, but not
	 * actually wait for the I/O to complete.
	 */
	return filemap_flush(inode->i_mapping);
}

/*
 * bmap() is special.  It gets used by applications such as lilo and by
 * the swapper to find the on-disk block of a specific piece of data.
 *
 * Naturally, this is dangerous if the block concerned is still in the
 * journal.  If somebody makes a swapfile on an ext4 data-journaling
 * filesystem and enables swap, then they may get a nasty shock when the
 * data getting swapped to that swapfile suddenly gets overwritten by
 * the original zero's written out previously to the journal and
 * awaiting writeback in the kernel's buffer cache.
 *
 * So, if we see any bmap calls here on a modified, data-journaled file,
 * take extra steps to flush any blocks which might be in the cache.
 */
static sector_t ext4_bmap(struct address_space *mapping, sector_t block)
{
	struct inode *inode = mapping->host;
	sector_t ret = 0;

	inode_lock_shared(inode);
	/*
	 * We can get here for an inline file via the FIBMAP ioctl
	 */
	if (ext4_has_inline_data(inode))
		goto out;

	if (mapping_tagged(mapping, PAGECACHE_TAG_DIRTY) &&
	    (test_opt(inode->i_sb, DELALLOC) ||
	     ext4_should_journal_data(inode))) {
		/*
		 * With delalloc or journalled data we want to sync the file so
		 * that we can make sure we allocate blocks for file and data
		 * is in place for the user to see it
		 */
		filemap_write_and_wait(mapping);
	}

	ret = iomap_bmap(mapping, block, &ext4_iomap_ops);

out:
	inode_unlock_shared(inode);
	return ret;
}

static int ext4_read_folio(struct file *file, struct folio *folio)
{
	int ret = -EAGAIN;
	struct inode *inode = folio->mapping->host;

	trace_ext4_read_folio(inode, folio);

	if (ext4_has_inline_data(inode))
		ret = ext4_readpage_inline(inode, folio);

	if (ret == -EAGAIN)
		return ext4_mpage_readpages(inode, NULL, folio);

	return ret;
}

static void ext4_readahead(struct readahead_control *rac)
{
	struct inode *inode = rac->mapping->host;

	/* If the file has inline data, no need to do readahead. */
	if (ext4_has_inline_data(inode))
		return;

	ext4_mpage_readpages(inode, rac, NULL);
}

static void ext4_invalidate_folio(struct folio *folio, size_t offset,
				size_t length)
{
	trace_ext4_invalidate_folio(folio, offset, length);

	/* No journalling happens on data buffers when this function is used */
	WARN_ON(folio_buffers(folio) && buffer_jbd(folio_buffers(folio)));

	block_invalidate_folio(folio, offset, length);
}

static int __ext4_journalled_invalidate_folio(struct folio *folio,
					    size_t offset, size_t length)
{
	journal_t *journal = EXT4_JOURNAL(folio->mapping->host);

	trace_ext4_journalled_invalidate_folio(folio, offset, length);

	/*
	 * If it's a full truncate we just forget about the pending dirtying
	 */
	if (offset == 0 && length == folio_size(folio))
		folio_clear_checked(folio);

	return jbd2_journal_invalidate_folio(journal, folio, offset, length);
}

/* Wrapper for aops... */
static void ext4_journalled_invalidate_folio(struct folio *folio,
					   size_t offset,
					   size_t length)
{
	WARN_ON(__ext4_journalled_invalidate_folio(folio, offset, length) < 0);
}

static bool ext4_release_folio(struct folio *folio, gfp_t wait)
{
	struct inode *inode = folio->mapping->host;
	journal_t *journal = EXT4_JOURNAL(inode);

	trace_ext4_release_folio(inode, folio);

	/* Page has dirty journalled data -> cannot release */
	if (folio_test_checked(folio))
		return false;
	if (journal)
		return jbd2_journal_try_to_free_buffers(journal, folio);
	else
		return try_to_free_buffers(folio);
}

static bool ext4_inode_datasync_dirty(struct inode *inode)
{
	journal_t *journal = EXT4_SB(inode->i_sb)->s_journal;

	if (journal) {
		if (jbd2_transaction_committed(journal,
			EXT4_I(inode)->i_datasync_tid))
			return false;
		if (test_opt2(inode->i_sb, JOURNAL_FAST_COMMIT))
			return !list_empty(&EXT4_I(inode)->i_fc_list);
		return true;
	}

	/* Any metadata buffers to write? */
	if (!list_empty(&inode->i_mapping->i_private_list))
		return true;
	return inode->i_state & I_DIRTY_DATASYNC;
}

static void ext4_set_iomap(struct inode *inode, struct iomap *iomap,
			   struct ext4_map_blocks *map, loff_t offset,
			   loff_t length, unsigned int flags)
{
	u8 blkbits = inode->i_blkbits;

	/*
	 * Writes that span EOF might trigger an I/O size update on completion,
	 * so consider them to be dirty for the purpose of O_DSYNC, even if
	 * there is no other metadata changes being made or are pending.
	 */
	iomap->flags = 0;
	if (ext4_inode_datasync_dirty(inode) ||
	    offset + length > i_size_read(inode))
		iomap->flags |= IOMAP_F_DIRTY;

	if (map->m_flags & EXT4_MAP_NEW)
		iomap->flags |= IOMAP_F_NEW;

	if (flags & IOMAP_DAX)
		iomap->dax_dev = EXT4_SB(inode->i_sb)->s_daxdev;
	else
		iomap->bdev = inode->i_sb->s_bdev;
	iomap->offset = (u64) map->m_lblk << blkbits;
	iomap->length = (u64) map->m_len << blkbits;

	if ((map->m_flags & EXT4_MAP_MAPPED) &&
	    !ext4_test_inode_flag(inode, EXT4_INODE_EXTENTS))
		iomap->flags |= IOMAP_F_MERGED;

	/*
	 * Flags passed to ext4_map_blocks() for direct I/O writes can result
	 * in m_flags having both EXT4_MAP_MAPPED and EXT4_MAP_UNWRITTEN bits
	 * set. In order for any allocated unwritten extents to be converted
	 * into written extents correctly within the ->end_io() handler, we
	 * need to ensure that the iomap->type is set appropriately. Hence, the
	 * reason why we need to check whether the EXT4_MAP_UNWRITTEN bit has
	 * been set first.
	 */
	if (map->m_flags & EXT4_MAP_UNWRITTEN) {
		iomap->type = IOMAP_UNWRITTEN;
		iomap->addr = (u64) map->m_pblk << blkbits;
		if (flags & IOMAP_DAX)
			iomap->addr += EXT4_SB(inode->i_sb)->s_dax_part_off;
	} else if (map->m_flags & EXT4_MAP_MAPPED) {
		iomap->type = IOMAP_MAPPED;
		iomap->addr = (u64) map->m_pblk << blkbits;
		if (flags & IOMAP_DAX)
			iomap->addr += EXT4_SB(inode->i_sb)->s_dax_part_off;
	} else if (map->m_flags & EXT4_MAP_DELAYED) {
		iomap->type = IOMAP_DELALLOC;
		iomap->addr = IOMAP_NULL_ADDR;
	} else {
		iomap->type = IOMAP_HOLE;
		iomap->addr = IOMAP_NULL_ADDR;
	}
}

static int ext4_iomap_alloc(struct inode *inode, struct ext4_map_blocks *map,
			    unsigned int flags)
{
	handle_t *handle;
	u8 blkbits = inode->i_blkbits;
	int ret, dio_credits, m_flags = 0, retries = 0;

	/*
	 * Trim the mapping request to the maximum value that we can map at
	 * once for direct I/O.
	 */
	if (map->m_len > DIO_MAX_BLOCKS)
		map->m_len = DIO_MAX_BLOCKS;
	dio_credits = ext4_chunk_trans_blocks(inode, map->m_len);

retry:
	/*
	 * Either we allocate blocks and then don't get an unwritten extent, so
	 * in that case we have reserved enough credits. Or, the blocks are
	 * already allocated and unwritten. In that case, the extent conversion
	 * fits into the credits as well.
	 */
	handle = ext4_journal_start(inode, EXT4_HT_MAP_BLOCKS, dio_credits);
	if (IS_ERR(handle))
		return PTR_ERR(handle);

	/*
	 * DAX and direct I/O are the only two operations that are currently
	 * supported with IOMAP_WRITE.
	 */
	WARN_ON(!(flags & (IOMAP_DAX | IOMAP_DIRECT)));
	if (flags & IOMAP_DAX)
		m_flags = EXT4_GET_BLOCKS_CREATE_ZERO;
	/*
	 * We use i_size instead of i_disksize here because delalloc writeback
	 * can complete at any point during the I/O and subsequently push the
	 * i_disksize out to i_size. This could be beyond where direct I/O is
	 * happening and thus expose allocated blocks to direct I/O reads.
	 */
	else if (((loff_t)map->m_lblk << blkbits) >= i_size_read(inode))
		m_flags = EXT4_GET_BLOCKS_CREATE;
	else if (ext4_test_inode_flag(inode, EXT4_INODE_EXTENTS))
		m_flags = EXT4_GET_BLOCKS_IO_CREATE_EXT;

	ret = ext4_map_blocks(handle, inode, map, m_flags);

	/*
	 * We cannot fill holes in indirect tree based inodes as that could
	 * expose stale data in the case of a crash. Use the magic error code
	 * to fallback to buffered I/O.
	 */
	if (!m_flags && !ret)
		ret = -ENOTBLK;

	ext4_journal_stop(handle);
	if (ret == -ENOSPC && ext4_should_retry_alloc(inode->i_sb, &retries))
		goto retry;

	return ret;
}


static int ext4_iomap_begin(struct inode *inode, loff_t offset, loff_t length,
		unsigned flags, struct iomap *iomap, struct iomap *srcmap)
{
	int ret;
	struct ext4_map_blocks map;
	u8 blkbits = inode->i_blkbits;

	if ((offset >> blkbits) > EXT4_MAX_LOGICAL_BLOCK)
		return -EINVAL;

	if (WARN_ON_ONCE(ext4_has_inline_data(inode)))
		return -ERANGE;

	/*
	 * Calculate the first and last logical blocks respectively.
	 */
	map.m_lblk = offset >> blkbits;
	map.m_len = min_t(loff_t, (offset + length - 1) >> blkbits,
			  EXT4_MAX_LOGICAL_BLOCK) - map.m_lblk + 1;

	if (flags & IOMAP_WRITE) {
		/*
		 * We check here if the blocks are already allocated, then we
		 * don't need to start a journal txn and we can directly return
		 * the mapping information. This could boost performance
		 * especially in multi-threaded overwrite requests.
		 */
		if (offset + length <= i_size_read(inode)) {
			ret = ext4_map_blocks(NULL, inode, &map, 0);
			if (ret > 0 && (map.m_flags & EXT4_MAP_MAPPED))
				goto out;
		}
		ret = ext4_iomap_alloc(inode, &map, flags);
	} else {
		ret = ext4_map_blocks(NULL, inode, &map, 0);
	}

	if (ret < 0)
		return ret;
out:
	/*
	 * When inline encryption is enabled, sometimes I/O to an encrypted file
	 * has to be broken up to guarantee DUN contiguity.  Handle this by
	 * limiting the length of the mapping returned.
	 */
	map.m_len = fscrypt_limit_io_blocks(inode, map.m_lblk, map.m_len);

	ext4_set_iomap(inode, iomap, &map, offset, length, flags);

	return 0;
}

static int ext4_iomap_overwrite_begin(struct inode *inode, loff_t offset,
		loff_t length, unsigned flags, struct iomap *iomap,
		struct iomap *srcmap)
{
	int ret;

	/*
	 * Even for writes we don't need to allocate blocks, so just pretend
	 * we are reading to save overhead of starting a transaction.
	 */
	flags &= ~IOMAP_WRITE;
	ret = ext4_iomap_begin(inode, offset, length, flags, iomap, srcmap);
	WARN_ON_ONCE(!ret && iomap->type != IOMAP_MAPPED);
	return ret;
}

static int ext4_iomap_end(struct inode *inode, loff_t offset, loff_t length,
			  ssize_t written, unsigned flags, struct iomap *iomap)
{
	/*
	 * Check to see whether an error occurred while writing out the data to
	 * the allocated blocks. If so, return the magic error code so that we
	 * fallback to buffered I/O and attempt to complete the remainder of
	 * the I/O. Any blocks that may have been allocated in preparation for
	 * the direct I/O will be reused during buffered I/O.
	 */
	if (flags & (IOMAP_WRITE | IOMAP_DIRECT) && written == 0)
		return -ENOTBLK;

	return 0;
}

const struct iomap_ops ext4_iomap_ops = {
	.iomap_begin		= ext4_iomap_begin,
	.iomap_end		= ext4_iomap_end,
};

const struct iomap_ops ext4_iomap_overwrite_ops = {
	.iomap_begin		= ext4_iomap_overwrite_begin,
	.iomap_end		= ext4_iomap_end,
};

static int ext4_iomap_begin_report(struct inode *inode, loff_t offset,
				   loff_t length, unsigned int flags,
				   struct iomap *iomap, struct iomap *srcmap)
{
	int ret;
	struct ext4_map_blocks map;
	u8 blkbits = inode->i_blkbits;

	if ((offset >> blkbits) > EXT4_MAX_LOGICAL_BLOCK)
		return -EINVAL;

	if (ext4_has_inline_data(inode)) {
		ret = ext4_inline_data_iomap(inode, iomap);
		if (ret != -EAGAIN) {
			if (ret == 0 && offset >= iomap->length)
				ret = -ENOENT;
			return ret;
		}
	}

	/*
	 * Calculate the first and last logical block respectively.
	 */
	map.m_lblk = offset >> blkbits;
	map.m_len = min_t(loff_t, (offset + length - 1) >> blkbits,
			  EXT4_MAX_LOGICAL_BLOCK) - map.m_lblk + 1;

	/*
	 * Fiemap callers may call for offset beyond s_bitmap_maxbytes.
	 * So handle it here itself instead of querying ext4_map_blocks().
	 * Since ext4_map_blocks() will warn about it and will return
	 * -EIO error.
	 */
	if (!(ext4_test_inode_flag(inode, EXT4_INODE_EXTENTS))) {
		struct ext4_sb_info *sbi = EXT4_SB(inode->i_sb);

		if (offset >= sbi->s_bitmap_maxbytes) {
			map.m_flags = 0;
			goto set_iomap;
		}
	}

	ret = ext4_map_blocks(NULL, inode, &map, 0);
	if (ret < 0)
		return ret;
set_iomap:
	ext4_set_iomap(inode, iomap, &map, offset, length, flags);

	return 0;
}

const struct iomap_ops ext4_iomap_report_ops = {
	.iomap_begin = ext4_iomap_begin_report,
};

/*
 * For data=journal mode, folio should be marked dirty only when it was
 * writeably mapped. When that happens, it was already attached to the
 * transaction and marked as jbddirty (we take care of this in
 * ext4_page_mkwrite()). On transaction commit, we writeprotect page mappings
 * so we should have nothing to do here, except for the case when someone
 * had the page pinned and dirtied the page through this pin (e.g. by doing
 * direct IO to it). In that case we'd need to attach buffers here to the
 * transaction but we cannot due to lock ordering.  We cannot just dirty the
 * folio and leave attached buffers clean, because the buffers' dirty state is
 * "definitive".  We cannot just set the buffers dirty or jbddirty because all
 * the journalling code will explode.  So what we do is to mark the folio
 * "pending dirty" and next time ext4_writepages() is called, attach buffers
 * to the transaction appropriately.
 */
static bool ext4_journalled_dirty_folio(struct address_space *mapping,
		struct folio *folio)
{
	WARN_ON_ONCE(!folio_buffers(folio));
	if (folio_maybe_dma_pinned(folio))
		folio_set_checked(folio);
	return filemap_dirty_folio(mapping, folio);
}

static bool ext4_dirty_folio(struct address_space *mapping, struct folio *folio)
{
	WARN_ON_ONCE(!folio_test_locked(folio) && !folio_test_dirty(folio));
	WARN_ON_ONCE(!folio_buffers(folio));
	return block_dirty_folio(mapping, folio);
}

static int ext4_iomap_swap_activate(struct swap_info_struct *sis,
				    struct file *file, sector_t *span)
{
	return iomap_swapfile_activate(sis, file, span,
				       &ext4_iomap_report_ops);
}

static const struct address_space_operations ext4_aops = {
	.read_folio		= ext4_read_folio,
	.readahead		= ext4_readahead,
	.writepages		= ext4_writepages,
	.write_begin		= ext4_write_begin,
	.write_end		= ext4_write_end,
	.dirty_folio		= ext4_dirty_folio,
	.bmap			= ext4_bmap,
	.invalidate_folio	= ext4_invalidate_folio,
	.release_folio		= ext4_release_folio,
	.migrate_folio		= buffer_migrate_folio,
	.is_partially_uptodate  = block_is_partially_uptodate,
	.error_remove_folio	= generic_error_remove_folio,
	.swap_activate		= ext4_iomap_swap_activate,
};

static const struct address_space_operations ext4_journalled_aops = {
	.read_folio		= ext4_read_folio,
	.readahead		= ext4_readahead,
	.writepages		= ext4_writepages,
	.write_begin		= ext4_write_begin,
	.write_end		= ext4_journalled_write_end,
	.dirty_folio		= ext4_journalled_dirty_folio,
	.bmap			= ext4_bmap,
	.invalidate_folio	= ext4_journalled_invalidate_folio,
	.release_folio		= ext4_release_folio,
	.migrate_folio		= buffer_migrate_folio_norefs,
	.is_partially_uptodate  = block_is_partially_uptodate,
	.error_remove_folio	= generic_error_remove_folio,
	.swap_activate		= ext4_iomap_swap_activate,
};

static const struct address_space_operations ext4_da_aops = {
	.read_folio		= ext4_read_folio,
	.readahead		= ext4_readahead,
	.writepages		= ext4_writepages,
	.write_begin		= ext4_da_write_begin,
	.write_end		= ext4_da_write_end,
	.dirty_folio		= ext4_dirty_folio,
	.bmap			= ext4_bmap,
	.invalidate_folio	= ext4_invalidate_folio,
	.release_folio		= ext4_release_folio,
	.migrate_folio		= buffer_migrate_folio,
	.is_partially_uptodate  = block_is_partially_uptodate,
	.error_remove_folio	= generic_error_remove_folio,
	.swap_activate		= ext4_iomap_swap_activate,
};

static const struct address_space_operations ext4_dax_aops = {
	.writepages		= ext4_dax_writepages,
	.dirty_folio		= noop_dirty_folio,
	.bmap			= ext4_bmap,
	.swap_activate		= ext4_iomap_swap_activate,
};

void ext4_set_aops(struct inode *inode)
{
	switch (ext4_inode_journal_mode(inode)) {
	case EXT4_INODE_ORDERED_DATA_MODE:
	case EXT4_INODE_WRITEBACK_DATA_MODE:
		break;
	case EXT4_INODE_JOURNAL_DATA_MODE:
		inode->i_mapping->a_ops = &ext4_journalled_aops;
		return;
	default:
		BUG();
	}
	if (IS_DAX(inode))
		inode->i_mapping->a_ops = &ext4_dax_aops;
	else if (test_opt(inode->i_sb, DELALLOC))
		inode->i_mapping->a_ops = &ext4_da_aops;
	else
		inode->i_mapping->a_ops = &ext4_aops;
}

/*
 * Here we can't skip an unwritten buffer even though it usually reads zero
 * because it might have data in pagecache (eg, if called from ext4_zero_range,
 * ext4_punch_hole, etc) which needs to be properly zeroed out. Otherwise a
 * racing writeback can come later and flush the stale pagecache to disk.
 */
static int __ext4_block_zero_page_range(handle_t *handle,
		struct address_space *mapping, loff_t from, loff_t length)
{
	ext4_fsblk_t index = from >> PAGE_SHIFT;
	unsigned offset = from & (PAGE_SIZE-1);
	unsigned blocksize, pos;
	ext4_lblk_t iblock;
	struct inode *inode = mapping->host;
	struct buffer_head *bh;
	struct folio *folio;
	int err = 0;

	folio = __filemap_get_folio(mapping, from >> PAGE_SHIFT,
				    FGP_LOCK | FGP_ACCESSED | FGP_CREAT,
				    mapping_gfp_constraint(mapping, ~__GFP_FS));
	if (IS_ERR(folio))
		return PTR_ERR(folio);

	blocksize = inode->i_sb->s_blocksize;

	iblock = index << (PAGE_SHIFT - inode->i_sb->s_blocksize_bits);

	bh = folio_buffers(folio);
	if (!bh)
		bh = create_empty_buffers(folio, blocksize, 0);

	/* Find the buffer that contains "offset" */
	pos = blocksize;
	while (offset >= pos) {
		bh = bh->b_this_page;
		iblock++;
		pos += blocksize;
	}
	if (buffer_freed(bh)) {
		BUFFER_TRACE(bh, "freed: skip");
		goto unlock;
	}
	if (!buffer_mapped(bh)) {
		BUFFER_TRACE(bh, "unmapped");
		ext4_get_block(inode, iblock, bh, 0);
		/* unmapped? It's a hole - nothing to do */
		if (!buffer_mapped(bh)) {
			BUFFER_TRACE(bh, "still unmapped");
			goto unlock;
		}
	}

	/* Ok, it's mapped. Make sure it's up-to-date */
	if (folio_test_uptodate(folio))
		set_buffer_uptodate(bh);

	if (!buffer_uptodate(bh)) {
		err = ext4_read_bh_lock(bh, 0, true);
		if (err)
			goto unlock;
		if (fscrypt_inode_uses_fs_layer_crypto(inode)) {
			/* We expect the key to be set. */
			BUG_ON(!fscrypt_has_encryption_key(inode));
			err = fscrypt_decrypt_pagecache_blocks(folio,
							       blocksize,
							       bh_offset(bh));
			if (err) {
				clear_buffer_uptodate(bh);
				goto unlock;
			}
		}
	}
	if (ext4_should_journal_data(inode)) {
		BUFFER_TRACE(bh, "get write access");
		err = ext4_journal_get_write_access(handle, inode->i_sb, bh,
						    EXT4_JTR_NONE);
		if (err)
			goto unlock;
	}
	folio_zero_range(folio, offset, length);
	BUFFER_TRACE(bh, "zeroed end of block");

	if (ext4_should_journal_data(inode)) {
		err = ext4_dirty_journalled_data(handle, bh);
	} else {
		err = 0;
		mark_buffer_dirty(bh);
		if (ext4_should_order_data(inode))
			err = ext4_jbd2_inode_add_write(handle, inode, from,
					length);
	}

unlock:
	folio_unlock(folio);
	folio_put(folio);
	return err;
}

/*
 * ext4_block_zero_page_range() zeros out a mapping of length 'length'
 * starting from file offset 'from'.  The range to be zero'd must
 * be contained with in one block.  If the specified range exceeds
 * the end of the block it will be shortened to end of the block
 * that corresponds to 'from'
 */
static int ext4_block_zero_page_range(handle_t *handle,
		struct address_space *mapping, loff_t from, loff_t length)
{
	struct inode *inode = mapping->host;
	unsigned offset = from & (PAGE_SIZE-1);
	unsigned blocksize = inode->i_sb->s_blocksize;
	unsigned max = blocksize - (offset & (blocksize - 1));

	/*
	 * correct length if it does not fall between
	 * 'from' and the end of the block
	 */
	if (length > max || length < 0)
		length = max;

	if (IS_DAX(inode)) {
		return dax_zero_range(inode, from, length, NULL,
				      &ext4_iomap_ops);
	}
	return __ext4_block_zero_page_range(handle, mapping, from, length);
}

/*
 * ext4_block_truncate_page() zeroes out a mapping from file offset `from'
 * up to the end of the block which corresponds to `from'.
 * This required during truncate. We need to physically zero the tail end
 * of that block so it doesn't yield old data if the file is later grown.
 */
static int ext4_block_truncate_page(handle_t *handle,
		struct address_space *mapping, loff_t from)
{
	unsigned offset = from & (PAGE_SIZE-1);
	unsigned length;
	unsigned blocksize;
	struct inode *inode = mapping->host;

	/* If we are processing an encrypted inode during orphan list handling */
	if (IS_ENCRYPTED(inode) && !fscrypt_has_encryption_key(inode))
		return 0;

	blocksize = inode->i_sb->s_blocksize;
	length = blocksize - (offset & (blocksize - 1));

	return ext4_block_zero_page_range(handle, mapping, from, length);
}

int ext4_zero_partial_blocks(handle_t *handle, struct inode *inode,
			     loff_t lstart, loff_t length)
{
	struct super_block *sb = inode->i_sb;
	struct address_space *mapping = inode->i_mapping;
	unsigned partial_start, partial_end;
	ext4_fsblk_t start, end;
	loff_t byte_end = (lstart + length - 1);
	int err = 0;

	partial_start = lstart & (sb->s_blocksize - 1);
	partial_end = byte_end & (sb->s_blocksize - 1);

	start = lstart >> sb->s_blocksize_bits;
	end = byte_end >> sb->s_blocksize_bits;

	/* Handle partial zero within the single block */
	if (start == end &&
	    (partial_start || (partial_end != sb->s_blocksize - 1))) {
		err = ext4_block_zero_page_range(handle, mapping,
						 lstart, length);
		return err;
	}
	/* Handle partial zero out on the start of the range */
	if (partial_start) {
		err = ext4_block_zero_page_range(handle, mapping,
						 lstart, sb->s_blocksize);
		if (err)
			return err;
	}
	/* Handle partial zero out on the end of the range */
	if (partial_end != sb->s_blocksize - 1)
		err = ext4_block_zero_page_range(handle, mapping,
						 byte_end - partial_end,
						 partial_end + 1);
	return err;
}

int ext4_can_truncate(struct inode *inode)
{
	if (S_ISREG(inode->i_mode))
		return 1;
	if (S_ISDIR(inode->i_mode))
		return 1;
	if (S_ISLNK(inode->i_mode))
		return !ext4_inode_is_fast_symlink(inode);
	return 0;
}

/*
 * We have to make sure i_disksize gets properly updated before we truncate
 * page cache due to hole punching or zero range. Otherwise i_disksize update
 * can get lost as it may have been postponed to submission of writeback but
 * that will never happen after we truncate page cache.
 */
int ext4_update_disksize_before_punch(struct inode *inode, loff_t offset,
				      loff_t len)
{
	handle_t *handle;
	int ret;

	loff_t size = i_size_read(inode);

	WARN_ON(!inode_is_locked(inode));
	if (offset > size || offset + len < size)
		return 0;

	if (EXT4_I(inode)->i_disksize >= size)
		return 0;

	handle = ext4_journal_start(inode, EXT4_HT_MISC, 1);
	if (IS_ERR(handle))
		return PTR_ERR(handle);
	ext4_update_i_disksize(inode, size);
	ret = ext4_mark_inode_dirty(handle, inode);
	ext4_journal_stop(handle);

	return ret;
}

static void ext4_wait_dax_page(struct inode *inode)
{
	filemap_invalidate_unlock(inode->i_mapping);
	schedule();
	filemap_invalidate_lock(inode->i_mapping);
}

int ext4_break_layouts(struct inode *inode)
{
	struct page *page;
	int error;

	if (WARN_ON_ONCE(!rwsem_is_locked(&inode->i_mapping->invalidate_lock)))
		return -EINVAL;

	do {
		page = dax_layout_busy_page(inode->i_mapping);
		if (!page)
			return 0;

		error = ___wait_var_event(&page->_refcount,
				atomic_read(&page->_refcount) == 1,
				TASK_INTERRUPTIBLE, 0, 0,
				ext4_wait_dax_page(inode));
	} while (error == 0);

	return error;
}

/*
 * ext4_punch_hole: punches a hole in a file by releasing the blocks
 * associated with the given offset and length
 *
 * @inode:  File inode
 * @offset: The offset where the hole will begin
 * @len:    The length of the hole
 *
 * Returns: 0 on success or negative on failure
 */

int ext4_punch_hole(struct file *file, loff_t offset, loff_t length)
{
	struct inode *inode = file_inode(file);
	struct super_block *sb = inode->i_sb;
	ext4_lblk_t first_block, stop_block;
	struct address_space *mapping = inode->i_mapping;
	loff_t first_block_offset, last_block_offset, max_length;
	struct ext4_sb_info *sbi = EXT4_SB(inode->i_sb);
	handle_t *handle;
	unsigned int credits;
	int ret = 0, ret2 = 0;

	trace_ext4_punch_hole(inode, offset, length, 0);

	/*
	 * Write out all dirty pages to avoid race conditions
	 * Then release them.
	 */
	if (mapping_tagged(mapping, PAGECACHE_TAG_DIRTY)) {
		ret = filemap_write_and_wait_range(mapping, offset,
						   offset + length - 1);
		if (ret)
			return ret;
	}

	inode_lock(inode);

	/* No need to punch hole beyond i_size */
	if (offset >= inode->i_size)
		goto out_mutex;

	/*
	 * If the hole extends beyond i_size, set the hole
	 * to end after the page that contains i_size
	 */
	if (offset + length > inode->i_size) {
		length = inode->i_size +
		   PAGE_SIZE - (inode->i_size & (PAGE_SIZE - 1)) -
		   offset;
	}

	/*
	 * For punch hole the length + offset needs to be within one block
	 * before last range. Adjust the length if it goes beyond that limit.
	 */
	max_length = sbi->s_bitmap_maxbytes - inode->i_sb->s_blocksize;
	if (offset + length > max_length)
		length = max_length - offset;

	if (offset & (sb->s_blocksize - 1) ||
	    (offset + length) & (sb->s_blocksize - 1)) {
		/*
		 * Attach jinode to inode for jbd2 if we do any zeroing of
		 * partial block
		 */
		ret = ext4_inode_attach_jinode(inode);
		if (ret < 0)
			goto out_mutex;

	}

	/* Wait all existing dio workers, newcomers will block on i_rwsem */
	inode_dio_wait(inode);

	ret = file_modified(file);
	if (ret)
		goto out_mutex;

	/*
	 * Prevent page faults from reinstantiating pages we have released from
	 * page cache.
	 */
	filemap_invalidate_lock(mapping);

	ret = ext4_break_layouts(inode);
	if (ret)
		goto out_dio;

	first_block_offset = round_up(offset, sb->s_blocksize);
	last_block_offset = round_down((offset + length), sb->s_blocksize) - 1;

	/* Now release the pages and zero block aligned part of pages*/
	if (last_block_offset > first_block_offset) {
		ret = ext4_update_disksize_before_punch(inode, offset, length);
		if (ret)
			goto out_dio;
		truncate_pagecache_range(inode, first_block_offset,
					 last_block_offset);
	}

	if (ext4_test_inode_flag(inode, EXT4_INODE_EXTENTS))
		credits = ext4_writepage_trans_blocks(inode);
	else
		credits = ext4_blocks_for_truncate(inode);
	handle = ext4_journal_start(inode, EXT4_HT_TRUNCATE, credits);
	if (IS_ERR(handle)) {
		ret = PTR_ERR(handle);
		ext4_std_error(sb, ret);
		goto out_dio;
	}

	ret = ext4_zero_partial_blocks(handle, inode, offset,
				       length);
	if (ret)
		goto out_stop;

	first_block = (offset + sb->s_blocksize - 1) >>
		EXT4_BLOCK_SIZE_BITS(sb);
	stop_block = (offset + length) >> EXT4_BLOCK_SIZE_BITS(sb);

	/* If there are blocks to remove, do it */
	if (stop_block > first_block) {
		ext4_lblk_t hole_len = stop_block - first_block;

		down_write(&EXT4_I(inode)->i_data_sem);
		ext4_discard_preallocations(inode);

		ext4_es_remove_extent(inode, first_block, hole_len);

		if (ext4_test_inode_flag(inode, EXT4_INODE_EXTENTS))
			ret = ext4_ext_remove_space(inode, first_block,
						    stop_block - 1);
		else
			ret = ext4_ind_remove_space(handle, inode, first_block,
						    stop_block);

		ext4_es_insert_extent(inode, first_block, hole_len, ~0,
				      EXTENT_STATUS_HOLE, 0);
		up_write(&EXT4_I(inode)->i_data_sem);
	}
	ext4_fc_track_range(handle, inode, first_block, stop_block);
	if (IS_SYNC(inode))
		ext4_handle_sync(handle);

	inode_set_mtime_to_ts(inode, inode_set_ctime_current(inode));
	ret2 = ext4_mark_inode_dirty(handle, inode);
	if (unlikely(ret2))
		ret = ret2;
	if (ret >= 0)
		ext4_update_inode_fsync_trans(handle, inode, 1);
out_stop:
	ext4_journal_stop(handle);
out_dio:
	filemap_invalidate_unlock(mapping);
out_mutex:
	inode_unlock(inode);
	return ret;
}

int ext4_inode_attach_jinode(struct inode *inode)
{
	struct ext4_inode_info *ei = EXT4_I(inode);
	struct jbd2_inode *jinode;

	if (ei->jinode || !EXT4_SB(inode->i_sb)->s_journal)
		return 0;

	jinode = jbd2_alloc_inode(GFP_KERNEL);
	spin_lock(&inode->i_lock);
	if (!ei->jinode) {
		if (!jinode) {
			spin_unlock(&inode->i_lock);
			return -ENOMEM;
		}
		ei->jinode = jinode;
		jbd2_journal_init_jbd_inode(ei->jinode, inode);
		jinode = NULL;
	}
	spin_unlock(&inode->i_lock);
	if (unlikely(jinode != NULL))
		jbd2_free_inode(jinode);
	return 0;
}

/*
 * ext4_truncate()
 *
 * We block out ext4_get_block() block instantiations across the entire
 * transaction, and VFS/VM ensures that ext4_truncate() cannot run
 * simultaneously on behalf of the same inode.
 *
 * As we work through the truncate and commit bits of it to the journal there
 * is one core, guiding principle: the file's tree must always be consistent on
 * disk.  We must be able to restart the truncate after a crash.
 *
 * The file's tree may be transiently inconsistent in memory (although it
 * probably isn't), but whenever we close off and commit a journal transaction,
 * the contents of (the filesystem + the journal) must be consistent and
 * restartable.  It's pretty simple, really: bottom up, right to left (although
 * left-to-right works OK too).
 *
 * Note that at recovery time, journal replay occurs *before* the restart of
 * truncate against the orphan inode list.
 *
 * The committed inode has the new, desired i_size (which is the same as
 * i_disksize in this case).  After a crash, ext4_orphan_cleanup() will see
 * that this inode's truncate did not complete and it will again call
 * ext4_truncate() to have another go.  So there will be instantiated blocks
 * to the right of the truncation point in a crashed ext4 filesystem.  But
 * that's fine - as long as they are linked from the inode, the post-crash
 * ext4_truncate() run will find them and release them.
 */
int ext4_truncate(struct inode *inode)
{
	struct ext4_inode_info *ei = EXT4_I(inode);
	unsigned int credits;
	int err = 0, err2;
	handle_t *handle;
	struct address_space *mapping = inode->i_mapping;

	/*
	 * There is a possibility that we're either freeing the inode
	 * or it's a completely new inode. In those cases we might not
	 * have i_rwsem locked because it's not necessary.
	 */
	if (!(inode->i_state & (I_NEW|I_FREEING)))
		WARN_ON(!inode_is_locked(inode));
	trace_ext4_truncate_enter(inode);

	if (!ext4_can_truncate(inode))
		goto out_trace;

	if (inode->i_size == 0 && !test_opt(inode->i_sb, NO_AUTO_DA_ALLOC))
		ext4_set_inode_state(inode, EXT4_STATE_DA_ALLOC_CLOSE);

	if (ext4_has_inline_data(inode)) {
		int has_inline = 1;

		err = ext4_inline_data_truncate(inode, &has_inline);
		if (err || has_inline)
			goto out_trace;
	}

	/* If we zero-out tail of the page, we have to create jinode for jbd2 */
	if (inode->i_size & (inode->i_sb->s_blocksize - 1)) {
		err = ext4_inode_attach_jinode(inode);
		if (err)
			goto out_trace;
	}

	if (ext4_test_inode_flag(inode, EXT4_INODE_EXTENTS))
		credits = ext4_writepage_trans_blocks(inode);
	else
		credits = ext4_blocks_for_truncate(inode);

	handle = ext4_journal_start(inode, EXT4_HT_TRUNCATE, credits);
	if (IS_ERR(handle)) {
		err = PTR_ERR(handle);
		goto out_trace;
	}

	if (inode->i_size & (inode->i_sb->s_blocksize - 1))
		ext4_block_truncate_page(handle, mapping, inode->i_size);

	/*
	 * We add the inode to the orphan list, so that if this
	 * truncate spans multiple transactions, and we crash, we will
	 * resume the truncate when the filesystem recovers.  It also
	 * marks the inode dirty, to catch the new size.
	 *
	 * Implication: the file must always be in a sane, consistent
	 * truncatable state while each transaction commits.
	 */
	err = ext4_orphan_add(handle, inode);
	if (err)
		goto out_stop;

	down_write(&EXT4_I(inode)->i_data_sem);

	ext4_discard_preallocations(inode);

	if (ext4_test_inode_flag(inode, EXT4_INODE_EXTENTS))
		err = ext4_ext_truncate(handle, inode);
	else
		ext4_ind_truncate(handle, inode);

	up_write(&ei->i_data_sem);
	if (err)
		goto out_stop;

	if (IS_SYNC(inode))
		ext4_handle_sync(handle);

out_stop:
	/*
	 * If this was a simple ftruncate() and the file will remain alive,
	 * then we need to clear up the orphan record which we created above.
	 * However, if this was a real unlink then we were called by
	 * ext4_evict_inode(), and we allow that function to clean up the
	 * orphan info for us.
	 */
	if (inode->i_nlink)
		ext4_orphan_del(handle, inode);

	inode_set_mtime_to_ts(inode, inode_set_ctime_current(inode));
	err2 = ext4_mark_inode_dirty(handle, inode);
	if (unlikely(err2 && !err))
		err = err2;
	ext4_journal_stop(handle);

out_trace:
	trace_ext4_truncate_exit(inode);
	return err;
}

static inline u64 ext4_inode_peek_iversion(const struct inode *inode)
{
	if (unlikely(EXT4_I(inode)->i_flags & EXT4_EA_INODE_FL))
		return inode_peek_iversion_raw(inode);
	else
		return inode_peek_iversion(inode);
}

static int ext4_inode_blocks_set(struct ext4_inode *raw_inode,
				 struct ext4_inode_info *ei)
{
	struct inode *inode = &(ei->vfs_inode);
	u64 i_blocks = READ_ONCE(inode->i_blocks);
	struct super_block *sb = inode->i_sb;

	if (i_blocks <= ~0U) {
		/*
		 * i_blocks can be represented in a 32 bit variable
		 * as multiple of 512 bytes
		 */
		raw_inode->i_blocks_lo   = cpu_to_le32(i_blocks);
		raw_inode->i_blocks_high = 0;
		ext4_clear_inode_flag(inode, EXT4_INODE_HUGE_FILE);
		return 0;
	}

	/*
	 * This should never happen since sb->s_maxbytes should not have
	 * allowed this, sb->s_maxbytes was set according to the huge_file
	 * feature in ext4_fill_super().
	 */
	if (!ext4_has_feature_huge_file(sb))
		return -EFSCORRUPTED;

	if (i_blocks <= 0xffffffffffffULL) {
		/*
		 * i_blocks can be represented in a 48 bit variable
		 * as multiple of 512 bytes
		 */
		raw_inode->i_blocks_lo   = cpu_to_le32(i_blocks);
		raw_inode->i_blocks_high = cpu_to_le16(i_blocks >> 32);
		ext4_clear_inode_flag(inode, EXT4_INODE_HUGE_FILE);
	} else {
		ext4_set_inode_flag(inode, EXT4_INODE_HUGE_FILE);
		/* i_block is stored in file system block size */
		i_blocks = i_blocks >> (inode->i_blkbits - 9);
		raw_inode->i_blocks_lo   = cpu_to_le32(i_blocks);
		raw_inode->i_blocks_high = cpu_to_le16(i_blocks >> 32);
	}
	return 0;
}

static int ext4_fill_raw_inode(struct inode *inode, struct ext4_inode *raw_inode)
{
	struct ext4_inode_info *ei = EXT4_I(inode);
	uid_t i_uid;
	gid_t i_gid;
	projid_t i_projid;
	int block;
	int err;

	err = ext4_inode_blocks_set(raw_inode, ei);

	raw_inode->i_mode = cpu_to_le16(inode->i_mode);
	i_uid = i_uid_read(inode);
	i_gid = i_gid_read(inode);
	i_projid = from_kprojid(&init_user_ns, ei->i_projid);
	if (!(test_opt(inode->i_sb, NO_UID32))) {
		raw_inode->i_uid_low = cpu_to_le16(low_16_bits(i_uid));
		raw_inode->i_gid_low = cpu_to_le16(low_16_bits(i_gid));
		/*
		 * Fix up interoperability with old kernels. Otherwise,
		 * old inodes get re-used with the upper 16 bits of the
		 * uid/gid intact.
		 */
		if (ei->i_dtime && list_empty(&ei->i_orphan)) {
			raw_inode->i_uid_high = 0;
			raw_inode->i_gid_high = 0;
		} else {
			raw_inode->i_uid_high =
				cpu_to_le16(high_16_bits(i_uid));
			raw_inode->i_gid_high =
				cpu_to_le16(high_16_bits(i_gid));
		}
	} else {
		raw_inode->i_uid_low = cpu_to_le16(fs_high2lowuid(i_uid));
		raw_inode->i_gid_low = cpu_to_le16(fs_high2lowgid(i_gid));
		raw_inode->i_uid_high = 0;
		raw_inode->i_gid_high = 0;
	}
	raw_inode->i_links_count = cpu_to_le16(inode->i_nlink);

	EXT4_INODE_SET_CTIME(inode, raw_inode);
	EXT4_INODE_SET_MTIME(inode, raw_inode);
	EXT4_INODE_SET_ATIME(inode, raw_inode);
	EXT4_EINODE_SET_XTIME(i_crtime, ei, raw_inode);

	raw_inode->i_dtime = cpu_to_le32(ei->i_dtime);
	raw_inode->i_flags = cpu_to_le32(ei->i_flags & 0xFFFFFFFF);
	if (likely(!test_opt2(inode->i_sb, HURD_COMPAT)))
		raw_inode->i_file_acl_high =
			cpu_to_le16(ei->i_file_acl >> 32);
	raw_inode->i_file_acl_lo = cpu_to_le32(ei->i_file_acl);
	ext4_isize_set(raw_inode, ei->i_disksize);

	raw_inode->i_generation = cpu_to_le32(inode->i_generation);
	if (S_ISCHR(inode->i_mode) || S_ISBLK(inode->i_mode)) {
		if (old_valid_dev(inode->i_rdev)) {
			raw_inode->i_block[0] =
				cpu_to_le32(old_encode_dev(inode->i_rdev));
			raw_inode->i_block[1] = 0;
		} else {
			raw_inode->i_block[0] = 0;
			raw_inode->i_block[1] =
				cpu_to_le32(new_encode_dev(inode->i_rdev));
			raw_inode->i_block[2] = 0;
		}
	} else if (!ext4_has_inline_data(inode)) {
		for (block = 0; block < EXT4_N_BLOCKS; block++)
			raw_inode->i_block[block] = ei->i_data[block];
	}

	if (likely(!test_opt2(inode->i_sb, HURD_COMPAT))) {
		u64 ivers = ext4_inode_peek_iversion(inode);

		raw_inode->i_disk_version = cpu_to_le32(ivers);
		if (ei->i_extra_isize) {
			if (EXT4_FITS_IN_INODE(raw_inode, ei, i_version_hi))
				raw_inode->i_version_hi =
					cpu_to_le32(ivers >> 32);
			raw_inode->i_extra_isize =
				cpu_to_le16(ei->i_extra_isize);
		}
	}

	if (i_projid != EXT4_DEF_PROJID &&
	    !ext4_has_feature_project(inode->i_sb))
		err = err ?: -EFSCORRUPTED;

	if (EXT4_INODE_SIZE(inode->i_sb) > EXT4_GOOD_OLD_INODE_SIZE &&
	    EXT4_FITS_IN_INODE(raw_inode, ei, i_projid))
		raw_inode->i_projid = cpu_to_le32(i_projid);

	ext4_inode_csum_set(inode, raw_inode, ei);
	return err;
}

/*
 * ext4_get_inode_loc returns with an extra refcount against the inode's
 * underlying buffer_head on success. If we pass 'inode' and it does not
 * have in-inode xattr, we have all inode data in memory that is needed
 * to recreate the on-disk version of this inode.
 */
static int __ext4_get_inode_loc(struct super_block *sb, unsigned long ino,
				struct inode *inode, struct ext4_iloc *iloc,
				ext4_fsblk_t *ret_block)
{
	struct ext4_group_desc	*gdp;
	struct buffer_head	*bh;
	ext4_fsblk_t		block;
	struct blk_plug		plug;
	int			inodes_per_block, inode_offset;

	iloc->bh = NULL;
	if (ino < EXT4_ROOT_INO ||
	    ino > le32_to_cpu(EXT4_SB(sb)->s_es->s_inodes_count))
		return -EFSCORRUPTED;

	iloc->block_group = (ino - 1) / EXT4_INODES_PER_GROUP(sb);
	gdp = ext4_get_group_desc(sb, iloc->block_group, NULL);
	if (!gdp)
		return -EIO;

	/*
	 * Figure out the offset within the block group inode table
	 */
	inodes_per_block = EXT4_SB(sb)->s_inodes_per_block;
	inode_offset = ((ino - 1) %
			EXT4_INODES_PER_GROUP(sb));
	iloc->offset = (inode_offset % inodes_per_block) * EXT4_INODE_SIZE(sb);

	block = ext4_inode_table(sb, gdp);
	if ((block <= le32_to_cpu(EXT4_SB(sb)->s_es->s_first_data_block)) ||
	    (block >= ext4_blocks_count(EXT4_SB(sb)->s_es))) {
		ext4_error(sb, "Invalid inode table block %llu in "
			   "block_group %u", block, iloc->block_group);
		return -EFSCORRUPTED;
	}
	block += (inode_offset / inodes_per_block);

	bh = sb_getblk(sb, block);
	if (unlikely(!bh))
		return -ENOMEM;
	if (ext4_buffer_uptodate(bh))
		goto has_buffer;

	lock_buffer(bh);
	if (ext4_buffer_uptodate(bh)) {
		/* Someone brought it uptodate while we waited */
		unlock_buffer(bh);
		goto has_buffer;
	}

	/*
	 * If we have all information of the inode in memory and this
	 * is the only valid inode in the block, we need not read the
	 * block.
	 */
	if (inode && !ext4_test_inode_state(inode, EXT4_STATE_XATTR)) {
		struct buffer_head *bitmap_bh;
		int i, start;

		start = inode_offset & ~(inodes_per_block - 1);

		/* Is the inode bitmap in cache? */
		bitmap_bh = sb_getblk(sb, ext4_inode_bitmap(sb, gdp));
		if (unlikely(!bitmap_bh))
			goto make_io;

		/*
		 * If the inode bitmap isn't in cache then the
		 * optimisation may end up performing two reads instead
		 * of one, so skip it.
		 */
		if (!buffer_uptodate(bitmap_bh)) {
			brelse(bitmap_bh);
			goto make_io;
		}
		for (i = start; i < start + inodes_per_block; i++) {
			if (i == inode_offset)
				continue;
			if (ext4_test_bit(i, bitmap_bh->b_data))
				break;
		}
		brelse(bitmap_bh);
		if (i == start + inodes_per_block) {
			struct ext4_inode *raw_inode =
				(struct ext4_inode *) (bh->b_data + iloc->offset);

			/* all other inodes are free, so skip I/O */
			memset(bh->b_data, 0, bh->b_size);
			if (!ext4_test_inode_state(inode, EXT4_STATE_NEW))
				ext4_fill_raw_inode(inode, raw_inode);
			set_buffer_uptodate(bh);
			unlock_buffer(bh);
			goto has_buffer;
		}
	}

make_io:
	/*
	 * If we need to do any I/O, try to pre-readahead extra
	 * blocks from the inode table.
	 */
	blk_start_plug(&plug);
	if (EXT4_SB(sb)->s_inode_readahead_blks) {
		ext4_fsblk_t b, end, table;
		unsigned num;
		__u32 ra_blks = EXT4_SB(sb)->s_inode_readahead_blks;

		table = ext4_inode_table(sb, gdp);
		/* s_inode_readahead_blks is always a power of 2 */
		b = block & ~((ext4_fsblk_t) ra_blks - 1);
		if (table > b)
			b = table;
		end = b + ra_blks;
		num = EXT4_INODES_PER_GROUP(sb);
		if (ext4_has_group_desc_csum(sb))
			num -= ext4_itable_unused_count(sb, gdp);
		table += num / inodes_per_block;
		if (end > table)
			end = table;
		while (b <= end)
			ext4_sb_breadahead_unmovable(sb, b++);
	}

	/*
	 * There are other valid inodes in the buffer, this inode
	 * has in-inode xattrs, or we don't have this inode in memory.
	 * Read the block from disk.
	 */
	trace_ext4_load_inode(sb, ino);
	ext4_read_bh_nowait(bh, REQ_META | REQ_PRIO, NULL);
	blk_finish_plug(&plug);
	wait_on_buffer(bh);
	ext4_simulate_fail_bh(sb, bh, EXT4_SIM_INODE_EIO);
	if (!buffer_uptodate(bh)) {
		if (ret_block)
			*ret_block = block;
		brelse(bh);
		return -EIO;
	}
has_buffer:
	iloc->bh = bh;
	return 0;
}

static int __ext4_get_inode_loc_noinmem(struct inode *inode,
					struct ext4_iloc *iloc)
{
	ext4_fsblk_t err_blk = 0;
	int ret;

	ret = __ext4_get_inode_loc(inode->i_sb, inode->i_ino, NULL, iloc,
					&err_blk);

	if (ret == -EIO)
		ext4_error_inode_block(inode, err_blk, EIO,
					"unable to read itable block");

	return ret;
}

int ext4_get_inode_loc(struct inode *inode, struct ext4_iloc *iloc)
{
	ext4_fsblk_t err_blk = 0;
	int ret;

	ret = __ext4_get_inode_loc(inode->i_sb, inode->i_ino, inode, iloc,
					&err_blk);

	if (ret == -EIO)
		ext4_error_inode_block(inode, err_blk, EIO,
					"unable to read itable block");

	return ret;
}


int ext4_get_fc_inode_loc(struct super_block *sb, unsigned long ino,
			  struct ext4_iloc *iloc)
{
	return __ext4_get_inode_loc(sb, ino, NULL, iloc, NULL);
}

static bool ext4_should_enable_dax(struct inode *inode)
{
	struct ext4_sb_info *sbi = EXT4_SB(inode->i_sb);

	if (test_opt2(inode->i_sb, DAX_NEVER))
		return false;
	if (!S_ISREG(inode->i_mode))
		return false;
	if (ext4_should_journal_data(inode))
		return false;
	if (ext4_has_inline_data(inode))
		return false;
	if (ext4_test_inode_flag(inode, EXT4_INODE_ENCRYPT))
		return false;
	if (ext4_test_inode_flag(inode, EXT4_INODE_VERITY))
		return false;
	if (!test_bit(EXT4_FLAGS_BDEV_IS_DAX, &sbi->s_ext4_flags))
		return false;
	if (test_opt(inode->i_sb, DAX_ALWAYS))
		return true;

	return ext4_test_inode_flag(inode, EXT4_INODE_DAX);
}

void ext4_set_inode_flags(struct inode *inode, bool init)
{
	unsigned int flags = EXT4_I(inode)->i_flags;
	unsigned int new_fl = 0;

	WARN_ON_ONCE(IS_DAX(inode) && init);

	if (flags & EXT4_SYNC_FL)
		new_fl |= S_SYNC;
	if (flags & EXT4_APPEND_FL)
		new_fl |= S_APPEND;
	if (flags & EXT4_IMMUTABLE_FL)
		new_fl |= S_IMMUTABLE;
	if (flags & EXT4_NOATIME_FL)
		new_fl |= S_NOATIME;
	if (flags & EXT4_DIRSYNC_FL)
		new_fl |= S_DIRSYNC;

	/* Because of the way inode_set_flags() works we must preserve S_DAX
	 * here if already set. */
	new_fl |= (inode->i_flags & S_DAX);
	if (init && ext4_should_enable_dax(inode))
		new_fl |= S_DAX;

	if (flags & EXT4_ENCRYPT_FL)
		new_fl |= S_ENCRYPTED;
	if (flags & EXT4_CASEFOLD_FL)
		new_fl |= S_CASEFOLD;
	if (flags & EXT4_VERITY_FL)
		new_fl |= S_VERITY;
	inode_set_flags(inode, new_fl,
			S_SYNC|S_APPEND|S_IMMUTABLE|S_NOATIME|S_DIRSYNC|S_DAX|
			S_ENCRYPTED|S_CASEFOLD|S_VERITY);
}

static blkcnt_t ext4_inode_blocks(struct ext4_inode *raw_inode,
				  struct ext4_inode_info *ei)
{
	blkcnt_t i_blocks ;
	struct inode *inode = &(ei->vfs_inode);
	struct super_block *sb = inode->i_sb;

	if (ext4_has_feature_huge_file(sb)) {
		/* we are using combined 48 bit field */
		i_blocks = ((u64)le16_to_cpu(raw_inode->i_blocks_high)) << 32 |
					le32_to_cpu(raw_inode->i_blocks_lo);
		if (ext4_test_inode_flag(inode, EXT4_INODE_HUGE_FILE)) {
			/* i_blocks represent file system block size */
			return i_blocks  << (inode->i_blkbits - 9);
		} else {
			return i_blocks;
		}
	} else {
		return le32_to_cpu(raw_inode->i_blocks_lo);
	}
}

static inline int ext4_iget_extra_inode(struct inode *inode,
					 struct ext4_inode *raw_inode,
					 struct ext4_inode_info *ei)
{
	__le32 *magic = (void *)raw_inode +
			EXT4_GOOD_OLD_INODE_SIZE + ei->i_extra_isize;

	if (EXT4_INODE_HAS_XATTR_SPACE(inode)  &&
	    *magic == cpu_to_le32(EXT4_XATTR_MAGIC)) {
		int err;

		ext4_set_inode_state(inode, EXT4_STATE_XATTR);
		err = ext4_find_inline_data_nolock(inode);
		if (!err && ext4_has_inline_data(inode))
			ext4_set_inode_state(inode, EXT4_STATE_MAY_INLINE_DATA);
		return err;
	} else
		EXT4_I(inode)->i_inline_off = 0;
	return 0;
}

int ext4_get_projid(struct inode *inode, kprojid_t *projid)
{
	if (!ext4_has_feature_project(inode->i_sb))
		return -EOPNOTSUPP;
	*projid = EXT4_I(inode)->i_projid;
	return 0;
}

/*
 * ext4 has self-managed i_version for ea inodes, it stores the lower 32bit of
 * refcount in i_version, so use raw values if inode has EXT4_EA_INODE_FL flag
 * set.
 */
static inline void ext4_inode_set_iversion_queried(struct inode *inode, u64 val)
{
	if (unlikely(EXT4_I(inode)->i_flags & EXT4_EA_INODE_FL))
		inode_set_iversion_raw(inode, val);
	else
		inode_set_iversion_queried(inode, val);
}

static const char *check_igot_inode(struct inode *inode, ext4_iget_flags flags)

{
	if (flags & EXT4_IGET_EA_INODE) {
		if (!(EXT4_I(inode)->i_flags & EXT4_EA_INODE_FL))
			return "missing EA_INODE flag";
		if (ext4_test_inode_state(inode, EXT4_STATE_XATTR) ||
		    EXT4_I(inode)->i_file_acl)
			return "ea_inode with extended attributes";
	} else {
		if ((EXT4_I(inode)->i_flags & EXT4_EA_INODE_FL))
			return "unexpected EA_INODE flag";
	}
	if (is_bad_inode(inode) && !(flags & EXT4_IGET_BAD))
		return "unexpected bad inode w/o EXT4_IGET_BAD";
	return NULL;
}

struct inode *__ext4_iget(struct super_block *sb, unsigned long ino,
			  ext4_iget_flags flags, const char *function,
			  unsigned int line)
{
	struct ext4_iloc iloc;
	struct ext4_inode *raw_inode;
	struct ext4_inode_info *ei;
	struct ext4_super_block *es = EXT4_SB(sb)->s_es;
	struct inode *inode;
	const char *err_str;
	journal_t *journal = EXT4_SB(sb)->s_journal;
	long ret;
	loff_t size;
	int block;
	uid_t i_uid;
	gid_t i_gid;
	projid_t i_projid;

	if ((!(flags & EXT4_IGET_SPECIAL) &&
	     ((ino < EXT4_FIRST_INO(sb) && ino != EXT4_ROOT_INO) ||
	      ino == le32_to_cpu(es->s_usr_quota_inum) ||
	      ino == le32_to_cpu(es->s_grp_quota_inum) ||
	      ino == le32_to_cpu(es->s_prj_quota_inum) ||
	      ino == le32_to_cpu(es->s_orphan_file_inum))) ||
	    (ino < EXT4_ROOT_INO) ||
	    (ino > le32_to_cpu(es->s_inodes_count))) {
		if (flags & EXT4_IGET_HANDLE)
			return ERR_PTR(-ESTALE);
		__ext4_error(sb, function, line, false, EFSCORRUPTED, 0,
			     "inode #%lu: comm %s: iget: illegal inode #",
			     ino, current->comm);
		return ERR_PTR(-EFSCORRUPTED);
	}

	inode = iget_locked(sb, ino);
	if (!inode)
		return ERR_PTR(-ENOMEM);
	if (!(inode->i_state & I_NEW)) {
		if ((err_str = check_igot_inode(inode, flags)) != NULL) {
			ext4_error_inode(inode, function, line, 0, err_str);
			iput(inode);
			return ERR_PTR(-EFSCORRUPTED);
		}
		return inode;
	}

	ei = EXT4_I(inode);
	iloc.bh = NULL;

	ret = __ext4_get_inode_loc_noinmem(inode, &iloc);
	if (ret < 0)
		goto bad_inode;
	raw_inode = ext4_raw_inode(&iloc);

	if ((flags & EXT4_IGET_HANDLE) &&
	    (raw_inode->i_links_count == 0) && (raw_inode->i_mode == 0)) {
		ret = -ESTALE;
		goto bad_inode;
	}

	if (EXT4_INODE_SIZE(inode->i_sb) > EXT4_GOOD_OLD_INODE_SIZE) {
		ei->i_extra_isize = le16_to_cpu(raw_inode->i_extra_isize);
		if (EXT4_GOOD_OLD_INODE_SIZE + ei->i_extra_isize >
			EXT4_INODE_SIZE(inode->i_sb) ||
		    (ei->i_extra_isize & 3)) {
			ext4_error_inode(inode, function, line, 0,
					 "iget: bad extra_isize %u "
					 "(inode size %u)",
					 ei->i_extra_isize,
					 EXT4_INODE_SIZE(inode->i_sb));
			ret = -EFSCORRUPTED;
			goto bad_inode;
		}
	} else
		ei->i_extra_isize = 0;

	/* Precompute checksum seed for inode metadata */
	if (ext4_has_metadata_csum(sb)) {
		struct ext4_sb_info *sbi = EXT4_SB(inode->i_sb);
		__u32 csum;
		__le32 inum = cpu_to_le32(inode->i_ino);
		__le32 gen = raw_inode->i_generation;
		csum = ext4_chksum(sbi, sbi->s_csum_seed, (__u8 *)&inum,
				   sizeof(inum));
		ei->i_csum_seed = ext4_chksum(sbi, csum, (__u8 *)&gen,
					      sizeof(gen));
	}

	if ((!ext4_inode_csum_verify(inode, raw_inode, ei) ||
	    ext4_simulate_fail(sb, EXT4_SIM_INODE_CRC)) &&
	     (!(EXT4_SB(sb)->s_mount_state & EXT4_FC_REPLAY))) {
		ext4_error_inode_err(inode, function, line, 0,
				EFSBADCRC, "iget: checksum invalid");
		ret = -EFSBADCRC;
		goto bad_inode;
	}

	inode->i_mode = le16_to_cpu(raw_inode->i_mode);
	i_uid = (uid_t)le16_to_cpu(raw_inode->i_uid_low);
	i_gid = (gid_t)le16_to_cpu(raw_inode->i_gid_low);
	if (ext4_has_feature_project(sb) &&
	    EXT4_INODE_SIZE(sb) > EXT4_GOOD_OLD_INODE_SIZE &&
	    EXT4_FITS_IN_INODE(raw_inode, ei, i_projid))
		i_projid = (projid_t)le32_to_cpu(raw_inode->i_projid);
	else
		i_projid = EXT4_DEF_PROJID;

	if (!(test_opt(inode->i_sb, NO_UID32))) {
		i_uid |= le16_to_cpu(raw_inode->i_uid_high) << 16;
		i_gid |= le16_to_cpu(raw_inode->i_gid_high) << 16;
	}
	i_uid_write(inode, i_uid);
	i_gid_write(inode, i_gid);
	ei->i_projid = make_kprojid(&init_user_ns, i_projid);
	set_nlink(inode, le16_to_cpu(raw_inode->i_links_count));

	ext4_clear_state_flags(ei);	/* Only relevant on 32-bit archs */
	ei->i_inline_off = 0;
	ei->i_dir_start_lookup = 0;
	ei->i_dtime = le32_to_cpu(raw_inode->i_dtime);
	/* We now have enough fields to check if the inode was active or not.
	 * This is needed because nfsd might try to access dead inodes
	 * the test is that same one that e2fsck uses
	 * NeilBrown 1999oct15
	 */
	if (inode->i_nlink == 0) {
		if ((inode->i_mode == 0 || flags & EXT4_IGET_SPECIAL ||
		     !(EXT4_SB(inode->i_sb)->s_mount_state & EXT4_ORPHAN_FS)) &&
		    ino != EXT4_BOOT_LOADER_INO) {
			/* this inode is deleted or unallocated */
			if (flags & EXT4_IGET_SPECIAL) {
				ext4_error_inode(inode, function, line, 0,
						 "iget: special inode unallocated");
				ret = -EFSCORRUPTED;
			} else
				ret = -ESTALE;
			goto bad_inode;
		}
		/* The only unlinked inodes we let through here have
		 * valid i_mode and are being read by the orphan
		 * recovery code: that's fine, we're about to complete
		 * the process of deleting those.
		 * OR it is the EXT4_BOOT_LOADER_INO which is
		 * not initialized on a new filesystem. */
	}
	ei->i_flags = le32_to_cpu(raw_inode->i_flags);
	ext4_set_inode_flags(inode, true);
	inode->i_blocks = ext4_inode_blocks(raw_inode, ei);
	ei->i_file_acl = le32_to_cpu(raw_inode->i_file_acl_lo);
	if (ext4_has_feature_64bit(sb))
		ei->i_file_acl |=
			((__u64)le16_to_cpu(raw_inode->i_file_acl_high)) << 32;
	inode->i_size = ext4_isize(sb, raw_inode);
	if ((size = i_size_read(inode)) < 0) {
		ext4_error_inode(inode, function, line, 0,
				 "iget: bad i_size value: %lld", size);
		ret = -EFSCORRUPTED;
		goto bad_inode;
	}
	/*
	 * If dir_index is not enabled but there's dir with INDEX flag set,
	 * we'd normally treat htree data as empty space. But with metadata
	 * checksumming that corrupts checksums so forbid that.
	 */
	if (!ext4_has_feature_dir_index(sb) && ext4_has_metadata_csum(sb) &&
	    ext4_test_inode_flag(inode, EXT4_INODE_INDEX)) {
		ext4_error_inode(inode, function, line, 0,
			 "iget: Dir with htree data on filesystem without dir_index feature.");
		ret = -EFSCORRUPTED;
		goto bad_inode;
	}
	ei->i_disksize = inode->i_size;
#ifdef CONFIG_QUOTA
	ei->i_reserved_quota = 0;
#endif
	inode->i_generation = le32_to_cpu(raw_inode->i_generation);
	ei->i_block_group = iloc.block_group;
	ei->i_last_alloc_group = ~0;
	/*
	 * NOTE! The in-memory inode i_data array is in little-endian order
	 * even on big-endian machines: we do NOT byteswap the block numbers!
	 */
	for (block = 0; block < EXT4_N_BLOCKS; block++)
		ei->i_data[block] = raw_inode->i_block[block];
	INIT_LIST_HEAD(&ei->i_orphan);
	ext4_fc_init_inode(&ei->vfs_inode);

	/*
	 * Set transaction id's of transactions that have to be committed
	 * to finish f[data]sync. We set them to currently running transaction
	 * as we cannot be sure that the inode or some of its metadata isn't
	 * part of the transaction - the inode could have been reclaimed and
	 * now it is reread from disk.
	 */
	if (journal) {
		transaction_t *transaction;
		tid_t tid;

		read_lock(&journal->j_state_lock);
		if (journal->j_running_transaction)
			transaction = journal->j_running_transaction;
		else
			transaction = journal->j_committing_transaction;
		if (transaction)
			tid = transaction->t_tid;
		else
			tid = journal->j_commit_sequence;
		read_unlock(&journal->j_state_lock);
		ei->i_sync_tid = tid;
		ei->i_datasync_tid = tid;
	}

	if (EXT4_INODE_SIZE(inode->i_sb) > EXT4_GOOD_OLD_INODE_SIZE) {
		if (ei->i_extra_isize == 0) {
			/* The extra space is currently unused. Use it. */
			BUILD_BUG_ON(sizeof(struct ext4_inode) & 3);
			ei->i_extra_isize = sizeof(struct ext4_inode) -
					    EXT4_GOOD_OLD_INODE_SIZE;
		} else {
			ret = ext4_iget_extra_inode(inode, raw_inode, ei);
			if (ret)
				goto bad_inode;
		}
	}

	EXT4_INODE_GET_CTIME(inode, raw_inode);
	EXT4_INODE_GET_ATIME(inode, raw_inode);
	EXT4_INODE_GET_MTIME(inode, raw_inode);
	EXT4_EINODE_GET_XTIME(i_crtime, ei, raw_inode);

	if (likely(!test_opt2(inode->i_sb, HURD_COMPAT))) {
		u64 ivers = le32_to_cpu(raw_inode->i_disk_version);

		if (EXT4_INODE_SIZE(inode->i_sb) > EXT4_GOOD_OLD_INODE_SIZE) {
			if (EXT4_FITS_IN_INODE(raw_inode, ei, i_version_hi))
				ivers |=
		    (__u64)(le32_to_cpu(raw_inode->i_version_hi)) << 32;
		}
		ext4_inode_set_iversion_queried(inode, ivers);
	}

	ret = 0;
	if (ei->i_file_acl &&
	    !ext4_inode_block_valid(inode, ei->i_file_acl, 1)) {
		ext4_error_inode(inode, function, line, 0,
				 "iget: bad extended attribute block %llu",
				 ei->i_file_acl);
		ret = -EFSCORRUPTED;
		goto bad_inode;
	} else if (!ext4_has_inline_data(inode)) {
		/* validate the block references in the inode */
		if (!(EXT4_SB(sb)->s_mount_state & EXT4_FC_REPLAY) &&
			(S_ISREG(inode->i_mode) || S_ISDIR(inode->i_mode) ||
			(S_ISLNK(inode->i_mode) &&
			!ext4_inode_is_fast_symlink(inode)))) {
			if (ext4_test_inode_flag(inode, EXT4_INODE_EXTENTS))
				ret = ext4_ext_check_inode(inode);
			else
				ret = ext4_ind_check_inode(inode);
		}
	}
	if (ret)
		goto bad_inode;

	if (S_ISREG(inode->i_mode)) {
		inode->i_op = &ext4_file_inode_operations;
		inode->i_fop = &ext4_file_operations;
		ext4_set_aops(inode);
	} else if (S_ISDIR(inode->i_mode)) {
		inode->i_op = &ext4_dir_inode_operations;
		inode->i_fop = &ext4_dir_operations;
	} else if (S_ISLNK(inode->i_mode)) {
		/* VFS does not allow setting these so must be corruption */
		if (IS_APPEND(inode) || IS_IMMUTABLE(inode)) {
			ext4_error_inode(inode, function, line, 0,
					 "iget: immutable or append flags "
					 "not allowed on symlinks");
			ret = -EFSCORRUPTED;
			goto bad_inode;
		}
		if (IS_ENCRYPTED(inode)) {
			inode->i_op = &ext4_encrypted_symlink_inode_operations;
		} else if (ext4_inode_is_fast_symlink(inode)) {
			inode->i_link = (char *)ei->i_data;
			inode->i_op = &ext4_fast_symlink_inode_operations;
			nd_terminate_link(ei->i_data, inode->i_size,
				sizeof(ei->i_data) - 1);
		} else {
			inode->i_op = &ext4_symlink_inode_operations;
		}
	} else if (S_ISCHR(inode->i_mode) || S_ISBLK(inode->i_mode) ||
	      S_ISFIFO(inode->i_mode) || S_ISSOCK(inode->i_mode)) {
		inode->i_op = &ext4_special_inode_operations;
		if (raw_inode->i_block[0])
			init_special_inode(inode, inode->i_mode,
			   old_decode_dev(le32_to_cpu(raw_inode->i_block[0])));
		else
			init_special_inode(inode, inode->i_mode,
			   new_decode_dev(le32_to_cpu(raw_inode->i_block[1])));
	} else if (ino == EXT4_BOOT_LOADER_INO) {
		make_bad_inode(inode);
	} else {
		ret = -EFSCORRUPTED;
		ext4_error_inode(inode, function, line, 0,
				 "iget: bogus i_mode (%o)", inode->i_mode);
		goto bad_inode;
	}
	if (IS_CASEFOLDED(inode) && !ext4_has_feature_casefold(inode->i_sb)) {
		ext4_error_inode(inode, function, line, 0,
				 "casefold flag without casefold feature");
		ret = -EFSCORRUPTED;
		goto bad_inode;
	}
	if ((err_str = check_igot_inode(inode, flags)) != NULL) {
		ext4_error_inode(inode, function, line, 0, err_str);
		ret = -EFSCORRUPTED;
		goto bad_inode;
	}

	brelse(iloc.bh);
	unlock_new_inode(inode);
	return inode;

bad_inode:
	brelse(iloc.bh);
	iget_failed(inode);
	return ERR_PTR(ret);
}

static void __ext4_update_other_inode_time(struct super_block *sb,
					   unsigned long orig_ino,
					   unsigned long ino,
					   struct ext4_inode *raw_inode)
{
	struct inode *inode;

	inode = find_inode_by_ino_rcu(sb, ino);
	if (!inode)
		return;

	if (!inode_is_dirtytime_only(inode))
		return;

	spin_lock(&inode->i_lock);
	if (inode_is_dirtytime_only(inode)) {
		struct ext4_inode_info	*ei = EXT4_I(inode);

		inode->i_state &= ~I_DIRTY_TIME;
		spin_unlock(&inode->i_lock);

		spin_lock(&ei->i_raw_lock);
		EXT4_INODE_SET_CTIME(inode, raw_inode);
		EXT4_INODE_SET_MTIME(inode, raw_inode);
		EXT4_INODE_SET_ATIME(inode, raw_inode);
		ext4_inode_csum_set(inode, raw_inode, ei);
		spin_unlock(&ei->i_raw_lock);
		trace_ext4_other_inode_update_time(inode, orig_ino);
		return;
	}
	spin_unlock(&inode->i_lock);
}

/*
 * Opportunistically update the other time fields for other inodes in
 * the same inode table block.
 */
static void ext4_update_other_inodes_time(struct super_block *sb,
					  unsigned long orig_ino, char *buf)
{
	unsigned long ino;
	int i, inodes_per_block = EXT4_SB(sb)->s_inodes_per_block;
	int inode_size = EXT4_INODE_SIZE(sb);

	/*
	 * Calculate the first inode in the inode table block.  Inode
	 * numbers are one-based.  That is, the first inode in a block
	 * (assuming 4k blocks and 256 byte inodes) is (n*16 + 1).
	 */
	ino = ((orig_ino - 1) & ~(inodes_per_block - 1)) + 1;
	rcu_read_lock();
	for (i = 0; i < inodes_per_block; i++, ino++, buf += inode_size) {
		if (ino == orig_ino)
			continue;
		__ext4_update_other_inode_time(sb, orig_ino, ino,
					       (struct ext4_inode *)buf);
	}
	rcu_read_unlock();
}

/*
 * Post the struct inode info into an on-disk inode location in the
 * buffer-cache.  This gobbles the caller's reference to the
 * buffer_head in the inode location struct.
 *
 * The caller must have write access to iloc->bh.
 */
static int ext4_do_update_inode(handle_t *handle,
				struct inode *inode,
				struct ext4_iloc *iloc)
{
	struct ext4_inode *raw_inode = ext4_raw_inode(iloc);
	struct ext4_inode_info *ei = EXT4_I(inode);
	struct buffer_head *bh = iloc->bh;
	struct super_block *sb = inode->i_sb;
	int err;
	int need_datasync = 0, set_large_file = 0;

	spin_lock(&ei->i_raw_lock);

	/*
	 * For fields not tracked in the in-memory inode, initialise them
	 * to zero for new inodes.
	 */
	if (ext4_test_inode_state(inode, EXT4_STATE_NEW))
		memset(raw_inode, 0, EXT4_SB(inode->i_sb)->s_inode_size);

	if (READ_ONCE(ei->i_disksize) != ext4_isize(inode->i_sb, raw_inode))
		need_datasync = 1;
	if (ei->i_disksize > 0x7fffffffULL) {
		if (!ext4_has_feature_large_file(sb) ||
		    EXT4_SB(sb)->s_es->s_rev_level == cpu_to_le32(EXT4_GOOD_OLD_REV))
			set_large_file = 1;
	}

	err = ext4_fill_raw_inode(inode, raw_inode);
	spin_unlock(&ei->i_raw_lock);
	if (err) {
		EXT4_ERROR_INODE(inode, "corrupted inode contents");
		goto out_brelse;
	}

	if (inode->i_sb->s_flags & SB_LAZYTIME)
		ext4_update_other_inodes_time(inode->i_sb, inode->i_ino,
					      bh->b_data);

	BUFFER_TRACE(bh, "call ext4_handle_dirty_metadata");
	err = ext4_handle_dirty_metadata(handle, NULL, bh);
	if (err)
		goto out_error;
	ext4_clear_inode_state(inode, EXT4_STATE_NEW);
	if (set_large_file) {
		BUFFER_TRACE(EXT4_SB(sb)->s_sbh, "get write access");
		err = ext4_journal_get_write_access(handle, sb,
						    EXT4_SB(sb)->s_sbh,
						    EXT4_JTR_NONE);
		if (err)
			goto out_error;
		lock_buffer(EXT4_SB(sb)->s_sbh);
		ext4_set_feature_large_file(sb);
		ext4_superblock_csum_set(sb);
		unlock_buffer(EXT4_SB(sb)->s_sbh);
		ext4_handle_sync(handle);
		err = ext4_handle_dirty_metadata(handle, NULL,
						 EXT4_SB(sb)->s_sbh);
	}
	ext4_update_inode_fsync_trans(handle, inode, need_datasync);
out_error:
	ext4_std_error(inode->i_sb, err);
out_brelse:
	brelse(bh);
	return err;
}

/*
 * ext4_write_inode()
 *
 * We are called from a few places:
 *
 * - Within generic_file_aio_write() -> generic_write_sync() for O_SYNC files.
 *   Here, there will be no transaction running. We wait for any running
 *   transaction to commit.
 *
 * - Within flush work (sys_sync(), kupdate and such).
 *   We wait on commit, if told to.
 *
 * - Within iput_final() -> write_inode_now()
 *   We wait on commit, if told to.
 *
 * In all cases it is actually safe for us to return without doing anything,
 * because the inode has been copied into a raw inode buffer in
 * ext4_mark_inode_dirty().  This is a correctness thing for WB_SYNC_ALL
 * writeback.
 *
 * Note that we are absolutely dependent upon all inode dirtiers doing the
 * right thing: they *must* call mark_inode_dirty() after dirtying info in
 * which we are interested.
 *
 * It would be a bug for them to not do this.  The code:
 *
 *	mark_inode_dirty(inode)
 *	stuff();
 *	inode->i_size = expr;
 *
 * is in error because write_inode() could occur while `stuff()' is running,
 * and the new i_size will be lost.  Plus the inode will no longer be on the
 * superblock's dirty inode list.
 */
int ext4_write_inode(struct inode *inode, struct writeback_control *wbc)
{
	int err;

	if (WARN_ON_ONCE(current->flags & PF_MEMALLOC))
		return 0;

	if (unlikely(ext4_forced_shutdown(inode->i_sb)))
		return -EIO;

	if (EXT4_SB(inode->i_sb)->s_journal) {
		if (ext4_journal_current_handle()) {
			ext4_debug("called recursively, non-PF_MEMALLOC!\n");
			dump_stack();
			return -EIO;
		}

		/*
		 * No need to force transaction in WB_SYNC_NONE mode. Also
		 * ext4_sync_fs() will force the commit after everything is
		 * written.
		 */
		if (wbc->sync_mode != WB_SYNC_ALL || wbc->for_sync)
			return 0;

		err = ext4_fc_commit(EXT4_SB(inode->i_sb)->s_journal,
						EXT4_I(inode)->i_sync_tid);
	} else {
		struct ext4_iloc iloc;

		err = __ext4_get_inode_loc_noinmem(inode, &iloc);
		if (err)
			return err;
		/*
		 * sync(2) will flush the whole buffer cache. No need to do
		 * it here separately for each inode.
		 */
		if (wbc->sync_mode == WB_SYNC_ALL && !wbc->for_sync)
			sync_dirty_buffer(iloc.bh);
		if (buffer_req(iloc.bh) && !buffer_uptodate(iloc.bh)) {
			ext4_error_inode_block(inode, iloc.bh->b_blocknr, EIO,
					       "IO error syncing inode");
			err = -EIO;
		}
		brelse(iloc.bh);
	}
	return err;
}

/*
 * In data=journal mode ext4_journalled_invalidate_folio() may fail to invalidate
 * buffers that are attached to a folio straddling i_size and are undergoing
 * commit. In that case we have to wait for commit to finish and try again.
 */
static void ext4_wait_for_tail_page_commit(struct inode *inode)
{
	unsigned offset;
	journal_t *journal = EXT4_SB(inode->i_sb)->s_journal;
	tid_t commit_tid;
	int ret;
	bool has_transaction;

	offset = inode->i_size & (PAGE_SIZE - 1);
	/*
	 * If the folio is fully truncated, we don't need to wait for any commit
	 * (and we even should not as __ext4_journalled_invalidate_folio() may
	 * strip all buffers from the folio but keep the folio dirty which can then
	 * confuse e.g. concurrent ext4_writepages() seeing dirty folio without
	 * buffers). Also we don't need to wait for any commit if all buffers in
	 * the folio remain valid. This is most beneficial for the common case of
	 * blocksize == PAGESIZE.
	 */
	if (!offset || offset > (PAGE_SIZE - i_blocksize(inode)))
		return;
	while (1) {
		struct folio *folio = filemap_lock_folio(inode->i_mapping,
				      inode->i_size >> PAGE_SHIFT);
		if (IS_ERR(folio))
			return;
		ret = __ext4_journalled_invalidate_folio(folio, offset,
						folio_size(folio) - offset);
		folio_unlock(folio);
		folio_put(folio);
		if (ret != -EBUSY)
			return;
		has_transaction = false;
		read_lock(&journal->j_state_lock);
		if (journal->j_committing_transaction) {
			commit_tid = journal->j_committing_transaction->t_tid;
			has_transaction = true;
		}
		read_unlock(&journal->j_state_lock);
		if (has_transaction)
			jbd2_log_wait_commit(journal, commit_tid);
	}
}

/*
 * ext4_setattr()
 *
 * Called from notify_change.
 *
 * We want to trap VFS attempts to truncate the file as soon as
 * possible.  In particular, we want to make sure that when the VFS
 * shrinks i_size, we put the inode on the orphan list and modify
 * i_disksize immediately, so that during the subsequent flushing of
 * dirty pages and freeing of disk blocks, we can guarantee that any
 * commit will leave the blocks being flushed in an unused state on
 * disk.  (On recovery, the inode will get truncated and the blocks will
 * be freed, so we have a strong guarantee that no future commit will
 * leave these blocks visible to the user.)
 *
 * Another thing we have to assure is that if we are in ordered mode
 * and inode is still attached to the committing transaction, we must
 * we start writeout of all the dirty pages which are being truncated.
 * This way we are sure that all the data written in the previous
 * transaction are already on disk (truncate waits for pages under
 * writeback).
 *
 * Called with inode->i_rwsem down.
 */
int ext4_setattr(struct mnt_idmap *idmap, struct dentry *dentry,
		 struct iattr *attr)
{
	struct inode *inode = d_inode(dentry);
	int error, rc = 0;
	int orphan = 0;
	const unsigned int ia_valid = attr->ia_valid;
	bool inc_ivers = true;

	if (unlikely(ext4_forced_shutdown(inode->i_sb)))
		return -EIO;

	if (unlikely(IS_IMMUTABLE(inode)))
		return -EPERM;

	if (unlikely(IS_APPEND(inode) &&
		     (ia_valid & (ATTR_MODE | ATTR_UID |
				  ATTR_GID | ATTR_TIMES_SET))))
		return -EPERM;

	error = setattr_prepare(idmap, dentry, attr);
	if (error)
		return error;

	error = fscrypt_prepare_setattr(dentry, attr);
	if (error)
		return error;

	error = fsverity_prepare_setattr(dentry, attr);
	if (error)
		return error;

	if (is_quota_modification(idmap, inode, attr)) {
		error = dquot_initialize(inode);
		if (error)
			return error;
	}

	if (i_uid_needs_update(idmap, attr, inode) ||
	    i_gid_needs_update(idmap, attr, inode)) {
		handle_t *handle;

		/* (user+group)*(old+new) structure, inode write (sb,
		 * inode block, ? - but truncate inode update has it) */
		handle = ext4_journal_start(inode, EXT4_HT_QUOTA,
			(EXT4_MAXQUOTAS_INIT_BLOCKS(inode->i_sb) +
			 EXT4_MAXQUOTAS_DEL_BLOCKS(inode->i_sb)) + 3);
		if (IS_ERR(handle)) {
			error = PTR_ERR(handle);
			goto err_out;
		}

		/* dquot_transfer() calls back ext4_get_inode_usage() which
		 * counts xattr inode references.
		 */
		down_read(&EXT4_I(inode)->xattr_sem);
		error = dquot_transfer(idmap, inode, attr);
		up_read(&EXT4_I(inode)->xattr_sem);

		if (error) {
			ext4_journal_stop(handle);
			return error;
		}
		/* Update corresponding info in inode so that everything is in
		 * one transaction */
		i_uid_update(idmap, attr, inode);
		i_gid_update(idmap, attr, inode);
		error = ext4_mark_inode_dirty(handle, inode);
		ext4_journal_stop(handle);
		if (unlikely(error)) {
			return error;
		}
	}

	if (attr->ia_valid & ATTR_SIZE) {
		handle_t *handle;
		loff_t oldsize = inode->i_size;
		loff_t old_disksize;
		int shrink = (attr->ia_size < inode->i_size);

		if (!(ext4_test_inode_flag(inode, EXT4_INODE_EXTENTS))) {
			struct ext4_sb_info *sbi = EXT4_SB(inode->i_sb);

			if (attr->ia_size > sbi->s_bitmap_maxbytes) {
				return -EFBIG;
			}
		}
		if (!S_ISREG(inode->i_mode)) {
			return -EINVAL;
		}

		if (attr->ia_size == inode->i_size)
			inc_ivers = false;

		if (shrink) {
			if (ext4_should_order_data(inode)) {
				error = ext4_begin_ordered_truncate(inode,
							    attr->ia_size);
				if (error)
					goto err_out;
			}
			/*
			 * Blocks are going to be removed from the inode. Wait
			 * for dio in flight.
			 */
			inode_dio_wait(inode);
		}

		filemap_invalidate_lock(inode->i_mapping);

		rc = ext4_break_layouts(inode);
		if (rc) {
			filemap_invalidate_unlock(inode->i_mapping);
			goto err_out;
		}

		if (attr->ia_size != inode->i_size) {
			handle = ext4_journal_start(inode, EXT4_HT_INODE, 3);
			if (IS_ERR(handle)) {
				error = PTR_ERR(handle);
				goto out_mmap_sem;
			}
			if (ext4_handle_valid(handle) && shrink) {
				error = ext4_orphan_add(handle, inode);
				orphan = 1;
			}
			/*
			 * Update c/mtime on truncate up, ext4_truncate() will
			 * update c/mtime in shrink case below
			 */
			if (!shrink)
				inode_set_mtime_to_ts(inode,
						      inode_set_ctime_current(inode));

			if (shrink)
				ext4_fc_track_range(handle, inode,
					(attr->ia_size > 0 ? attr->ia_size - 1 : 0) >>
					inode->i_sb->s_blocksize_bits,
					EXT_MAX_BLOCKS - 1);
			else
				ext4_fc_track_range(
					handle, inode,
					(oldsize > 0 ? oldsize - 1 : oldsize) >>
					inode->i_sb->s_blocksize_bits,
					(attr->ia_size > 0 ? attr->ia_size - 1 : 0) >>
					inode->i_sb->s_blocksize_bits);

			down_write(&EXT4_I(inode)->i_data_sem);
			old_disksize = EXT4_I(inode)->i_disksize;
			EXT4_I(inode)->i_disksize = attr->ia_size;
			rc = ext4_mark_inode_dirty(handle, inode);
			if (!error)
				error = rc;
			/*
			 * We have to update i_size under i_data_sem together
			 * with i_disksize to avoid races with writeback code
			 * running ext4_wb_update_i_disksize().
			 */
			if (!error)
				i_size_write(inode, attr->ia_size);
			else
				EXT4_I(inode)->i_disksize = old_disksize;
			up_write(&EXT4_I(inode)->i_data_sem);
			ext4_journal_stop(handle);
			if (error)
				goto out_mmap_sem;
			if (!shrink) {
				pagecache_isize_extended(inode, oldsize,
							 inode->i_size);
			} else if (ext4_should_journal_data(inode)) {
				ext4_wait_for_tail_page_commit(inode);
			}
		}

		/*
		 * Truncate pagecache after we've waited for commit
		 * in data=journal mode to make pages freeable.
		 */
		truncate_pagecache(inode, inode->i_size);
		/*
		 * Call ext4_truncate() even if i_size didn't change to
		 * truncate possible preallocated blocks.
		 */
		if (attr->ia_size <= oldsize) {
			rc = ext4_truncate(inode);
			if (rc)
				error = rc;
		}
out_mmap_sem:
		filemap_invalidate_unlock(inode->i_mapping);
	}

	if (!error) {
		if (inc_ivers)
			inode_inc_iversion(inode);
		setattr_copy(idmap, inode, attr);
		mark_inode_dirty(inode);
	}

	/*
	 * If the call to ext4_truncate failed to get a transaction handle at
	 * all, we need to clean up the in-core orphan list manually.
	 */
	if (orphan && inode->i_nlink)
		ext4_orphan_del(NULL, inode);

	if (!error && (ia_valid & ATTR_MODE))
		rc = posix_acl_chmod(idmap, dentry, inode->i_mode);

err_out:
	if  (error)
		ext4_std_error(inode->i_sb, error);
	if (!error)
		error = rc;
	return error;
}

u32 ext4_dio_alignment(struct inode *inode)
{
	if (fsverity_active(inode))
		return 0;
	if (ext4_should_journal_data(inode))
		return 0;
	if (ext4_has_inline_data(inode))
		return 0;
	if (IS_ENCRYPTED(inode)) {
		if (!fscrypt_dio_supported(inode))
			return 0;
		return i_blocksize(inode);
	}
	return 1; /* use the iomap defaults */
}

int ext4_getattr(struct mnt_idmap *idmap, const struct path *path,
		 struct kstat *stat, u32 request_mask, unsigned int query_flags)
{
	struct inode *inode = d_inode(path->dentry);
	struct ext4_inode *raw_inode;
	struct ext4_inode_info *ei = EXT4_I(inode);
	unsigned int flags;

	if ((request_mask & STATX_BTIME) &&
	    EXT4_FITS_IN_INODE(raw_inode, ei, i_crtime)) {
		stat->result_mask |= STATX_BTIME;
		stat->btime.tv_sec = ei->i_crtime.tv_sec;
		stat->btime.tv_nsec = ei->i_crtime.tv_nsec;
	}

	/*
	 * Return the DIO alignment restrictions if requested.  We only return
	 * this information when requested, since on encrypted files it might
	 * take a fair bit of work to get if the file wasn't opened recently.
	 */
	if ((request_mask & STATX_DIOALIGN) && S_ISREG(inode->i_mode)) {
		u32 dio_align = ext4_dio_alignment(inode);

		stat->result_mask |= STATX_DIOALIGN;
		if (dio_align == 1) {
			struct block_device *bdev = inode->i_sb->s_bdev;

			/* iomap defaults */
			stat->dio_mem_align = bdev_dma_alignment(bdev) + 1;
			stat->dio_offset_align = bdev_logical_block_size(bdev);
		} else {
			stat->dio_mem_align = dio_align;
			stat->dio_offset_align = dio_align;
		}
	}

	flags = ei->i_flags & EXT4_FL_USER_VISIBLE;
	if (flags & EXT4_APPEND_FL)
		stat->attributes |= STATX_ATTR_APPEND;
	if (flags & EXT4_COMPR_FL)
		stat->attributes |= STATX_ATTR_COMPRESSED;
	if (flags & EXT4_ENCRYPT_FL)
		stat->attributes |= STATX_ATTR_ENCRYPTED;
	if (flags & EXT4_IMMUTABLE_FL)
		stat->attributes |= STATX_ATTR_IMMUTABLE;
	if (flags & EXT4_NODUMP_FL)
		stat->attributes |= STATX_ATTR_NODUMP;
	if (flags & EXT4_VERITY_FL)
		stat->attributes |= STATX_ATTR_VERITY;

	stat->attributes_mask |= (STATX_ATTR_APPEND |
				  STATX_ATTR_COMPRESSED |
				  STATX_ATTR_ENCRYPTED |
				  STATX_ATTR_IMMUTABLE |
				  STATX_ATTR_NODUMP |
				  STATX_ATTR_VERITY);

	generic_fillattr(idmap, request_mask, inode, stat);
	return 0;
}

int ext4_file_getattr(struct mnt_idmap *idmap,
		      const struct path *path, struct kstat *stat,
		      u32 request_mask, unsigned int query_flags)
{
	struct inode *inode = d_inode(path->dentry);
	u64 delalloc_blocks;

	ext4_getattr(idmap, path, stat, request_mask, query_flags);

	/*
	 * If there is inline data in the inode, the inode will normally not
	 * have data blocks allocated (it may have an external xattr block).
	 * Report at least one sector for such files, so tools like tar, rsync,
	 * others don't incorrectly think the file is completely sparse.
	 */
	if (unlikely(ext4_has_inline_data(inode)))
		stat->blocks += (stat->size + 511) >> 9;

	/*
	 * We can't update i_blocks if the block allocation is delayed
	 * otherwise in the case of system crash before the real block
	 * allocation is done, we will have i_blocks inconsistent with
	 * on-disk file blocks.
	 * We always keep i_blocks updated together with real
	 * allocation. But to not confuse with user, stat
	 * will return the blocks that include the delayed allocation
	 * blocks for this file.
	 */
	delalloc_blocks = EXT4_C2B(EXT4_SB(inode->i_sb),
				   EXT4_I(inode)->i_reserved_data_blocks);
	stat->blocks += delalloc_blocks << (inode->i_sb->s_blocksize_bits - 9);
	return 0;
}

static int ext4_index_trans_blocks(struct inode *inode, int lblocks,
				   int pextents)
{
	if (!(ext4_test_inode_flag(inode, EXT4_INODE_EXTENTS)))
		return ext4_ind_trans_blocks(inode, lblocks);
	return ext4_ext_index_trans_blocks(inode, pextents);
}

/*
 * Account for index blocks, block groups bitmaps and block group
 * descriptor blocks if modify datablocks and index blocks
 * worse case, the indexs blocks spread over different block groups
 *
 * If datablocks are discontiguous, they are possible to spread over
 * different block groups too. If they are contiguous, with flexbg,
 * they could still across block group boundary.
 *
 * Also account for superblock, inode, quota and xattr blocks
 */
static int ext4_meta_trans_blocks(struct inode *inode, int lblocks,
				  int pextents)
{
	ext4_group_t groups, ngroups = ext4_get_groups_count(inode->i_sb);
	int gdpblocks;
	int idxblocks;
	int ret;

	/*
	 * How many index blocks need to touch to map @lblocks logical blocks
	 * to @pextents physical extents?
	 */
	idxblocks = ext4_index_trans_blocks(inode, lblocks, pextents);

	ret = idxblocks;

	/*
	 * Now let's see how many group bitmaps and group descriptors need
	 * to account
	 */
	groups = idxblocks + pextents;
	gdpblocks = groups;
	if (groups > ngroups)
		groups = ngroups;
	if (groups > EXT4_SB(inode->i_sb)->s_gdb_count)
		gdpblocks = EXT4_SB(inode->i_sb)->s_gdb_count;

	/* bitmaps and block group descriptor blocks */
	ret += groups + gdpblocks;

	/* Blocks for super block, inode, quota and xattr blocks */
	ret += EXT4_META_TRANS_BLOCKS(inode->i_sb);

	return ret;
}

/*
 * Calculate the total number of credits to reserve to fit
 * the modification of a single pages into a single transaction,
 * which may include multiple chunks of block allocations.
 *
 * This could be called via ext4_write_begin()
 *
 * We need to consider the worse case, when
 * one new block per extent.
 */
int ext4_writepage_trans_blocks(struct inode *inode)
{
	int bpp = ext4_journal_blocks_per_page(inode);
	int ret;

	ret = ext4_meta_trans_blocks(inode, bpp, bpp);

	/* Account for data blocks for journalled mode */
	if (ext4_should_journal_data(inode))
		ret += bpp;
	return ret;
}

/*
 * Calculate the journal credits for a chunk of data modification.
 *
 * This is called from DIO, fallocate or whoever calling
 * ext4_map_blocks() to map/allocate a chunk of contiguous disk blocks.
 *
 * journal buffers for data blocks are not included here, as DIO
 * and fallocate do no need to journal data buffers.
 */
int ext4_chunk_trans_blocks(struct inode *inode, int nrblocks)
{
	return ext4_meta_trans_blocks(inode, nrblocks, 1);
}

/*
 * The caller must have previously called ext4_reserve_inode_write().
 * Give this, we know that the caller already has write access to iloc->bh.
 */
int ext4_mark_iloc_dirty(handle_t *handle,
			 struct inode *inode, struct ext4_iloc *iloc)
{
	int err = 0;

	if (unlikely(ext4_forced_shutdown(inode->i_sb))) {
		put_bh(iloc->bh);
		return -EIO;
	}
	ext4_fc_track_inode(handle, inode);

	/* the do_update_inode consumes one bh->b_count */
	get_bh(iloc->bh);

	/* ext4_do_update_inode() does jbd2_journal_dirty_metadata */
	err = ext4_do_update_inode(handle, inode, iloc);
	put_bh(iloc->bh);
	return err;
}

/*
 * On success, We end up with an outstanding reference count against
 * iloc->bh.  This _must_ be cleaned up later.
 */

int
ext4_reserve_inode_write(handle_t *handle, struct inode *inode,
			 struct ext4_iloc *iloc)
{
	int err;

	if (unlikely(ext4_forced_shutdown(inode->i_sb)))
		return -EIO;

	err = ext4_get_inode_loc(inode, iloc);
	if (!err) {
		BUFFER_TRACE(iloc->bh, "get_write_access");
		err = ext4_journal_get_write_access(handle, inode->i_sb,
						    iloc->bh, EXT4_JTR_NONE);
		if (err) {
			brelse(iloc->bh);
			iloc->bh = NULL;
		}
	}
	ext4_std_error(inode->i_sb, err);
	return err;
}

static int __ext4_expand_extra_isize(struct inode *inode,
				     unsigned int new_extra_isize,
				     struct ext4_iloc *iloc,
				     handle_t *handle, int *no_expand)
{
	struct ext4_inode *raw_inode;
	struct ext4_xattr_ibody_header *header;
	unsigned int inode_size = EXT4_INODE_SIZE(inode->i_sb);
	struct ext4_inode_info *ei = EXT4_I(inode);
	int error;

	/* this was checked at iget time, but double check for good measure */
	if ((EXT4_GOOD_OLD_INODE_SIZE + ei->i_extra_isize > inode_size) ||
	    (ei->i_extra_isize & 3)) {
		EXT4_ERROR_INODE(inode, "bad extra_isize %u (inode size %u)",
				 ei->i_extra_isize,
				 EXT4_INODE_SIZE(inode->i_sb));
		return -EFSCORRUPTED;
	}
	if ((new_extra_isize < ei->i_extra_isize) ||
	    (new_extra_isize < 4) ||
	    (new_extra_isize > inode_size - EXT4_GOOD_OLD_INODE_SIZE))
		return -EINVAL;	/* Should never happen */

	raw_inode = ext4_raw_inode(iloc);

	header = IHDR(inode, raw_inode);

	/* No extended attributes present */
	if (!ext4_test_inode_state(inode, EXT4_STATE_XATTR) ||
	    header->h_magic != cpu_to_le32(EXT4_XATTR_MAGIC)) {
		memset((void *)raw_inode + EXT4_GOOD_OLD_INODE_SIZE +
		       EXT4_I(inode)->i_extra_isize, 0,
		       new_extra_isize - EXT4_I(inode)->i_extra_isize);
		EXT4_I(inode)->i_extra_isize = new_extra_isize;
		return 0;
	}

	/*
	 * We may need to allocate external xattr block so we need quotas
	 * initialized. Here we can be called with various locks held so we
	 * cannot affort to initialize quotas ourselves. So just bail.
	 */
	if (dquot_initialize_needed(inode))
		return -EAGAIN;

	/* try to expand with EAs present */
	error = ext4_expand_extra_isize_ea(inode, new_extra_isize,
					   raw_inode, handle);
	if (error) {
		/*
		 * Inode size expansion failed; don't try again
		 */
		*no_expand = 1;
	}

	return error;
}

/*
 * Expand an inode by new_extra_isize bytes.
 * Returns 0 on success or negative error number on failure.
 */
static int ext4_try_to_expand_extra_isize(struct inode *inode,
					  unsigned int new_extra_isize,
					  struct ext4_iloc iloc,
					  handle_t *handle)
{
	int no_expand;
	int error;

	if (ext4_test_inode_state(inode, EXT4_STATE_NO_EXPAND))
		return -EOVERFLOW;

	/*
	 * In nojournal mode, we can immediately attempt to expand
	 * the inode.  When journaled, we first need to obtain extra
	 * buffer credits since we may write into the EA block
	 * with this same handle. If journal_extend fails, then it will
	 * only result in a minor loss of functionality for that inode.
	 * If this is felt to be critical, then e2fsck should be run to
	 * force a large enough s_min_extra_isize.
	 */
	if (ext4_journal_extend(handle,
				EXT4_DATA_TRANS_BLOCKS(inode->i_sb), 0) != 0)
		return -ENOSPC;

	if (ext4_write_trylock_xattr(inode, &no_expand) == 0)
		return -EBUSY;

	error = __ext4_expand_extra_isize(inode, new_extra_isize, &iloc,
					  handle, &no_expand);
	ext4_write_unlock_xattr(inode, &no_expand);

	return error;
}

int ext4_expand_extra_isize(struct inode *inode,
			    unsigned int new_extra_isize,
			    struct ext4_iloc *iloc)
{
	handle_t *handle;
	int no_expand;
	int error, rc;

	if (ext4_test_inode_state(inode, EXT4_STATE_NO_EXPAND)) {
		brelse(iloc->bh);
		return -EOVERFLOW;
	}

	handle = ext4_journal_start(inode, EXT4_HT_INODE,
				    EXT4_DATA_TRANS_BLOCKS(inode->i_sb));
	if (IS_ERR(handle)) {
		error = PTR_ERR(handle);
		brelse(iloc->bh);
		return error;
	}

	ext4_write_lock_xattr(inode, &no_expand);

	BUFFER_TRACE(iloc->bh, "get_write_access");
	error = ext4_journal_get_write_access(handle, inode->i_sb, iloc->bh,
					      EXT4_JTR_NONE);
	if (error) {
		brelse(iloc->bh);
		goto out_unlock;
	}

	error = __ext4_expand_extra_isize(inode, new_extra_isize, iloc,
					  handle, &no_expand);

	rc = ext4_mark_iloc_dirty(handle, inode, iloc);
	if (!error)
		error = rc;

out_unlock:
	ext4_write_unlock_xattr(inode, &no_expand);
	ext4_journal_stop(handle);
	return error;
}

/*
 * What we do here is to mark the in-core inode as clean with respect to inode
 * dirtiness (it may still be data-dirty).
 * This means that the in-core inode may be reaped by prune_icache
 * without having to perform any I/O.  This is a very good thing,
 * because *any* task may call prune_icache - even ones which
 * have a transaction open against a different journal.
 *
 * Is this cheating?  Not really.  Sure, we haven't written the
 * inode out, but prune_icache isn't a user-visible syncing function.
 * Whenever the user wants stuff synced (sys_sync, sys_msync, sys_fsync)
 * we start and wait on commits.
 */
int __ext4_mark_inode_dirty(handle_t *handle, struct inode *inode,
				const char *func, unsigned int line)
{
	struct ext4_iloc iloc;
	struct ext4_sb_info *sbi = EXT4_SB(inode->i_sb);
	int err;

	might_sleep();
	trace_ext4_mark_inode_dirty(inode, _RET_IP_);
	err = ext4_reserve_inode_write(handle, inode, &iloc);
	if (err)
		goto out;

	if (EXT4_I(inode)->i_extra_isize < sbi->s_want_extra_isize)
		ext4_try_to_expand_extra_isize(inode, sbi->s_want_extra_isize,
					       iloc, handle);

	err = ext4_mark_iloc_dirty(handle, inode, &iloc);
out:
	if (unlikely(err))
		ext4_error_inode_err(inode, func, line, 0, err,
					"mark_inode_dirty error");
	return err;
}

/*
 * ext4_dirty_inode() is called from __mark_inode_dirty()
 *
 * We're really interested in the case where a file is being extended.
 * i_size has been changed by generic_commit_write() and we thus need
 * to include the updated inode in the current transaction.
 *
 * Also, dquot_alloc_block() will always dirty the inode when blocks
 * are allocated to the file.
 *
 * If the inode is marked synchronous, we don't honour that here - doing
 * so would cause a commit on atime updates, which we don't bother doing.
 * We handle synchronous inodes at the highest possible level.
 */
void ext4_dirty_inode(struct inode *inode, int flags)
{
	handle_t *handle;

	handle = ext4_journal_start(inode, EXT4_HT_INODE, 2);
	if (IS_ERR(handle))
		return;
	ext4_mark_inode_dirty(handle, inode);
	ext4_journal_stop(handle);
}

int ext4_change_inode_journal_flag(struct inode *inode, int val)
{
	journal_t *journal;
	handle_t *handle;
	int err;
	int alloc_ctx;

	/*
	 * We have to be very careful here: changing a data block's
	 * journaling status dynamically is dangerous.  If we write a
	 * data block to the journal, change the status and then delete
	 * that block, we risk forgetting to revoke the old log record
	 * from the journal and so a subsequent replay can corrupt data.
	 * So, first we make sure that the journal is empty and that
	 * nobody is changing anything.
	 */

	journal = EXT4_JOURNAL(inode);
	if (!journal)
		return 0;
	if (is_journal_aborted(journal))
		return -EROFS;

	/* Wait for all existing dio workers */
	inode_dio_wait(inode);

	/*
	 * Before flushing the journal and switching inode's aops, we have
	 * to flush all dirty data the inode has. There can be outstanding
	 * delayed allocations, there can be unwritten extents created by
	 * fallocate or buffered writes in dioread_nolock mode covered by
	 * dirty data which can be converted only after flushing the dirty
	 * data (and journalled aops don't know how to handle these cases).
	 */
	if (val) {
		filemap_invalidate_lock(inode->i_mapping);
		err = filemap_write_and_wait(inode->i_mapping);
		if (err < 0) {
			filemap_invalidate_unlock(inode->i_mapping);
			return err;
		}
	}

	alloc_ctx = ext4_writepages_down_write(inode->i_sb);
	jbd2_journal_lock_updates(journal);

	/*
	 * OK, there are no updates running now, and all cached data is
	 * synced to disk.  We are now in a completely consistent state
	 * which doesn't have anything in the journal, and we know that
	 * no filesystem updates are running, so it is safe to modify
	 * the inode's in-core data-journaling state flag now.
	 */

	if (val)
		ext4_set_inode_flag(inode, EXT4_INODE_JOURNAL_DATA);
	else {
		err = jbd2_journal_flush(journal, 0);
		if (err < 0) {
			jbd2_journal_unlock_updates(journal);
			ext4_writepages_up_write(inode->i_sb, alloc_ctx);
			return err;
		}
		ext4_clear_inode_flag(inode, EXT4_INODE_JOURNAL_DATA);
	}
	ext4_set_aops(inode);

	jbd2_journal_unlock_updates(journal);
	ext4_writepages_up_write(inode->i_sb, alloc_ctx);

	if (val)
		filemap_invalidate_unlock(inode->i_mapping);

	/* Finally we can mark the inode as dirty. */

	handle = ext4_journal_start(inode, EXT4_HT_INODE, 1);
	if (IS_ERR(handle))
		return PTR_ERR(handle);

	ext4_fc_mark_ineligible(inode->i_sb,
		EXT4_FC_REASON_JOURNAL_FLAG_CHANGE, handle);
	err = ext4_mark_inode_dirty(handle, inode);
	ext4_handle_sync(handle);
	ext4_journal_stop(handle);
	ext4_std_error(inode->i_sb, err);

	return err;
}

static int ext4_bh_unmapped(handle_t *handle, struct inode *inode,
			    struct buffer_head *bh)
{
	return !buffer_mapped(bh);
}

vm_fault_t ext4_page_mkwrite(struct vm_fault *vmf)
{
	struct vm_area_struct *vma = vmf->vma;
	struct folio *folio = page_folio(vmf->page);
	loff_t size;
	unsigned long len;
	int err;
	vm_fault_t ret;
	struct file *file = vma->vm_file;
	struct inode *inode = file_inode(file);
	struct address_space *mapping = inode->i_mapping;
	handle_t *handle;
	get_block_t *get_block;
	int retries = 0;

	if (unlikely(IS_IMMUTABLE(inode)))
		return VM_FAULT_SIGBUS;

	sb_start_pagefault(inode->i_sb);
	file_update_time(vma->vm_file);

	filemap_invalidate_lock_shared(mapping);

	err = ext4_convert_inline_data(inode);
	if (err)
		goto out_ret;

	/*
	 * On data journalling we skip straight to the transaction handle:
	 * there's no delalloc; page truncated will be checked later; the
	 * early return w/ all buffers mapped (calculates size/len) can't
	 * be used; and there's no dioread_nolock, so only ext4_get_block.
	 */
	if (ext4_should_journal_data(inode))
		goto retry_alloc;

	/* Delalloc case is easy... */
	if (test_opt(inode->i_sb, DELALLOC) &&
	    !ext4_nonda_switch(inode->i_sb)) {
		do {
			err = block_page_mkwrite(vma, vmf,
						   ext4_da_get_block_prep);
		} while (err == -ENOSPC &&
		       ext4_should_retry_alloc(inode->i_sb, &retries));
		goto out_ret;
	}

	folio_lock(folio);
	size = i_size_read(inode);
	/* Page got truncated from under us? */
	if (folio->mapping != mapping || folio_pos(folio) > size) {
		folio_unlock(folio);
		ret = VM_FAULT_NOPAGE;
		goto out;
	}

	len = folio_size(folio);
	if (folio_pos(folio) + len > size)
		len = size - folio_pos(folio);
	/*
	 * Return if we have all the buffers mapped. This avoids the need to do
	 * journal_start/journal_stop which can block and take a long time
	 *
	 * This cannot be done for data journalling, as we have to add the
	 * inode to the transaction's list to writeprotect pages on commit.
	 */
	if (folio_buffers(folio)) {
		if (!ext4_walk_page_buffers(NULL, inode, folio_buffers(folio),
					    0, len, NULL,
					    ext4_bh_unmapped)) {
			/* Wait so that we don't change page under IO */
			folio_wait_stable(folio);
			ret = VM_FAULT_LOCKED;
			goto out;
		}
	}
	folio_unlock(folio);
	/* OK, we need to fill the hole... */
	if (ext4_should_dioread_nolock(inode))
		get_block = ext4_get_block_unwritten;
	else
		get_block = ext4_get_block;
retry_alloc:
	handle = ext4_journal_start(inode, EXT4_HT_WRITE_PAGE,
				    ext4_writepage_trans_blocks(inode));
	if (IS_ERR(handle)) {
		ret = VM_FAULT_SIGBUS;
		goto out;
	}
	/*
	 * Data journalling can't use block_page_mkwrite() because it
	 * will set_buffer_dirty() before do_journal_get_write_access()
	 * thus might hit warning messages for dirty metadata buffers.
	 */
	if (!ext4_should_journal_data(inode)) {
		err = block_page_mkwrite(vma, vmf, get_block);
	} else {
		folio_lock(folio);
		size = i_size_read(inode);
		/* Page got truncated from under us? */
		if (folio->mapping != mapping || folio_pos(folio) > size) {
			ret = VM_FAULT_NOPAGE;
			goto out_error;
		}

		len = folio_size(folio);
		if (folio_pos(folio) + len > size)
			len = size - folio_pos(folio);

<<<<<<< HEAD
		err = __block_write_begin(folio, 0, len, ext4_get_block);
=======
		err = ext4_block_write_begin(handle, folio, 0, len,
					     ext4_get_block);
>>>>>>> ff2beee2
		if (!err) {
			ret = VM_FAULT_SIGBUS;
			if (ext4_journal_folio_buffers(handle, folio, len))
				goto out_error;
		} else {
			folio_unlock(folio);
		}
	}
	ext4_journal_stop(handle);
	if (err == -ENOSPC && ext4_should_retry_alloc(inode->i_sb, &retries))
		goto retry_alloc;
out_ret:
	ret = vmf_fs_error(err);
out:
	filemap_invalidate_unlock_shared(mapping);
	sb_end_pagefault(inode->i_sb);
	return ret;
out_error:
	folio_unlock(folio);
	ext4_journal_stop(handle);
	goto out;
}<|MERGE_RESOLUTION|>--- conflicted
+++ resolved
@@ -1207,19 +1207,8 @@
 		ret = ext4_block_write_begin(handle, folio, pos, len,
 					     ext4_get_block_unwritten);
 	else
-<<<<<<< HEAD
-		ret = ext4_block_write_begin(folio, pos, len, ext4_get_block);
-#else
-	if (ext4_should_dioread_nolock(inode))
-		ret = __block_write_begin(folio, pos, len,
-					  ext4_get_block_unwritten);
-	else
-		ret = __block_write_begin(folio, pos, len, ext4_get_block);
-#endif
-=======
 		ret = ext4_block_write_begin(handle, folio, pos, len,
 					     ext4_get_block);
->>>>>>> ff2beee2
 	if (!ret && ext4_should_journal_data(inode)) {
 		ret = ext4_walk_page_buffers(handle, inode,
 					     folio_buffers(folio), from, to,
@@ -2943,16 +2932,8 @@
 	if (IS_ERR(folio))
 		return PTR_ERR(folio);
 
-<<<<<<< HEAD
-#ifdef CONFIG_FS_ENCRYPTION
-	ret = ext4_block_write_begin(folio, pos, len, ext4_da_get_block_prep);
-#else
-	ret = __block_write_begin(folio, pos, len, ext4_da_get_block_prep);
-#endif
-=======
 	ret = ext4_block_write_begin(NULL, folio, pos, len,
 				     ext4_da_get_block_prep);
->>>>>>> ff2beee2
 	if (ret < 0) {
 		folio_unlock(folio);
 		folio_put(folio);
@@ -6208,12 +6189,8 @@
 		if (folio_pos(folio) + len > size)
 			len = size - folio_pos(folio);
 
-<<<<<<< HEAD
-		err = __block_write_begin(folio, 0, len, ext4_get_block);
-=======
 		err = ext4_block_write_begin(handle, folio, 0, len,
 					     ext4_get_block);
->>>>>>> ff2beee2
 		if (!err) {
 			ret = VM_FAULT_SIGBUS;
 			if (ext4_journal_folio_buffers(handle, folio, len))
