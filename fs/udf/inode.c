--- conflicted
+++ resolved
@@ -237,11 +237,7 @@
 const struct address_space_operations udf_aops = {
 	.dirty_folio	= block_dirty_folio,
 	.invalidate_folio = block_invalidate_folio,
-<<<<<<< HEAD
-	.readpage	= udf_readpage,
-=======
 	.read_folio	= udf_read_folio,
->>>>>>> 88084a3d
 	.readahead	= udf_readahead,
 	.writepage	= udf_writepage,
 	.writepages	= udf_writepages,
