/* Broadcom NetXtreme-C/E network driver.
 *
 * Copyright (c) 2017 Broadcom Limited
 *
 * This program is free software; you can redistribute it and/or modify
 * it under the terms of the GNU General Public License as published by
 * the Free Software Foundation.
 */

#include <linux/pci.h>
#include <linux/netdevice.h>
#include <linux/vmalloc.h>
#include <net/devlink.h>
#include "bnxt_hsi.h"
#include "bnxt.h"
#include "bnxt_hwrm.h"
#include "bnxt_vfr.h"
#include "bnxt_devlink.h"
#include "bnxt_ethtool.h"
#include "bnxt_ulp.h"
#include "bnxt_ptp.h"
#include "bnxt_coredump.h"
#include "bnxt_nvm_defs.h"

static void __bnxt_fw_recover(struct bnxt *bp)
{
	if (test_bit(BNXT_STATE_FW_FATAL_COND, &bp->state) ||
	    test_bit(BNXT_STATE_FW_NON_FATAL_COND, &bp->state))
		bnxt_fw_reset(bp);
	else
		bnxt_fw_exception(bp);
}

static int
bnxt_dl_flash_update(struct devlink *dl,
		     struct devlink_flash_update_params *params,
		     struct netlink_ext_ack *extack)
{
	struct bnxt *bp = bnxt_get_bp_from_dl(dl);
	int rc;

	if (!BNXT_PF(bp)) {
		NL_SET_ERR_MSG_MOD(extack,
				   "flash update not supported from a VF");
		return -EPERM;
	}

	devlink_flash_update_status_notify(dl, "Preparing to flash", NULL, 0, 0);
	rc = bnxt_flash_package_from_fw_obj(bp->dev, params->fw, 0, extack);
	if (!rc)
		devlink_flash_update_status_notify(dl, "Flashing done", NULL, 0, 0);
	else
		devlink_flash_update_status_notify(dl, "Flashing failed", NULL, 0, 0);
	return rc;
}

static int bnxt_hwrm_remote_dev_reset_set(struct bnxt *bp, bool remote_reset)
{
	struct hwrm_func_cfg_input *req;
	int rc;

	if (~bp->fw_cap & BNXT_FW_CAP_HOT_RESET_IF)
		return -EOPNOTSUPP;

	rc = bnxt_hwrm_func_cfg_short_req_init(bp, &req);
	if (rc)
		return rc;

	req->fid = cpu_to_le16(0xffff);
	req->enables = cpu_to_le32(FUNC_CFG_REQ_ENABLES_HOT_RESET_IF_SUPPORT);
	if (remote_reset)
		req->flags = cpu_to_le32(FUNC_CFG_REQ_FLAGS_HOT_RESET_IF_EN_DIS);

	return hwrm_req_send(bp, req);
}

static char *bnxt_health_severity_str(enum bnxt_health_severity severity)
{
	switch (severity) {
	case SEVERITY_NORMAL: return "normal";
	case SEVERITY_WARNING: return "warning";
	case SEVERITY_RECOVERABLE: return "recoverable";
	case SEVERITY_FATAL: return "fatal";
	default: return "unknown";
	}
}

static char *bnxt_health_remedy_str(enum bnxt_health_remedy remedy)
{
	switch (remedy) {
	case REMEDY_DEVLINK_RECOVER: return "devlink recover";
	case REMEDY_POWER_CYCLE_DEVICE: return "device power cycle";
	case REMEDY_POWER_CYCLE_HOST: return "host power cycle";
	case REMEDY_FW_UPDATE: return "update firmware";
	case REMEDY_HW_REPLACE: return "replace hardware";
	default: return "unknown";
	}
}

static int bnxt_fw_diagnose(struct devlink_health_reporter *reporter,
			    struct devlink_fmsg *fmsg,
			    struct netlink_ext_ack *extack)
{
	struct bnxt *bp = devlink_health_reporter_priv(reporter);
	struct bnxt_fw_health *h = bp->fw_health;
	u32 fw_status, fw_resets;

	if (test_bit(BNXT_STATE_IN_FW_RESET, &bp->state)) {
		devlink_fmsg_string_pair_put(fmsg, "Status", "recovering");
		return 0;
	}

	if (!h->status_reliable) {
		devlink_fmsg_string_pair_put(fmsg, "Status", "unknown");
		return 0;
	}

	mutex_lock(&h->lock);
	fw_status = bnxt_fw_health_readl(bp, BNXT_FW_HEALTH_REG);
	if (BNXT_FW_IS_BOOTING(fw_status)) {
		devlink_fmsg_string_pair_put(fmsg, "Status", "initializing");
	} else if (h->severity || fw_status != BNXT_FW_STATUS_HEALTHY) {
		if (!h->severity) {
			h->severity = SEVERITY_FATAL;
			h->remedy = REMEDY_POWER_CYCLE_DEVICE;
			h->diagnoses++;
			devlink_health_report(h->fw_reporter,
					      "FW error diagnosed", h);
		}
		devlink_fmsg_string_pair_put(fmsg, "Status", "error");
		devlink_fmsg_u32_pair_put(fmsg, "Syndrome", fw_status);
	} else {
		devlink_fmsg_string_pair_put(fmsg, "Status", "healthy");
	}

	devlink_fmsg_string_pair_put(fmsg, "Severity",
				     bnxt_health_severity_str(h->severity));

	if (h->severity) {
		devlink_fmsg_string_pair_put(fmsg, "Remedy",
					     bnxt_health_remedy_str(h->remedy));
		if (h->remedy == REMEDY_DEVLINK_RECOVER)
			devlink_fmsg_string_pair_put(fmsg, "Impact",
						     "traffic+ntuple_cfg");
	}

	mutex_unlock(&h->lock);
	if (!h->resets_reliable)
		return 0;

	fw_resets = bnxt_fw_health_readl(bp, BNXT_FW_RESET_CNT_REG);
	devlink_fmsg_u32_pair_put(fmsg, "Resets", fw_resets);
	devlink_fmsg_u32_pair_put(fmsg, "Arrests", h->arrests);
	devlink_fmsg_u32_pair_put(fmsg, "Survivals", h->survivals);
	devlink_fmsg_u32_pair_put(fmsg, "Discoveries", h->discoveries);
	devlink_fmsg_u32_pair_put(fmsg, "Fatalities", h->fatalities);
	devlink_fmsg_u32_pair_put(fmsg, "Diagnoses", h->diagnoses);
	return 0;
}

static int bnxt_fw_dump(struct devlink_health_reporter *reporter,
			struct devlink_fmsg *fmsg, void *priv_ctx,
			struct netlink_ext_ack *extack)
{
	struct bnxt *bp = devlink_health_reporter_priv(reporter);
	u32 dump_len;
	void *data;
	int rc;

	/* TODO: no firmware dump support in devlink_health_report() context */
	if (priv_ctx)
		return -EOPNOTSUPP;

	dump_len = bnxt_get_coredump_length(bp, BNXT_DUMP_LIVE);
	if (!dump_len)
		return -EIO;

	data = vmalloc(dump_len);
	if (!data)
		return -ENOMEM;

	rc = bnxt_get_coredump(bp, BNXT_DUMP_LIVE, data, &dump_len);
	if (!rc) {
		devlink_fmsg_pair_nest_start(fmsg, "core");
		devlink_fmsg_binary_pair_put(fmsg, "data", data, dump_len);
		devlink_fmsg_u32_pair_put(fmsg, "size", dump_len);
		devlink_fmsg_pair_nest_end(fmsg);
	}

	vfree(data);
	return rc;
}

static int bnxt_fw_recover(struct devlink_health_reporter *reporter,
			   void *priv_ctx,
			   struct netlink_ext_ack *extack)
{
	struct bnxt *bp = devlink_health_reporter_priv(reporter);

	if (bp->fw_health->severity == SEVERITY_FATAL)
		return -ENODEV;

	set_bit(BNXT_STATE_RECOVER, &bp->state);
	__bnxt_fw_recover(bp);

	return -EINPROGRESS;
}

static const struct devlink_health_reporter_ops bnxt_dl_fw_reporter_ops = {
	.name = "fw",
	.diagnose = bnxt_fw_diagnose,
	.dump = bnxt_fw_dump,
	.recover = bnxt_fw_recover,
};

static struct devlink_health_reporter *
__bnxt_dl_reporter_create(struct bnxt *bp,
			  const struct devlink_health_reporter_ops *ops)
{
	struct devlink_health_reporter *reporter;

	reporter = devlink_health_reporter_create(bp->dl, ops, 0, bp);
	if (IS_ERR(reporter)) {
		netdev_warn(bp->dev, "Failed to create %s health reporter, rc = %ld\n",
			    ops->name, PTR_ERR(reporter));
		return NULL;
	}

	return reporter;
}

void bnxt_dl_fw_reporters_create(struct bnxt *bp)
{
	struct bnxt_fw_health *fw_health = bp->fw_health;

	if (fw_health && !fw_health->fw_reporter)
		fw_health->fw_reporter = __bnxt_dl_reporter_create(bp, &bnxt_dl_fw_reporter_ops);
}

void bnxt_dl_fw_reporters_destroy(struct bnxt *bp)
{
	struct bnxt_fw_health *fw_health = bp->fw_health;

	if (fw_health && fw_health->fw_reporter) {
		devlink_health_reporter_destroy(fw_health->fw_reporter);
		fw_health->fw_reporter = NULL;
	}
}

void bnxt_devlink_health_fw_report(struct bnxt *bp)
{
	struct bnxt_fw_health *fw_health = bp->fw_health;
	int rc;

	if (!fw_health)
		return;

	if (!fw_health->fw_reporter) {
		__bnxt_fw_recover(bp);
		return;
	}

	mutex_lock(&fw_health->lock);
	fw_health->severity = SEVERITY_RECOVERABLE;
	fw_health->remedy = REMEDY_DEVLINK_RECOVER;
	mutex_unlock(&fw_health->lock);
	rc = devlink_health_report(fw_health->fw_reporter, "FW error reported",
				   fw_health);
	if (rc == -ECANCELED)
		__bnxt_fw_recover(bp);
}

void bnxt_dl_health_fw_status_update(struct bnxt *bp, bool healthy)
{
	struct bnxt_fw_health *fw_health = bp->fw_health;
	u8 state;

	mutex_lock(&fw_health->lock);
	if (healthy) {
		fw_health->severity = SEVERITY_NORMAL;
		state = DEVLINK_HEALTH_REPORTER_STATE_HEALTHY;
	} else {
		fw_health->severity = SEVERITY_FATAL;
		fw_health->remedy = REMEDY_POWER_CYCLE_DEVICE;
		state = DEVLINK_HEALTH_REPORTER_STATE_ERROR;
	}
	mutex_unlock(&fw_health->lock);
	devlink_health_reporter_state_update(fw_health->fw_reporter, state);
}

void bnxt_dl_health_fw_recovery_done(struct bnxt *bp)
{
	struct bnxt_dl *dl = devlink_priv(bp->dl);

	devlink_health_reporter_recovery_done(bp->fw_health->fw_reporter);
	bnxt_hwrm_remote_dev_reset_set(bp, dl->remote_reset);
}

static int bnxt_dl_info_get(struct devlink *dl, struct devlink_info_req *req,
			    struct netlink_ext_ack *extack);

static void
bnxt_dl_livepatch_report_err(struct bnxt *bp, struct netlink_ext_ack *extack,
			     struct hwrm_fw_livepatch_output *resp)
{
	int err = ((struct hwrm_err_output *)resp)->cmd_err;

	switch (err) {
	case FW_LIVEPATCH_CMD_ERR_CODE_INVALID_OPCODE:
		netdev_err(bp->dev, "Illegal live patch opcode");
		NL_SET_ERR_MSG_MOD(extack, "Invalid opcode");
		break;
	case FW_LIVEPATCH_CMD_ERR_CODE_NOT_SUPPORTED:
		NL_SET_ERR_MSG_MOD(extack, "Live patch operation not supported");
		break;
	case FW_LIVEPATCH_CMD_ERR_CODE_NOT_INSTALLED:
		NL_SET_ERR_MSG_MOD(extack, "Live patch not found");
		break;
	case FW_LIVEPATCH_CMD_ERR_CODE_NOT_PATCHED:
		NL_SET_ERR_MSG_MOD(extack,
				   "Live patch deactivation failed. Firmware not patched.");
		break;
	case FW_LIVEPATCH_CMD_ERR_CODE_AUTH_FAIL:
		NL_SET_ERR_MSG_MOD(extack, "Live patch not authenticated");
		break;
	case FW_LIVEPATCH_CMD_ERR_CODE_INVALID_HEADER:
		NL_SET_ERR_MSG_MOD(extack, "Incompatible live patch");
		break;
	case FW_LIVEPATCH_CMD_ERR_CODE_INVALID_SIZE:
		NL_SET_ERR_MSG_MOD(extack, "Live patch has invalid size");
		break;
	case FW_LIVEPATCH_CMD_ERR_CODE_ALREADY_PATCHED:
		NL_SET_ERR_MSG_MOD(extack, "Live patch already applied");
		break;
	default:
		netdev_err(bp->dev, "Unexpected live patch error: %d\n", err);
		NL_SET_ERR_MSG_MOD(extack, "Failed to activate live patch");
		break;
	}
}

/* Live patch status in NVM */
#define BNXT_LIVEPATCH_NOT_INSTALLED	0
#define BNXT_LIVEPATCH_INSTALLED	FW_LIVEPATCH_QUERY_RESP_STATUS_FLAGS_INSTALL
#define BNXT_LIVEPATCH_REMOVED		FW_LIVEPATCH_QUERY_RESP_STATUS_FLAGS_ACTIVE
#define BNXT_LIVEPATCH_MASK		(FW_LIVEPATCH_QUERY_RESP_STATUS_FLAGS_INSTALL | \
					 FW_LIVEPATCH_QUERY_RESP_STATUS_FLAGS_ACTIVE)
#define BNXT_LIVEPATCH_ACTIVATED	BNXT_LIVEPATCH_MASK

#define BNXT_LIVEPATCH_STATE(flags)	((flags) & BNXT_LIVEPATCH_MASK)

static int
bnxt_dl_livepatch_activate(struct bnxt *bp, struct netlink_ext_ack *extack)
{
	struct hwrm_fw_livepatch_query_output *query_resp;
	struct hwrm_fw_livepatch_query_input *query_req;
	struct hwrm_fw_livepatch_output *patch_resp;
	struct hwrm_fw_livepatch_input *patch_req;
	u16 flags, live_patch_state;
	bool activated = false;
	u32 installed = 0;
	u8 target;
	int rc;

	if (~bp->fw_cap & BNXT_FW_CAP_LIVEPATCH) {
		NL_SET_ERR_MSG_MOD(extack, "Device does not support live patch");
		return -EOPNOTSUPP;
	}

	rc = hwrm_req_init(bp, query_req, HWRM_FW_LIVEPATCH_QUERY);
	if (rc)
		return rc;
	query_resp = hwrm_req_hold(bp, query_req);

	rc = hwrm_req_init(bp, patch_req, HWRM_FW_LIVEPATCH);
	if (rc) {
		hwrm_req_drop(bp, query_req);
		return rc;
	}
	patch_req->loadtype = FW_LIVEPATCH_REQ_LOADTYPE_NVM_INSTALL;
	patch_resp = hwrm_req_hold(bp, patch_req);

	for (target = 1; target <= FW_LIVEPATCH_REQ_FW_TARGET_LAST; target++) {
		query_req->fw_target = target;
		rc = hwrm_req_send(bp, query_req);
		if (rc) {
			NL_SET_ERR_MSG_MOD(extack, "Failed to query packages");
			break;
		}

		flags = le16_to_cpu(query_resp->status_flags);
		live_patch_state = BNXT_LIVEPATCH_STATE(flags);

		if (live_patch_state == BNXT_LIVEPATCH_NOT_INSTALLED)
			continue;

		if (live_patch_state == BNXT_LIVEPATCH_ACTIVATED) {
			activated = true;
			continue;
		}

		if (live_patch_state == BNXT_LIVEPATCH_INSTALLED)
			patch_req->opcode = FW_LIVEPATCH_REQ_OPCODE_ACTIVATE;
		else if (live_patch_state == BNXT_LIVEPATCH_REMOVED)
			patch_req->opcode = FW_LIVEPATCH_REQ_OPCODE_DEACTIVATE;

		patch_req->fw_target = target;
		rc = hwrm_req_send(bp, patch_req);
		if (rc) {
			bnxt_dl_livepatch_report_err(bp, extack, patch_resp);
			break;
		}
		installed++;
	}

	if (!rc && !installed) {
		if (activated) {
			NL_SET_ERR_MSG_MOD(extack, "Live patch already activated");
			rc = -EEXIST;
		} else {
			NL_SET_ERR_MSG_MOD(extack, "No live patches found");
			rc = -ENOENT;
		}
	}
	hwrm_req_drop(bp, query_req);
	hwrm_req_drop(bp, patch_req);
	return rc;
}

static int bnxt_dl_reload_down(struct devlink *dl, bool netns_change,
			       enum devlink_reload_action action,
			       enum devlink_reload_limit limit,
			       struct netlink_ext_ack *extack)
{
	struct bnxt *bp = bnxt_get_bp_from_dl(dl);
	int rc = 0;

	switch (action) {
	case DEVLINK_RELOAD_ACTION_DRIVER_REINIT: {
		bnxt_ulp_stop(bp);
		rtnl_lock();
		if (bnxt_sriov_cfg(bp)) {
			NL_SET_ERR_MSG_MOD(extack,
					   "reload is unsupported while VFs are allocated or being configured");
			rtnl_unlock();
			bnxt_ulp_start(bp, 0);
			return -EOPNOTSUPP;
		}
		if (bp->dev->reg_state == NETREG_UNREGISTERED) {
			rtnl_unlock();
			bnxt_ulp_start(bp, 0);
			return -ENODEV;
		}
<<<<<<< HEAD
		bnxt_ulp_stop(bp);
=======
>>>>>>> 0c383648
		if (netif_running(bp->dev))
			bnxt_close_nic(bp, true, true);
		bnxt_vf_reps_free(bp);
		rc = bnxt_hwrm_func_drv_unrgtr(bp);
		if (rc) {
			NL_SET_ERR_MSG_MOD(extack, "Failed to deregister");
			if (netif_running(bp->dev))
				dev_close(bp->dev);
			rtnl_unlock();
			break;
		}
		bnxt_cancel_reservations(bp, false);
		bnxt_free_ctx_mem(bp);
		break;
	}
	case DEVLINK_RELOAD_ACTION_FW_ACTIVATE: {
		if (limit == DEVLINK_RELOAD_LIMIT_NO_RESET)
			return bnxt_dl_livepatch_activate(bp, extack);
		if (~bp->fw_cap & BNXT_FW_CAP_HOT_RESET) {
			NL_SET_ERR_MSG_MOD(extack, "Device not capable, requires reboot");
			return -EOPNOTSUPP;
		}
		if (!bnxt_hwrm_reset_permitted(bp)) {
			NL_SET_ERR_MSG_MOD(extack,
					   "Reset denied by firmware, it may be inhibited by remote driver");
			return -EPERM;
		}
		rtnl_lock();
		if (bp->dev->reg_state == NETREG_UNREGISTERED) {
			rtnl_unlock();
			return -ENODEV;
		}
		if (netif_running(bp->dev))
			set_bit(BNXT_STATE_FW_ACTIVATE, &bp->state);
		rc = bnxt_hwrm_firmware_reset(bp->dev,
					      FW_RESET_REQ_EMBEDDED_PROC_TYPE_CHIP,
					      FW_RESET_REQ_SELFRST_STATUS_SELFRSTASAP,
					      FW_RESET_REQ_FLAGS_RESET_GRACEFUL |
					      FW_RESET_REQ_FLAGS_FW_ACTIVATION);
		if (rc) {
			NL_SET_ERR_MSG_MOD(extack, "Failed to activate firmware");
			clear_bit(BNXT_STATE_FW_ACTIVATE, &bp->state);
			rtnl_unlock();
		}
		break;
	}
	default:
		rc = -EOPNOTSUPP;
	}

	return rc;
}

static int bnxt_dl_reload_up(struct devlink *dl, enum devlink_reload_action action,
			     enum devlink_reload_limit limit, u32 *actions_performed,
			     struct netlink_ext_ack *extack)
{
	struct bnxt *bp = bnxt_get_bp_from_dl(dl);
	int rc = 0;

	*actions_performed = 0;
	switch (action) {
	case DEVLINK_RELOAD_ACTION_DRIVER_REINIT: {
		bnxt_fw_init_one(bp);
		bnxt_vf_reps_alloc(bp);
		if (netif_running(bp->dev))
			rc = bnxt_open_nic(bp, true, true);
		if (!rc) {
			bnxt_reenable_sriov(bp);
			bnxt_ptp_reapply_pps(bp);
		}
		break;
	}
	case DEVLINK_RELOAD_ACTION_FW_ACTIVATE: {
		unsigned long start = jiffies;
		unsigned long timeout = start + BNXT_DFLT_FW_RST_MAX_DSECS * HZ / 10;

		if (limit == DEVLINK_RELOAD_LIMIT_NO_RESET)
			break;
		if (bp->fw_cap & BNXT_FW_CAP_ERROR_RECOVERY)
			timeout = start + bp->fw_health->normal_func_wait_dsecs * HZ / 10;
		if (!netif_running(bp->dev))
			NL_SET_ERR_MSG_MOD(extack,
					   "Device is closed, not waiting for reset notice that will never come");
		rtnl_unlock();
		while (test_bit(BNXT_STATE_FW_ACTIVATE, &bp->state)) {
			if (time_after(jiffies, timeout)) {
				NL_SET_ERR_MSG_MOD(extack, "Activation incomplete");
				rc = -ETIMEDOUT;
				break;
			}
			if (test_bit(BNXT_STATE_ABORT_ERR, &bp->state)) {
				NL_SET_ERR_MSG_MOD(extack, "Activation aborted");
				rc = -ENODEV;
				break;
			}
			msleep(50);
		}
		rtnl_lock();
		if (!rc)
			*actions_performed |= BIT(DEVLINK_RELOAD_ACTION_DRIVER_REINIT);
		clear_bit(BNXT_STATE_FW_ACTIVATE, &bp->state);
		break;
	}
	default:
		return -EOPNOTSUPP;
	}

	if (!rc) {
		bnxt_print_device_info(bp);
		if (netif_running(bp->dev)) {
			mutex_lock(&bp->link_lock);
			bnxt_report_link(bp);
			mutex_unlock(&bp->link_lock);
		}
		*actions_performed |= BIT(action);
	} else if (netif_running(bp->dev)) {
		dev_close(bp->dev);
	}
	rtnl_unlock();
	if (action == DEVLINK_RELOAD_ACTION_DRIVER_REINIT)
		bnxt_ulp_start(bp, rc);
	return rc;
}

static bool bnxt_nvm_test(struct bnxt *bp, struct netlink_ext_ack *extack)
{
	bool rc = false;
	u32 datalen;
	u16 index;
	u8 *buf;

	if (bnxt_find_nvram_item(bp->dev, BNX_DIR_TYPE_VPD,
				 BNX_DIR_ORDINAL_FIRST, BNX_DIR_EXT_NONE,
				 &index, NULL, &datalen) || !datalen) {
		NL_SET_ERR_MSG_MOD(extack, "nvm test vpd entry error");
		return false;
	}

	buf = kzalloc(datalen, GFP_KERNEL);
	if (!buf) {
		NL_SET_ERR_MSG_MOD(extack, "insufficient memory for nvm test");
		return false;
	}

	if (bnxt_get_nvram_item(bp->dev, index, 0, datalen, buf)) {
		NL_SET_ERR_MSG_MOD(extack, "nvm test vpd read error");
		goto done;
	}

	if (bnxt_flash_nvram(bp->dev, BNX_DIR_TYPE_VPD, BNX_DIR_ORDINAL_FIRST,
			     BNX_DIR_EXT_NONE, 0, 0, buf, datalen)) {
		NL_SET_ERR_MSG_MOD(extack, "nvm test vpd write error");
		goto done;
	}

	rc = true;

done:
	kfree(buf);
	return rc;
}

static bool bnxt_dl_selftest_check(struct devlink *dl, unsigned int id,
				   struct netlink_ext_ack *extack)
{
	return id == DEVLINK_ATTR_SELFTEST_ID_FLASH;
}

static enum devlink_selftest_status bnxt_dl_selftest_run(struct devlink *dl,
							 unsigned int id,
							 struct netlink_ext_ack *extack)
{
	struct bnxt *bp = bnxt_get_bp_from_dl(dl);

	if (id == DEVLINK_ATTR_SELFTEST_ID_FLASH)
		return bnxt_nvm_test(bp, extack) ?
				DEVLINK_SELFTEST_STATUS_PASS :
				DEVLINK_SELFTEST_STATUS_FAIL;

	return DEVLINK_SELFTEST_STATUS_SKIP;
}

static const struct devlink_ops bnxt_dl_ops = {
#ifdef CONFIG_BNXT_SRIOV
	.eswitch_mode_set = bnxt_dl_eswitch_mode_set,
	.eswitch_mode_get = bnxt_dl_eswitch_mode_get,
#endif /* CONFIG_BNXT_SRIOV */
	.info_get	  = bnxt_dl_info_get,
	.flash_update	  = bnxt_dl_flash_update,
	.reload_actions	  = BIT(DEVLINK_RELOAD_ACTION_DRIVER_REINIT) |
			    BIT(DEVLINK_RELOAD_ACTION_FW_ACTIVATE),
	.reload_limits	  = BIT(DEVLINK_RELOAD_LIMIT_NO_RESET),
	.reload_down	  = bnxt_dl_reload_down,
	.reload_up	  = bnxt_dl_reload_up,
	.selftest_check	  = bnxt_dl_selftest_check,
	.selftest_run	  = bnxt_dl_selftest_run,
};

static const struct devlink_ops bnxt_vf_dl_ops;

enum bnxt_dl_param_id {
	BNXT_DEVLINK_PARAM_ID_BASE = DEVLINK_PARAM_GENERIC_ID_MAX,
	BNXT_DEVLINK_PARAM_ID_GRE_VER_CHECK,
};

static const struct bnxt_dl_nvm_param nvm_params[] = {
	{DEVLINK_PARAM_GENERIC_ID_ENABLE_SRIOV, NVM_OFF_ENABLE_SRIOV,
	 BNXT_NVM_SHARED_CFG, 1, 1},
	{DEVLINK_PARAM_GENERIC_ID_IGNORE_ARI, NVM_OFF_IGNORE_ARI,
	 BNXT_NVM_SHARED_CFG, 1, 1},
	{DEVLINK_PARAM_GENERIC_ID_MSIX_VEC_PER_PF_MAX,
	 NVM_OFF_MSIX_VEC_PER_PF_MAX, BNXT_NVM_SHARED_CFG, 10, 4},
	{DEVLINK_PARAM_GENERIC_ID_MSIX_VEC_PER_PF_MIN,
	 NVM_OFF_MSIX_VEC_PER_PF_MIN, BNXT_NVM_SHARED_CFG, 7, 4},
	{BNXT_DEVLINK_PARAM_ID_GRE_VER_CHECK, NVM_OFF_DIS_GRE_VER_CHECK,
	 BNXT_NVM_SHARED_CFG, 1, 1},
};

union bnxt_nvm_data {
	u8	val8;
	__le32	val32;
};

static void bnxt_copy_to_nvm_data(union bnxt_nvm_data *dst,
				  union devlink_param_value *src,
				  int nvm_num_bits, int dl_num_bytes)
{
	u32 val32 = 0;

	if (nvm_num_bits == 1) {
		dst->val8 = src->vbool;
		return;
	}
	if (dl_num_bytes == 4)
		val32 = src->vu32;
	else if (dl_num_bytes == 2)
		val32 = (u32)src->vu16;
	else if (dl_num_bytes == 1)
		val32 = (u32)src->vu8;
	dst->val32 = cpu_to_le32(val32);
}

static void bnxt_copy_from_nvm_data(union devlink_param_value *dst,
				    union bnxt_nvm_data *src,
				    int nvm_num_bits, int dl_num_bytes)
{
	u32 val32;

	if (nvm_num_bits == 1) {
		dst->vbool = src->val8;
		return;
	}
	val32 = le32_to_cpu(src->val32);
	if (dl_num_bytes == 4)
		dst->vu32 = val32;
	else if (dl_num_bytes == 2)
		dst->vu16 = (u16)val32;
	else if (dl_num_bytes == 1)
		dst->vu8 = (u8)val32;
}

static int bnxt_hwrm_get_nvm_cfg_ver(struct bnxt *bp, u32 *nvm_cfg_ver)
{
	struct hwrm_nvm_get_variable_input *req;
	u16 bytes = BNXT_NVM_CFG_VER_BYTES;
	u16 bits = BNXT_NVM_CFG_VER_BITS;
	union devlink_param_value ver;
	union bnxt_nvm_data *data;
	dma_addr_t data_dma_addr;
	int rc, i = 2;
	u16 dim = 1;

	rc = hwrm_req_init(bp, req, HWRM_NVM_GET_VARIABLE);
	if (rc)
		return rc;

	data = hwrm_req_dma_slice(bp, req, sizeof(*data), &data_dma_addr);
	if (!data) {
		rc = -ENOMEM;
		goto exit;
	}

	/* earlier devices present as an array of raw bytes */
	if (!BNXT_CHIP_P5_PLUS(bp)) {
		dim = 0;
		i = 0;
		bits *= 3;  /* array of 3 version components */
		bytes *= 4; /* copy whole word */
	}

	hwrm_req_hold(bp, req);
	req->dest_data_addr = cpu_to_le64(data_dma_addr);
	req->data_len = cpu_to_le16(bits);
	req->option_num = cpu_to_le16(NVM_OFF_NVM_CFG_VER);
	req->dimensions = cpu_to_le16(dim);

	while (i >= 0) {
		req->index_0 = cpu_to_le16(i--);
		rc = hwrm_req_send_silent(bp, req);
		if (rc)
			goto exit;
		bnxt_copy_from_nvm_data(&ver, data, bits, bytes);

		if (BNXT_CHIP_P5_PLUS(bp)) {
			*nvm_cfg_ver <<= 8;
			*nvm_cfg_ver |= ver.vu8;
		} else {
			*nvm_cfg_ver = ver.vu32;
		}
	}

exit:
	hwrm_req_drop(bp, req);
	return rc;
}

static int bnxt_dl_info_put(struct bnxt *bp, struct devlink_info_req *req,
			    enum bnxt_dl_version_type type, const char *key,
			    char *buf)
{
	if (!strlen(buf))
		return 0;

	if ((bp->flags & BNXT_FLAG_CHIP_P5_PLUS) &&
	    (!strcmp(key, DEVLINK_INFO_VERSION_GENERIC_FW_NCSI) ||
	     !strcmp(key, DEVLINK_INFO_VERSION_GENERIC_FW_ROCE)))
		return 0;

	switch (type) {
	case BNXT_VERSION_FIXED:
		return devlink_info_version_fixed_put(req, key, buf);
	case BNXT_VERSION_RUNNING:
		return devlink_info_version_running_put(req, key, buf);
	case BNXT_VERSION_STORED:
		return devlink_info_version_stored_put(req, key, buf);
	}
	return 0;
}

#define BNXT_FW_SRT_PATCH	"fw.srt.patch"
#define BNXT_FW_CRT_PATCH	"fw.crt.patch"

static int bnxt_dl_livepatch_info_put(struct bnxt *bp,
				      struct devlink_info_req *req,
				      const char *key)
{
	struct hwrm_fw_livepatch_query_input *query;
	struct hwrm_fw_livepatch_query_output *resp;
	u16 flags;
	int rc;

	if (~bp->fw_cap & BNXT_FW_CAP_LIVEPATCH)
		return 0;

	rc = hwrm_req_init(bp, query, HWRM_FW_LIVEPATCH_QUERY);
	if (rc)
		return rc;

	if (!strcmp(key, BNXT_FW_SRT_PATCH))
		query->fw_target = FW_LIVEPATCH_QUERY_REQ_FW_TARGET_SECURE_FW;
	else if (!strcmp(key, BNXT_FW_CRT_PATCH))
		query->fw_target = FW_LIVEPATCH_QUERY_REQ_FW_TARGET_COMMON_FW;
	else
		goto exit;

	resp = hwrm_req_hold(bp, query);
	rc = hwrm_req_send(bp, query);
	if (rc)
		goto exit;

	flags = le16_to_cpu(resp->status_flags);
	if (flags & FW_LIVEPATCH_QUERY_RESP_STATUS_FLAGS_ACTIVE) {
		resp->active_ver[sizeof(resp->active_ver) - 1] = '\0';
		rc = devlink_info_version_running_put(req, key, resp->active_ver);
		if (rc)
			goto exit;
	}

	if (flags & FW_LIVEPATCH_QUERY_RESP_STATUS_FLAGS_INSTALL) {
		resp->install_ver[sizeof(resp->install_ver) - 1] = '\0';
		rc = devlink_info_version_stored_put(req, key, resp->install_ver);
		if (rc)
			goto exit;
	}

exit:
	hwrm_req_drop(bp, query);
	return rc;
}

#define HWRM_FW_VER_STR_LEN	16

static int bnxt_dl_info_get(struct devlink *dl, struct devlink_info_req *req,
			    struct netlink_ext_ack *extack)
{
	struct hwrm_nvm_get_dev_info_output nvm_dev_info;
	struct bnxt *bp = bnxt_get_bp_from_dl(dl);
	struct hwrm_ver_get_output *ver_resp;
	char mgmt_ver[FW_VER_STR_LEN];
	char roce_ver[FW_VER_STR_LEN];
	char ncsi_ver[FW_VER_STR_LEN];
	char buf[32];
	u32 ver = 0;
	int rc;

	if (BNXT_PF(bp) && (bp->flags & BNXT_FLAG_DSN_VALID)) {
		sprintf(buf, "%02X-%02X-%02X-%02X-%02X-%02X-%02X-%02X",
			bp->dsn[7], bp->dsn[6], bp->dsn[5], bp->dsn[4],
			bp->dsn[3], bp->dsn[2], bp->dsn[1], bp->dsn[0]);
		rc = devlink_info_serial_number_put(req, buf);
		if (rc)
			return rc;
	}

	if (strlen(bp->board_serialno)) {
		rc = devlink_info_board_serial_number_put(req, bp->board_serialno);
		if (rc)
			return rc;
	}

	rc = bnxt_dl_info_put(bp, req, BNXT_VERSION_FIXED,
			      DEVLINK_INFO_VERSION_GENERIC_BOARD_ID,
			      bp->board_partno);
	if (rc)
		return rc;

	sprintf(buf, "%X", bp->chip_num);
	rc = bnxt_dl_info_put(bp, req, BNXT_VERSION_FIXED,
			      DEVLINK_INFO_VERSION_GENERIC_ASIC_ID, buf);
	if (rc)
		return rc;

	ver_resp = &bp->ver_resp;
	sprintf(buf, "%c%d", 'A' + ver_resp->chip_rev, ver_resp->chip_metal);
	rc = bnxt_dl_info_put(bp, req, BNXT_VERSION_FIXED,
			      DEVLINK_INFO_VERSION_GENERIC_ASIC_REV, buf);
	if (rc)
		return rc;

	rc = bnxt_dl_info_put(bp, req, BNXT_VERSION_RUNNING,
			      DEVLINK_INFO_VERSION_GENERIC_FW_PSID,
			      bp->nvm_cfg_ver);
	if (rc)
		return rc;

	buf[0] = 0;
	strncat(buf, ver_resp->active_pkg_name, HWRM_FW_VER_STR_LEN);
	rc = bnxt_dl_info_put(bp, req, BNXT_VERSION_RUNNING,
			      DEVLINK_INFO_VERSION_GENERIC_FW, buf);
	if (rc)
		return rc;

	if (BNXT_PF(bp) && !bnxt_hwrm_get_nvm_cfg_ver(bp, &ver)) {
		sprintf(buf, "%d.%d.%d", (ver >> 16) & 0xff, (ver >> 8) & 0xff,
			ver & 0xff);
		rc = bnxt_dl_info_put(bp, req, BNXT_VERSION_STORED,
				      DEVLINK_INFO_VERSION_GENERIC_FW_PSID,
				      buf);
		if (rc)
			return rc;
	}

	if (ver_resp->flags & VER_GET_RESP_FLAGS_EXT_VER_AVAIL) {
		snprintf(mgmt_ver, FW_VER_STR_LEN, "%d.%d.%d.%d",
			 ver_resp->hwrm_fw_major, ver_resp->hwrm_fw_minor,
			 ver_resp->hwrm_fw_build, ver_resp->hwrm_fw_patch);

		snprintf(ncsi_ver, FW_VER_STR_LEN, "%d.%d.%d.%d",
			 ver_resp->mgmt_fw_major, ver_resp->mgmt_fw_minor,
			 ver_resp->mgmt_fw_build, ver_resp->mgmt_fw_patch);

		snprintf(roce_ver, FW_VER_STR_LEN, "%d.%d.%d.%d",
			 ver_resp->roce_fw_major, ver_resp->roce_fw_minor,
			 ver_resp->roce_fw_build, ver_resp->roce_fw_patch);
	} else {
		snprintf(mgmt_ver, FW_VER_STR_LEN, "%d.%d.%d.%d",
			 ver_resp->hwrm_fw_maj_8b, ver_resp->hwrm_fw_min_8b,
			 ver_resp->hwrm_fw_bld_8b, ver_resp->hwrm_fw_rsvd_8b);

		snprintf(ncsi_ver, FW_VER_STR_LEN, "%d.%d.%d.%d",
			 ver_resp->mgmt_fw_maj_8b, ver_resp->mgmt_fw_min_8b,
			 ver_resp->mgmt_fw_bld_8b, ver_resp->mgmt_fw_rsvd_8b);

		snprintf(roce_ver, FW_VER_STR_LEN, "%d.%d.%d.%d",
			 ver_resp->roce_fw_maj_8b, ver_resp->roce_fw_min_8b,
			 ver_resp->roce_fw_bld_8b, ver_resp->roce_fw_rsvd_8b);
	}
	rc = bnxt_dl_info_put(bp, req, BNXT_VERSION_RUNNING,
			      DEVLINK_INFO_VERSION_GENERIC_FW_MGMT, mgmt_ver);
	if (rc)
		return rc;

	rc = bnxt_dl_info_put(bp, req, BNXT_VERSION_RUNNING,
			      DEVLINK_INFO_VERSION_GENERIC_FW_MGMT_API,
			      bp->hwrm_ver_supp);
	if (rc)
		return rc;

	rc = bnxt_dl_info_put(bp, req, BNXT_VERSION_RUNNING,
			      DEVLINK_INFO_VERSION_GENERIC_FW_NCSI, ncsi_ver);
	if (rc)
		return rc;

	rc = bnxt_dl_info_put(bp, req, BNXT_VERSION_RUNNING,
			      DEVLINK_INFO_VERSION_GENERIC_FW_ROCE, roce_ver);
	if (rc)
		return rc;

	rc = bnxt_hwrm_nvm_get_dev_info(bp, &nvm_dev_info);
	if (rc ||
	    !(nvm_dev_info.flags & NVM_GET_DEV_INFO_RESP_FLAGS_FW_VER_VALID)) {
		if (!bnxt_get_pkginfo(bp->dev, buf, sizeof(buf)))
			return bnxt_dl_info_put(bp, req, BNXT_VERSION_STORED,
						DEVLINK_INFO_VERSION_GENERIC_FW,
						buf);
		return 0;
	}

	buf[0] = 0;
	strncat(buf, nvm_dev_info.pkg_name, HWRM_FW_VER_STR_LEN);
	rc = bnxt_dl_info_put(bp, req, BNXT_VERSION_STORED,
			      DEVLINK_INFO_VERSION_GENERIC_FW, buf);
	if (rc)
		return rc;

	snprintf(mgmt_ver, FW_VER_STR_LEN, "%d.%d.%d.%d",
		 nvm_dev_info.hwrm_fw_major, nvm_dev_info.hwrm_fw_minor,
		 nvm_dev_info.hwrm_fw_build, nvm_dev_info.hwrm_fw_patch);
	rc = bnxt_dl_info_put(bp, req, BNXT_VERSION_STORED,
			      DEVLINK_INFO_VERSION_GENERIC_FW_MGMT, mgmt_ver);
	if (rc)
		return rc;

	snprintf(ncsi_ver, FW_VER_STR_LEN, "%d.%d.%d.%d",
		 nvm_dev_info.mgmt_fw_major, nvm_dev_info.mgmt_fw_minor,
		 nvm_dev_info.mgmt_fw_build, nvm_dev_info.mgmt_fw_patch);
	rc = bnxt_dl_info_put(bp, req, BNXT_VERSION_STORED,
			      DEVLINK_INFO_VERSION_GENERIC_FW_NCSI, ncsi_ver);
	if (rc)
		return rc;

	snprintf(roce_ver, FW_VER_STR_LEN, "%d.%d.%d.%d",
		 nvm_dev_info.roce_fw_major, nvm_dev_info.roce_fw_minor,
		 nvm_dev_info.roce_fw_build, nvm_dev_info.roce_fw_patch);
	rc = bnxt_dl_info_put(bp, req, BNXT_VERSION_STORED,
			      DEVLINK_INFO_VERSION_GENERIC_FW_ROCE, roce_ver);
	if (rc)
		return rc;

	if (BNXT_CHIP_P5_PLUS(bp)) {
		rc = bnxt_dl_livepatch_info_put(bp, req, BNXT_FW_SRT_PATCH);
		if (rc)
			return rc;
	}
	return bnxt_dl_livepatch_info_put(bp, req, BNXT_FW_CRT_PATCH);

}

static int bnxt_hwrm_nvm_req(struct bnxt *bp, u32 param_id, void *msg,
			     union devlink_param_value *val)
{
	struct hwrm_nvm_get_variable_input *req = msg;
	struct bnxt_dl_nvm_param nvm_param;
	struct hwrm_err_output *resp;
	union bnxt_nvm_data *data;
	dma_addr_t data_dma_addr;
	int idx = 0, rc, i;

	/* Get/Set NVM CFG parameter is supported only on PFs */
	if (BNXT_VF(bp)) {
		hwrm_req_drop(bp, req);
		return -EPERM;
	}

	for (i = 0; i < ARRAY_SIZE(nvm_params); i++) {
		if (nvm_params[i].id == param_id) {
			nvm_param = nvm_params[i];
			break;
		}
	}

	if (i == ARRAY_SIZE(nvm_params)) {
		hwrm_req_drop(bp, req);
		return -EOPNOTSUPP;
	}

	if (nvm_param.dir_type == BNXT_NVM_PORT_CFG)
		idx = bp->pf.port_id;
	else if (nvm_param.dir_type == BNXT_NVM_FUNC_CFG)
		idx = bp->pf.fw_fid - BNXT_FIRST_PF_FID;

	data = hwrm_req_dma_slice(bp, req, sizeof(*data), &data_dma_addr);

	if (!data) {
		hwrm_req_drop(bp, req);
		return -ENOMEM;
	}

	req->dest_data_addr = cpu_to_le64(data_dma_addr);
	req->data_len = cpu_to_le16(nvm_param.nvm_num_bits);
	req->option_num = cpu_to_le16(nvm_param.offset);
	req->index_0 = cpu_to_le16(idx);
	if (idx)
		req->dimensions = cpu_to_le16(1);

	resp = hwrm_req_hold(bp, req);
	if (req->req_type == cpu_to_le16(HWRM_NVM_SET_VARIABLE)) {
		bnxt_copy_to_nvm_data(data, val, nvm_param.nvm_num_bits,
				      nvm_param.dl_num_bytes);
		rc = hwrm_req_send(bp, msg);
	} else {
		rc = hwrm_req_send_silent(bp, msg);
		if (!rc) {
			bnxt_copy_from_nvm_data(val, data,
						nvm_param.nvm_num_bits,
						nvm_param.dl_num_bytes);
		} else {
			if (resp->cmd_err ==
				NVM_GET_VARIABLE_CMD_ERR_CODE_VAR_NOT_EXIST)
				rc = -EOPNOTSUPP;
		}
	}
	hwrm_req_drop(bp, req);
	if (rc == -EACCES)
		netdev_err(bp->dev, "PF does not have admin privileges to modify NVM config\n");
	return rc;
}

static int bnxt_dl_nvm_param_get(struct devlink *dl, u32 id,
				 struct devlink_param_gset_ctx *ctx)
{
	struct bnxt *bp = bnxt_get_bp_from_dl(dl);
	struct hwrm_nvm_get_variable_input *req;
	int rc;

	rc = hwrm_req_init(bp, req, HWRM_NVM_GET_VARIABLE);
	if (rc)
		return rc;

	rc = bnxt_hwrm_nvm_req(bp, id, req, &ctx->val);
	if (!rc && id == BNXT_DEVLINK_PARAM_ID_GRE_VER_CHECK)
		ctx->val.vbool = !ctx->val.vbool;

	return rc;
}

static int bnxt_dl_nvm_param_set(struct devlink *dl, u32 id,
				 struct devlink_param_gset_ctx *ctx,
				 struct netlink_ext_ack *extack)
{
	struct bnxt *bp = bnxt_get_bp_from_dl(dl);
	struct hwrm_nvm_set_variable_input *req;
	int rc;

	rc = hwrm_req_init(bp, req, HWRM_NVM_SET_VARIABLE);
	if (rc)
		return rc;

	if (id == BNXT_DEVLINK_PARAM_ID_GRE_VER_CHECK)
		ctx->val.vbool = !ctx->val.vbool;

	return bnxt_hwrm_nvm_req(bp, id, req, &ctx->val);
}

static int bnxt_dl_msix_validate(struct devlink *dl, u32 id,
				 union devlink_param_value val,
				 struct netlink_ext_ack *extack)
{
	int max_val = -1;

	if (id == DEVLINK_PARAM_GENERIC_ID_MSIX_VEC_PER_PF_MAX)
		max_val = BNXT_MSIX_VEC_MAX;

	if (id == DEVLINK_PARAM_GENERIC_ID_MSIX_VEC_PER_PF_MIN)
		max_val = BNXT_MSIX_VEC_MIN_MAX;

	if (val.vu32 > max_val) {
		NL_SET_ERR_MSG_MOD(extack, "MSIX value is exceeding the range");
		return -EINVAL;
	}

	return 0;
}

static int bnxt_remote_dev_reset_get(struct devlink *dl, u32 id,
				     struct devlink_param_gset_ctx *ctx)
{
	struct bnxt *bp = bnxt_get_bp_from_dl(dl);

	if (~bp->fw_cap & BNXT_FW_CAP_HOT_RESET_IF)
		return -EOPNOTSUPP;

	ctx->val.vbool = bnxt_dl_get_remote_reset(dl);
	return 0;
}

static int bnxt_remote_dev_reset_set(struct devlink *dl, u32 id,
				     struct devlink_param_gset_ctx *ctx,
				     struct netlink_ext_ack *extack)
{
	struct bnxt *bp = bnxt_get_bp_from_dl(dl);
	int rc;

	rc = bnxt_hwrm_remote_dev_reset_set(bp, ctx->val.vbool);
	if (rc)
		return rc;

	bnxt_dl_set_remote_reset(dl, ctx->val.vbool);
	return rc;
}

static const struct devlink_param bnxt_dl_params[] = {
	DEVLINK_PARAM_GENERIC(ENABLE_SRIOV,
			      BIT(DEVLINK_PARAM_CMODE_PERMANENT),
			      bnxt_dl_nvm_param_get, bnxt_dl_nvm_param_set,
			      NULL),
	DEVLINK_PARAM_GENERIC(IGNORE_ARI,
			      BIT(DEVLINK_PARAM_CMODE_PERMANENT),
			      bnxt_dl_nvm_param_get, bnxt_dl_nvm_param_set,
			      NULL),
	DEVLINK_PARAM_GENERIC(MSIX_VEC_PER_PF_MAX,
			      BIT(DEVLINK_PARAM_CMODE_PERMANENT),
			      bnxt_dl_nvm_param_get, bnxt_dl_nvm_param_set,
			      bnxt_dl_msix_validate),
	DEVLINK_PARAM_GENERIC(MSIX_VEC_PER_PF_MIN,
			      BIT(DEVLINK_PARAM_CMODE_PERMANENT),
			      bnxt_dl_nvm_param_get, bnxt_dl_nvm_param_set,
			      bnxt_dl_msix_validate),
	DEVLINK_PARAM_DRIVER(BNXT_DEVLINK_PARAM_ID_GRE_VER_CHECK,
			     "gre_ver_check", DEVLINK_PARAM_TYPE_BOOL,
			     BIT(DEVLINK_PARAM_CMODE_PERMANENT),
			     bnxt_dl_nvm_param_get, bnxt_dl_nvm_param_set,
			     NULL),
	/* keep REMOTE_DEV_RESET last, it is excluded based on caps */
	DEVLINK_PARAM_GENERIC(ENABLE_REMOTE_DEV_RESET,
			      BIT(DEVLINK_PARAM_CMODE_RUNTIME),
			      bnxt_remote_dev_reset_get,
			      bnxt_remote_dev_reset_set, NULL),
};

static int bnxt_dl_params_register(struct bnxt *bp)
{
	int num_params = ARRAY_SIZE(bnxt_dl_params);
	int rc;

	if (bp->hwrm_spec_code < 0x10600)
		return 0;

	if (~bp->fw_cap & BNXT_FW_CAP_HOT_RESET_IF)
		num_params--;

	rc = devlink_params_register(bp->dl, bnxt_dl_params, num_params);
	if (rc)
		netdev_warn(bp->dev, "devlink_params_register failed. rc=%d\n",
			    rc);
	return rc;
}

static void bnxt_dl_params_unregister(struct bnxt *bp)
{
	int num_params = ARRAY_SIZE(bnxt_dl_params);

	if (bp->hwrm_spec_code < 0x10600)
		return;

	if (~bp->fw_cap & BNXT_FW_CAP_HOT_RESET_IF)
		num_params--;

	devlink_params_unregister(bp->dl, bnxt_dl_params, num_params);
}

int bnxt_dl_register(struct bnxt *bp)
{
	const struct devlink_ops *devlink_ops;
	struct devlink_port_attrs attrs = {};
	struct bnxt_dl *bp_dl;
	struct devlink *dl;
	int rc;

	if (BNXT_PF(bp))
		devlink_ops = &bnxt_dl_ops;
	else
		devlink_ops = &bnxt_vf_dl_ops;

	dl = devlink_alloc(devlink_ops, sizeof(struct bnxt_dl), &bp->pdev->dev);
	if (!dl) {
		netdev_warn(bp->dev, "devlink_alloc failed\n");
		return -ENOMEM;
	}

	bp->dl = dl;
	bp_dl = devlink_priv(dl);
	bp_dl->bp = bp;
	bnxt_dl_set_remote_reset(dl, true);

	/* Add switchdev eswitch mode setting, if SRIOV supported */
	if (pci_find_ext_capability(bp->pdev, PCI_EXT_CAP_ID_SRIOV) &&
	    bp->hwrm_spec_code > 0x10803)
		bp->eswitch_mode = DEVLINK_ESWITCH_MODE_LEGACY;

	if (!BNXT_PF(bp))
		goto out;

	attrs.flavour = DEVLINK_PORT_FLAVOUR_PHYSICAL;
	attrs.phys.port_number = bp->pf.port_id;
	memcpy(attrs.switch_id.id, bp->dsn, sizeof(bp->dsn));
	attrs.switch_id.id_len = sizeof(bp->dsn);
	devlink_port_attrs_set(&bp->dl_port, &attrs);
	rc = devlink_port_register(dl, &bp->dl_port, bp->pf.port_id);
	if (rc) {
		netdev_err(bp->dev, "devlink_port_register failed\n");
		goto err_dl_free;
	}

	rc = bnxt_dl_params_register(bp);
	if (rc)
		goto err_dl_port_unreg;

out:
	devlink_register(dl);
	return 0;

err_dl_port_unreg:
	devlink_port_unregister(&bp->dl_port);
err_dl_free:
	devlink_free(dl);
	return rc;
}

void bnxt_dl_unregister(struct bnxt *bp)
{
	struct devlink *dl = bp->dl;

	devlink_unregister(dl);
	if (BNXT_PF(bp)) {
		bnxt_dl_params_unregister(bp);
		devlink_port_unregister(&bp->dl_port);
	}
	devlink_free(dl);
}<|MERGE_RESOLUTION|>--- conflicted
+++ resolved
@@ -451,10 +451,6 @@
 			bnxt_ulp_start(bp, 0);
 			return -ENODEV;
 		}
-<<<<<<< HEAD
-		bnxt_ulp_stop(bp);
-=======
->>>>>>> 0c383648
 		if (netif_running(bp->dev))
 			bnxt_close_nic(bp, true, true);
 		bnxt_vf_reps_free(bp);
