/*
 * Driver for Marvell NETA network card for Armada XP and Armada 370 SoCs.
 *
 * Copyright (C) 2012 Marvell
 *
 * Rami Rosen <rosenr@marvell.com>
 * Thomas Petazzoni <thomas.petazzoni@free-electrons.com>
 *
 * This file is licensed under the terms of the GNU General Public
 * License version 2. This program is licensed "as is" without any
 * warranty of any kind, whether express or implied.
 */

#include <linux/clk.h>
#include <linux/cpu.h>
#include <linux/etherdevice.h>
#include <linux/if_vlan.h>
#include <linux/inetdevice.h>
#include <linux/interrupt.h>
#include <linux/io.h>
#include <linux/kernel.h>
#include <linux/mbus.h>
#include <linux/module.h>
#include <linux/netdevice.h>
#include <linux/of.h>
#include <linux/of_address.h>
#include <linux/of_irq.h>
#include <linux/of_mdio.h>
#include <linux/of_net.h>
#include <linux/phy/phy.h>
#include <linux/phy.h>
#include <linux/phylink.h>
#include <linux/platform_device.h>
#include <linux/skbuff.h>
#include <net/hwbm.h>
#include "mvneta_bm.h"
#include <net/ip.h>
#include <net/ipv6.h>
#include <net/tso.h>
#include <net/page_pool.h>
#include <linux/bpf_trace.h>

/* Registers */
#define MVNETA_RXQ_CONFIG_REG(q)                (0x1400 + ((q) << 2))
#define      MVNETA_RXQ_HW_BUF_ALLOC            BIT(0)
#define      MVNETA_RXQ_SHORT_POOL_ID_SHIFT	4
#define      MVNETA_RXQ_SHORT_POOL_ID_MASK	0x30
#define      MVNETA_RXQ_LONG_POOL_ID_SHIFT	6
#define      MVNETA_RXQ_LONG_POOL_ID_MASK	0xc0
#define      MVNETA_RXQ_PKT_OFFSET_ALL_MASK     (0xf    << 8)
#define      MVNETA_RXQ_PKT_OFFSET_MASK(offs)   ((offs) << 8)
#define MVNETA_RXQ_THRESHOLD_REG(q)             (0x14c0 + ((q) << 2))
#define      MVNETA_RXQ_NON_OCCUPIED(v)         ((v) << 16)
#define MVNETA_RXQ_BASE_ADDR_REG(q)             (0x1480 + ((q) << 2))
#define MVNETA_RXQ_SIZE_REG(q)                  (0x14a0 + ((q) << 2))
#define      MVNETA_RXQ_BUF_SIZE_SHIFT          19
#define      MVNETA_RXQ_BUF_SIZE_MASK           (0x1fff << 19)
#define MVNETA_RXQ_STATUS_REG(q)                (0x14e0 + ((q) << 2))
#define      MVNETA_RXQ_OCCUPIED_ALL_MASK       0x3fff
#define MVNETA_RXQ_STATUS_UPDATE_REG(q)         (0x1500 + ((q) << 2))
#define      MVNETA_RXQ_ADD_NON_OCCUPIED_SHIFT  16
#define      MVNETA_RXQ_ADD_NON_OCCUPIED_MAX    255
#define MVNETA_PORT_POOL_BUFFER_SZ_REG(pool)	(0x1700 + ((pool) << 2))
#define      MVNETA_PORT_POOL_BUFFER_SZ_SHIFT	3
#define      MVNETA_PORT_POOL_BUFFER_SZ_MASK	0xfff8
#define MVNETA_PORT_RX_RESET                    0x1cc0
#define      MVNETA_PORT_RX_DMA_RESET           BIT(0)
#define MVNETA_PHY_ADDR                         0x2000
#define      MVNETA_PHY_ADDR_MASK               0x1f
#define MVNETA_MBUS_RETRY                       0x2010
#define MVNETA_UNIT_INTR_CAUSE                  0x2080
#define MVNETA_UNIT_CONTROL                     0x20B0
#define      MVNETA_PHY_POLLING_ENABLE          BIT(1)
#define MVNETA_WIN_BASE(w)                      (0x2200 + ((w) << 3))
#define MVNETA_WIN_SIZE(w)                      (0x2204 + ((w) << 3))
#define MVNETA_WIN_REMAP(w)                     (0x2280 + ((w) << 2))
#define MVNETA_BASE_ADDR_ENABLE                 0x2290
#define MVNETA_ACCESS_PROTECT_ENABLE            0x2294
#define MVNETA_PORT_CONFIG                      0x2400
#define      MVNETA_UNI_PROMISC_MODE            BIT(0)
#define      MVNETA_DEF_RXQ(q)                  ((q) << 1)
#define      MVNETA_DEF_RXQ_ARP(q)              ((q) << 4)
#define      MVNETA_TX_UNSET_ERR_SUM            BIT(12)
#define      MVNETA_DEF_RXQ_TCP(q)              ((q) << 16)
#define      MVNETA_DEF_RXQ_UDP(q)              ((q) << 19)
#define      MVNETA_DEF_RXQ_BPDU(q)             ((q) << 22)
#define      MVNETA_RX_CSUM_WITH_PSEUDO_HDR     BIT(25)
#define      MVNETA_PORT_CONFIG_DEFL_VALUE(q)   (MVNETA_DEF_RXQ(q)       | \
						 MVNETA_DEF_RXQ_ARP(q)	 | \
						 MVNETA_DEF_RXQ_TCP(q)	 | \
						 MVNETA_DEF_RXQ_UDP(q)	 | \
						 MVNETA_DEF_RXQ_BPDU(q)	 | \
						 MVNETA_TX_UNSET_ERR_SUM | \
						 MVNETA_RX_CSUM_WITH_PSEUDO_HDR)
#define MVNETA_PORT_CONFIG_EXTEND                0x2404
#define MVNETA_MAC_ADDR_LOW                      0x2414
#define MVNETA_MAC_ADDR_HIGH                     0x2418
#define MVNETA_SDMA_CONFIG                       0x241c
#define      MVNETA_SDMA_BRST_SIZE_16            4
#define      MVNETA_RX_BRST_SZ_MASK(burst)       ((burst) << 1)
#define      MVNETA_RX_NO_DATA_SWAP              BIT(4)
#define      MVNETA_TX_NO_DATA_SWAP              BIT(5)
#define      MVNETA_DESC_SWAP                    BIT(6)
#define      MVNETA_TX_BRST_SZ_MASK(burst)       ((burst) << 22)
#define MVNETA_PORT_STATUS                       0x2444
#define      MVNETA_TX_IN_PRGRS                  BIT(1)
#define      MVNETA_TX_FIFO_EMPTY                BIT(8)
#define MVNETA_RX_MIN_FRAME_SIZE                 0x247c
#define MVNETA_SERDES_CFG			 0x24A0
#define      MVNETA_SGMII_SERDES_PROTO		 0x0cc7
#define      MVNETA_QSGMII_SERDES_PROTO		 0x0667
#define MVNETA_TYPE_PRIO                         0x24bc
#define      MVNETA_FORCE_UNI                    BIT(21)
#define MVNETA_TXQ_CMD_1                         0x24e4
#define MVNETA_TXQ_CMD                           0x2448
#define      MVNETA_TXQ_DISABLE_SHIFT            8
#define      MVNETA_TXQ_ENABLE_MASK              0x000000ff
#define MVNETA_RX_DISCARD_FRAME_COUNT		 0x2484
#define MVNETA_OVERRUN_FRAME_COUNT		 0x2488
#define MVNETA_GMAC_CLOCK_DIVIDER                0x24f4
#define      MVNETA_GMAC_1MS_CLOCK_ENABLE        BIT(31)
#define MVNETA_ACC_MODE                          0x2500
#define MVNETA_BM_ADDRESS                        0x2504
#define MVNETA_CPU_MAP(cpu)                      (0x2540 + ((cpu) << 2))
#define      MVNETA_CPU_RXQ_ACCESS_ALL_MASK      0x000000ff
#define      MVNETA_CPU_TXQ_ACCESS_ALL_MASK      0x0000ff00
#define      MVNETA_CPU_RXQ_ACCESS(rxq)		 BIT(rxq)
#define      MVNETA_CPU_TXQ_ACCESS(txq)		 BIT(txq + 8)
#define MVNETA_RXQ_TIME_COAL_REG(q)              (0x2580 + ((q) << 2))

/* Exception Interrupt Port/Queue Cause register
 *
 * Their behavior depend of the mapping done using the PCPX2Q
 * registers. For a given CPU if the bit associated to a queue is not
 * set, then for the register a read from this CPU will always return
 * 0 and a write won't do anything
 */

#define MVNETA_INTR_NEW_CAUSE                    0x25a0
#define MVNETA_INTR_NEW_MASK                     0x25a4

/* bits  0..7  = TXQ SENT, one bit per queue.
 * bits  8..15 = RXQ OCCUP, one bit per queue.
 * bits 16..23 = RXQ FREE, one bit per queue.
 * bit  29 = OLD_REG_SUM, see old reg ?
 * bit  30 = TX_ERR_SUM, one bit for 4 ports
 * bit  31 = MISC_SUM,   one bit for 4 ports
 */
#define      MVNETA_TX_INTR_MASK(nr_txqs)        (((1 << nr_txqs) - 1) << 0)
#define      MVNETA_TX_INTR_MASK_ALL             (0xff << 0)
#define      MVNETA_RX_INTR_MASK(nr_rxqs)        (((1 << nr_rxqs) - 1) << 8)
#define      MVNETA_RX_INTR_MASK_ALL             (0xff << 8)
#define      MVNETA_MISCINTR_INTR_MASK           BIT(31)

#define MVNETA_INTR_OLD_CAUSE                    0x25a8
#define MVNETA_INTR_OLD_MASK                     0x25ac

/* Data Path Port/Queue Cause Register */
#define MVNETA_INTR_MISC_CAUSE                   0x25b0
#define MVNETA_INTR_MISC_MASK                    0x25b4

#define      MVNETA_CAUSE_PHY_STATUS_CHANGE      BIT(0)
#define      MVNETA_CAUSE_LINK_CHANGE            BIT(1)
#define      MVNETA_CAUSE_PTP                    BIT(4)

#define      MVNETA_CAUSE_INTERNAL_ADDR_ERR      BIT(7)
#define      MVNETA_CAUSE_RX_OVERRUN             BIT(8)
#define      MVNETA_CAUSE_RX_CRC_ERROR           BIT(9)
#define      MVNETA_CAUSE_RX_LARGE_PKT           BIT(10)
#define      MVNETA_CAUSE_TX_UNDERUN             BIT(11)
#define      MVNETA_CAUSE_PRBS_ERR               BIT(12)
#define      MVNETA_CAUSE_PSC_SYNC_CHANGE        BIT(13)
#define      MVNETA_CAUSE_SERDES_SYNC_ERR        BIT(14)

#define      MVNETA_CAUSE_BMU_ALLOC_ERR_SHIFT    16
#define      MVNETA_CAUSE_BMU_ALLOC_ERR_ALL_MASK   (0xF << MVNETA_CAUSE_BMU_ALLOC_ERR_SHIFT)
#define      MVNETA_CAUSE_BMU_ALLOC_ERR_MASK(pool) (1 << (MVNETA_CAUSE_BMU_ALLOC_ERR_SHIFT + (pool)))

#define      MVNETA_CAUSE_TXQ_ERROR_SHIFT        24
#define      MVNETA_CAUSE_TXQ_ERROR_ALL_MASK     (0xFF << MVNETA_CAUSE_TXQ_ERROR_SHIFT)
#define      MVNETA_CAUSE_TXQ_ERROR_MASK(q)      (1 << (MVNETA_CAUSE_TXQ_ERROR_SHIFT + (q)))

#define MVNETA_INTR_ENABLE                       0x25b8
#define      MVNETA_TXQ_INTR_ENABLE_ALL_MASK     0x0000ff00
#define      MVNETA_RXQ_INTR_ENABLE_ALL_MASK     0x000000ff

#define MVNETA_RXQ_CMD                           0x2680
#define      MVNETA_RXQ_DISABLE_SHIFT            8
#define      MVNETA_RXQ_ENABLE_MASK              0x000000ff
#define MVETH_TXQ_TOKEN_COUNT_REG(q)             (0x2700 + ((q) << 4))
#define MVETH_TXQ_TOKEN_CFG_REG(q)               (0x2704 + ((q) << 4))
#define MVNETA_GMAC_CTRL_0                       0x2c00
#define      MVNETA_GMAC_MAX_RX_SIZE_SHIFT       2
#define      MVNETA_GMAC_MAX_RX_SIZE_MASK        0x7ffc
#define      MVNETA_GMAC0_PORT_1000BASE_X        BIT(1)
#define      MVNETA_GMAC0_PORT_ENABLE            BIT(0)
#define MVNETA_GMAC_CTRL_2                       0x2c08
#define      MVNETA_GMAC2_INBAND_AN_ENABLE       BIT(0)
#define      MVNETA_GMAC2_PCS_ENABLE             BIT(3)
#define      MVNETA_GMAC2_PORT_RGMII             BIT(4)
#define      MVNETA_GMAC2_PORT_RESET             BIT(6)
#define MVNETA_GMAC_STATUS                       0x2c10
#define      MVNETA_GMAC_LINK_UP                 BIT(0)
#define      MVNETA_GMAC_SPEED_1000              BIT(1)
#define      MVNETA_GMAC_SPEED_100               BIT(2)
#define      MVNETA_GMAC_FULL_DUPLEX             BIT(3)
#define      MVNETA_GMAC_RX_FLOW_CTRL_ENABLE     BIT(4)
#define      MVNETA_GMAC_TX_FLOW_CTRL_ENABLE     BIT(5)
#define      MVNETA_GMAC_RX_FLOW_CTRL_ACTIVE     BIT(6)
#define      MVNETA_GMAC_TX_FLOW_CTRL_ACTIVE     BIT(7)
#define      MVNETA_GMAC_AN_COMPLETE             BIT(11)
#define      MVNETA_GMAC_SYNC_OK                 BIT(14)
#define MVNETA_GMAC_AUTONEG_CONFIG               0x2c0c
#define      MVNETA_GMAC_FORCE_LINK_DOWN         BIT(0)
#define      MVNETA_GMAC_FORCE_LINK_PASS         BIT(1)
#define      MVNETA_GMAC_INBAND_AN_ENABLE        BIT(2)
#define      MVNETA_GMAC_AN_BYPASS_ENABLE        BIT(3)
#define      MVNETA_GMAC_INBAND_RESTART_AN       BIT(4)
#define      MVNETA_GMAC_CONFIG_MII_SPEED        BIT(5)
#define      MVNETA_GMAC_CONFIG_GMII_SPEED       BIT(6)
#define      MVNETA_GMAC_AN_SPEED_EN             BIT(7)
#define      MVNETA_GMAC_CONFIG_FLOW_CTRL        BIT(8)
#define      MVNETA_GMAC_ADVERT_SYM_FLOW_CTRL    BIT(9)
#define      MVNETA_GMAC_AN_FLOW_CTRL_EN         BIT(11)
#define      MVNETA_GMAC_CONFIG_FULL_DUPLEX      BIT(12)
#define      MVNETA_GMAC_AN_DUPLEX_EN            BIT(13)
#define MVNETA_GMAC_CTRL_4                       0x2c90
#define      MVNETA_GMAC4_SHORT_PREAMBLE_ENABLE  BIT(1)
#define MVNETA_MIB_COUNTERS_BASE                 0x3000
#define      MVNETA_MIB_LATE_COLLISION           0x7c
#define MVNETA_DA_FILT_SPEC_MCAST                0x3400
#define MVNETA_DA_FILT_OTH_MCAST                 0x3500
#define MVNETA_DA_FILT_UCAST_BASE                0x3600
#define MVNETA_TXQ_BASE_ADDR_REG(q)              (0x3c00 + ((q) << 2))
#define MVNETA_TXQ_SIZE_REG(q)                   (0x3c20 + ((q) << 2))
#define      MVNETA_TXQ_SENT_THRESH_ALL_MASK     0x3fff0000
#define      MVNETA_TXQ_SENT_THRESH_MASK(coal)   ((coal) << 16)
#define MVNETA_TXQ_UPDATE_REG(q)                 (0x3c60 + ((q) << 2))
#define      MVNETA_TXQ_DEC_SENT_SHIFT           16
#define      MVNETA_TXQ_DEC_SENT_MASK            0xff
#define MVNETA_TXQ_STATUS_REG(q)                 (0x3c40 + ((q) << 2))
#define      MVNETA_TXQ_SENT_DESC_SHIFT          16
#define      MVNETA_TXQ_SENT_DESC_MASK           0x3fff0000
#define MVNETA_PORT_TX_RESET                     0x3cf0
#define      MVNETA_PORT_TX_DMA_RESET            BIT(0)
#define MVNETA_TX_MTU                            0x3e0c
#define MVNETA_TX_TOKEN_SIZE                     0x3e14
#define      MVNETA_TX_TOKEN_SIZE_MAX            0xffffffff
#define MVNETA_TXQ_TOKEN_SIZE_REG(q)             (0x3e40 + ((q) << 2))
#define      MVNETA_TXQ_TOKEN_SIZE_MAX           0x7fffffff

#define MVNETA_LPI_CTRL_0                        0x2cc0
#define MVNETA_LPI_CTRL_1                        0x2cc4
#define      MVNETA_LPI_REQUEST_ENABLE           BIT(0)
#define MVNETA_LPI_CTRL_2                        0x2cc8
#define MVNETA_LPI_STATUS                        0x2ccc

#define MVNETA_CAUSE_TXQ_SENT_DESC_ALL_MASK	 0xff

/* Descriptor ring Macros */
#define MVNETA_QUEUE_NEXT_DESC(q, index)	\
	(((index) < (q)->last_desc) ? ((index) + 1) : 0)

/* Various constants */

/* Coalescing */
#define MVNETA_TXDONE_COAL_PKTS		0	/* interrupt per packet */
#define MVNETA_RX_COAL_PKTS		32
#define MVNETA_RX_COAL_USEC		100

/* The two bytes Marvell header. Either contains a special value used
 * by Marvell switches when a specific hardware mode is enabled (not
 * supported by this driver) or is filled automatically by zeroes on
 * the RX side. Those two bytes being at the front of the Ethernet
 * header, they allow to have the IP header aligned on a 4 bytes
 * boundary automatically: the hardware skips those two bytes on its
 * own.
 */
#define MVNETA_MH_SIZE			2

#define MVNETA_VLAN_TAG_LEN             4

#define MVNETA_TX_CSUM_DEF_SIZE		1600
#define MVNETA_TX_CSUM_MAX_SIZE		9800
#define MVNETA_ACC_MODE_EXT1		1
#define MVNETA_ACC_MODE_EXT2		2

#define MVNETA_MAX_DECODE_WIN		6

/* Timeout constants */
#define MVNETA_TX_DISABLE_TIMEOUT_MSEC	1000
#define MVNETA_RX_DISABLE_TIMEOUT_MSEC	1000
#define MVNETA_TX_FIFO_EMPTY_TIMEOUT	10000

#define MVNETA_TX_MTU_MAX		0x3ffff

/* The RSS lookup table actually has 256 entries but we do not use
 * them yet
 */
#define MVNETA_RSS_LU_TABLE_SIZE	1

/* Max number of Rx descriptors */
#define MVNETA_MAX_RXD 512

/* Max number of Tx descriptors */
#define MVNETA_MAX_TXD 1024

/* Max number of allowed TCP segments for software TSO */
#define MVNETA_MAX_TSO_SEGS 100

#define MVNETA_MAX_SKB_DESCS (MVNETA_MAX_TSO_SEGS * 2 + MAX_SKB_FRAGS)

/* descriptor aligned size */
#define MVNETA_DESC_ALIGNED_SIZE	32

/* Number of bytes to be taken into account by HW when putting incoming data
 * to the buffers. It is needed in case NET_SKB_PAD exceeds maximum packet
 * offset supported in MVNETA_RXQ_CONFIG_REG(q) registers.
 */
#define MVNETA_RX_PKT_OFFSET_CORRECTION		64

#define MVNETA_RX_PKT_SIZE(mtu) \
	ALIGN((mtu) + MVNETA_MH_SIZE + MVNETA_VLAN_TAG_LEN + \
	      ETH_HLEN + ETH_FCS_LEN,			     \
	      cache_line_size())

#define MVNETA_SKB_HEADROOM	max(XDP_PACKET_HEADROOM, NET_SKB_PAD)
#define MVNETA_SKB_PAD	(SKB_DATA_ALIGN(sizeof(struct skb_shared_info) + \
			 MVNETA_SKB_HEADROOM))
#define MVNETA_SKB_SIZE(len)	(SKB_DATA_ALIGN(len) + MVNETA_SKB_PAD)
#define MVNETA_MAX_RX_BUF_SIZE	(PAGE_SIZE - MVNETA_SKB_PAD)

#define IS_TSO_HEADER(txq, addr) \
	((addr >= txq->tso_hdrs_phys) && \
	 (addr < txq->tso_hdrs_phys + txq->size * TSO_HEADER_SIZE))

#define MVNETA_RX_GET_BM_POOL_ID(rxd) \
	(((rxd)->status & MVNETA_RXD_BM_POOL_MASK) >> MVNETA_RXD_BM_POOL_SHIFT)

enum {
	ETHTOOL_STAT_EEE_WAKEUP,
	ETHTOOL_STAT_SKB_ALLOC_ERR,
	ETHTOOL_STAT_REFILL_ERR,
	ETHTOOL_XDP_REDIRECT,
	ETHTOOL_XDP_PASS,
	ETHTOOL_XDP_DROP,
	ETHTOOL_XDP_TX,
	ETHTOOL_XDP_TX_ERR,
	ETHTOOL_XDP_XMIT,
	ETHTOOL_XDP_XMIT_ERR,
	ETHTOOL_MAX_STATS,
};

struct mvneta_statistic {
	unsigned short offset;
	unsigned short type;
	const char name[ETH_GSTRING_LEN];
};

#define T_REG_32	32
#define T_REG_64	64
#define T_SW		1

#define MVNETA_XDP_PASS		0
#define MVNETA_XDP_DROPPED	BIT(0)
#define MVNETA_XDP_TX		BIT(1)
#define MVNETA_XDP_REDIR	BIT(2)

static const struct mvneta_statistic mvneta_statistics[] = {
	{ 0x3000, T_REG_64, "good_octets_received", },
	{ 0x3010, T_REG_32, "good_frames_received", },
	{ 0x3008, T_REG_32, "bad_octets_received", },
	{ 0x3014, T_REG_32, "bad_frames_received", },
	{ 0x3018, T_REG_32, "broadcast_frames_received", },
	{ 0x301c, T_REG_32, "multicast_frames_received", },
	{ 0x3050, T_REG_32, "unrec_mac_control_received", },
	{ 0x3058, T_REG_32, "good_fc_received", },
	{ 0x305c, T_REG_32, "bad_fc_received", },
	{ 0x3060, T_REG_32, "undersize_received", },
	{ 0x3064, T_REG_32, "fragments_received", },
	{ 0x3068, T_REG_32, "oversize_received", },
	{ 0x306c, T_REG_32, "jabber_received", },
	{ 0x3070, T_REG_32, "mac_receive_error", },
	{ 0x3074, T_REG_32, "bad_crc_event", },
	{ 0x3078, T_REG_32, "collision", },
	{ 0x307c, T_REG_32, "late_collision", },
	{ 0x2484, T_REG_32, "rx_discard", },
	{ 0x2488, T_REG_32, "rx_overrun", },
	{ 0x3020, T_REG_32, "frames_64_octets", },
	{ 0x3024, T_REG_32, "frames_65_to_127_octets", },
	{ 0x3028, T_REG_32, "frames_128_to_255_octets", },
	{ 0x302c, T_REG_32, "frames_256_to_511_octets", },
	{ 0x3030, T_REG_32, "frames_512_to_1023_octets", },
	{ 0x3034, T_REG_32, "frames_1024_to_max_octets", },
	{ 0x3038, T_REG_64, "good_octets_sent", },
	{ 0x3040, T_REG_32, "good_frames_sent", },
	{ 0x3044, T_REG_32, "excessive_collision", },
	{ 0x3048, T_REG_32, "multicast_frames_sent", },
	{ 0x304c, T_REG_32, "broadcast_frames_sent", },
	{ 0x3054, T_REG_32, "fc_sent", },
	{ 0x300c, T_REG_32, "internal_mac_transmit_err", },
	{ ETHTOOL_STAT_EEE_WAKEUP, T_SW, "eee_wakeup_errors", },
	{ ETHTOOL_STAT_SKB_ALLOC_ERR, T_SW, "skb_alloc_errors", },
	{ ETHTOOL_STAT_REFILL_ERR, T_SW, "refill_errors", },
	{ ETHTOOL_XDP_REDIRECT, T_SW, "rx_xdp_redirect", },
	{ ETHTOOL_XDP_PASS, T_SW, "rx_xdp_pass", },
	{ ETHTOOL_XDP_DROP, T_SW, "rx_xdp_drop", },
	{ ETHTOOL_XDP_TX, T_SW, "rx_xdp_tx", },
	{ ETHTOOL_XDP_TX_ERR, T_SW, "rx_xdp_tx_errors", },
	{ ETHTOOL_XDP_XMIT, T_SW, "tx_xdp_xmit", },
	{ ETHTOOL_XDP_XMIT_ERR, T_SW, "tx_xdp_xmit_errors", },
};

struct mvneta_stats {
	u64	rx_packets;
	u64	rx_bytes;
	u64	rx_dropped;
	u64	rx_errors;
	u64	tx_packets;
	u64	tx_bytes;
	/* xdp */
	u64	xdp_redirect;
	u64	xdp_pass;
	u64	xdp_drop;
	u64	xdp_xmit;
	u64	xdp_xmit_err;
	u64	xdp_tx;
	u64	xdp_tx_err;
};

struct mvneta_ethtool_stats {
	struct mvneta_stats ps;
	u64	skb_alloc_error;
	u64	refill_error;
};

struct mvneta_pcpu_stats {
	struct u64_stats_sync syncp;

	struct mvneta_ethtool_stats es;
	u64	rx_dropped;
	u64	rx_errors;
};

struct mvneta_pcpu_port {
	/* Pointer to the shared port */
	struct mvneta_port	*pp;

	/* Pointer to the CPU-local NAPI struct */
	struct napi_struct	napi;

	/* Cause of the previous interrupt */
	u32			cause_rx_tx;
};

struct mvneta_port {
	u8 id;
	struct mvneta_pcpu_port __percpu	*ports;
	struct mvneta_pcpu_stats __percpu	*stats;

	int pkt_size;
	void __iomem *base;
	struct mvneta_rx_queue *rxqs;
	struct mvneta_tx_queue *txqs;
	struct net_device *dev;
	struct hlist_node node_online;
	struct hlist_node node_dead;
	int rxq_def;
	/* Protect the access to the percpu interrupt registers,
	 * ensuring that the configuration remains coherent.
	 */
	spinlock_t lock;
	bool is_stopped;

	u32 cause_rx_tx;
	struct napi_struct napi;

	struct bpf_prog *xdp_prog;

	/* Core clock */
	struct clk *clk;
	/* AXI clock */
	struct clk *clk_bus;
	u8 mcast_count[256];
	u16 tx_ring_size;
	u16 rx_ring_size;

	phy_interface_t phy_interface;
	struct device_node *dn;
	unsigned int tx_csum_limit;
	struct phylink *phylink;
	struct phylink_config phylink_config;
	struct phy *comphy;

	struct mvneta_bm *bm_priv;
	struct mvneta_bm_pool *pool_long;
	struct mvneta_bm_pool *pool_short;
	int bm_win_id;

	bool eee_enabled;
	bool eee_active;
	bool tx_lpi_enabled;

	u64 ethtool_stats[ARRAY_SIZE(mvneta_statistics)];

	u32 indir[MVNETA_RSS_LU_TABLE_SIZE];

	/* Flags for special SoC configurations */
	bool neta_armada3700;
	u16 rx_offset_correction;
	const struct mbus_dram_target_info *dram_target_info;
};

/* The mvneta_tx_desc and mvneta_rx_desc structures describe the
 * layout of the transmit and reception DMA descriptors, and their
 * layout is therefore defined by the hardware design
 */

#define MVNETA_TX_L3_OFF_SHIFT	0
#define MVNETA_TX_IP_HLEN_SHIFT	8
#define MVNETA_TX_L4_UDP	BIT(16)
#define MVNETA_TX_L3_IP6	BIT(17)
#define MVNETA_TXD_IP_CSUM	BIT(18)
#define MVNETA_TXD_Z_PAD	BIT(19)
#define MVNETA_TXD_L_DESC	BIT(20)
#define MVNETA_TXD_F_DESC	BIT(21)
#define MVNETA_TXD_FLZ_DESC	(MVNETA_TXD_Z_PAD  | \
				 MVNETA_TXD_L_DESC | \
				 MVNETA_TXD_F_DESC)
#define MVNETA_TX_L4_CSUM_FULL	BIT(30)
#define MVNETA_TX_L4_CSUM_NOT	BIT(31)

#define MVNETA_RXD_ERR_CRC		0x0
#define MVNETA_RXD_BM_POOL_SHIFT	13
#define MVNETA_RXD_BM_POOL_MASK		(BIT(13) | BIT(14))
#define MVNETA_RXD_ERR_SUMMARY		BIT(16)
#define MVNETA_RXD_ERR_OVERRUN		BIT(17)
#define MVNETA_RXD_ERR_LEN		BIT(18)
#define MVNETA_RXD_ERR_RESOURCE		(BIT(17) | BIT(18))
#define MVNETA_RXD_ERR_CODE_MASK	(BIT(17) | BIT(18))
#define MVNETA_RXD_L3_IP4		BIT(25)
#define MVNETA_RXD_LAST_DESC		BIT(26)
#define MVNETA_RXD_FIRST_DESC		BIT(27)
#define MVNETA_RXD_FIRST_LAST_DESC	(MVNETA_RXD_FIRST_DESC | \
					 MVNETA_RXD_LAST_DESC)
#define MVNETA_RXD_L4_CSUM_OK		BIT(30)

#if defined(__LITTLE_ENDIAN)
struct mvneta_tx_desc {
	u32  command;		/* Options used by HW for packet transmitting.*/
	u16  reserved1;		/* csum_l4 (for future use)		*/
	u16  data_size;		/* Data size of transmitted packet in bytes */
	u32  buf_phys_addr;	/* Physical addr of transmitted buffer	*/
	u32  reserved2;		/* hw_cmd - (for future use, PMT)	*/
	u32  reserved3[4];	/* Reserved - (for future use)		*/
};

struct mvneta_rx_desc {
	u32  status;		/* Info about received packet		*/
	u16  reserved1;		/* pnc_info - (for future use, PnC)	*/
	u16  data_size;		/* Size of received packet in bytes	*/

	u32  buf_phys_addr;	/* Physical address of the buffer	*/
	u32  reserved2;		/* pnc_flow_id  (for future use, PnC)	*/

	u32  buf_cookie;	/* cookie for access to RX buffer in rx path */
	u16  reserved3;		/* prefetch_cmd, for future use		*/
	u16  reserved4;		/* csum_l4 - (for future use, PnC)	*/

	u32  reserved5;		/* pnc_extra PnC (for future use, PnC)	*/
	u32  reserved6;		/* hw_cmd (for future use, PnC and HWF)	*/
};
#else
struct mvneta_tx_desc {
	u16  data_size;		/* Data size of transmitted packet in bytes */
	u16  reserved1;		/* csum_l4 (for future use)		*/
	u32  command;		/* Options used by HW for packet transmitting.*/
	u32  reserved2;		/* hw_cmd - (for future use, PMT)	*/
	u32  buf_phys_addr;	/* Physical addr of transmitted buffer	*/
	u32  reserved3[4];	/* Reserved - (for future use)		*/
};

struct mvneta_rx_desc {
	u16  data_size;		/* Size of received packet in bytes	*/
	u16  reserved1;		/* pnc_info - (for future use, PnC)	*/
	u32  status;		/* Info about received packet		*/

	u32  reserved2;		/* pnc_flow_id  (for future use, PnC)	*/
	u32  buf_phys_addr;	/* Physical address of the buffer	*/

	u16  reserved4;		/* csum_l4 - (for future use, PnC)	*/
	u16  reserved3;		/* prefetch_cmd, for future use		*/
	u32  buf_cookie;	/* cookie for access to RX buffer in rx path */

	u32  reserved5;		/* pnc_extra PnC (for future use, PnC)	*/
	u32  reserved6;		/* hw_cmd (for future use, PnC and HWF)	*/
};
#endif

enum mvneta_tx_buf_type {
	MVNETA_TYPE_SKB,
	MVNETA_TYPE_XDP_TX,
	MVNETA_TYPE_XDP_NDO,
};

struct mvneta_tx_buf {
	enum mvneta_tx_buf_type type;
	union {
		struct xdp_frame *xdpf;
		struct sk_buff *skb;
	};
};

struct mvneta_tx_queue {
	/* Number of this TX queue, in the range 0-7 */
	u8 id;

	/* Number of TX DMA descriptors in the descriptor ring */
	int size;

	/* Number of currently used TX DMA descriptor in the
	 * descriptor ring
	 */
	int count;
	int pending;
	int tx_stop_threshold;
	int tx_wake_threshold;

	/* Array of transmitted buffers */
	struct mvneta_tx_buf *buf;

	/* Index of last TX DMA descriptor that was inserted */
	int txq_put_index;

	/* Index of the TX DMA descriptor to be cleaned up */
	int txq_get_index;

	u32 done_pkts_coal;

	/* Virtual address of the TX DMA descriptors array */
	struct mvneta_tx_desc *descs;

	/* DMA address of the TX DMA descriptors array */
	dma_addr_t descs_phys;

	/* Index of the last TX DMA descriptor */
	int last_desc;

	/* Index of the next TX DMA descriptor to process */
	int next_desc_to_proc;

	/* DMA buffers for TSO headers */
	char *tso_hdrs;

	/* DMA address of TSO headers */
	dma_addr_t tso_hdrs_phys;

	/* Affinity mask for CPUs*/
	cpumask_t affinity_mask;
};

struct mvneta_rx_queue {
	/* rx queue number, in the range 0-7 */
	u8 id;

	/* num of rx descriptors in the rx descriptor ring */
	int size;

	u32 pkts_coal;
	u32 time_coal;

	/* page_pool */
	struct page_pool *page_pool;
	struct xdp_rxq_info xdp_rxq;

	/* Virtual address of the RX buffer */
	void  **buf_virt_addr;

	/* Virtual address of the RX DMA descriptors array */
	struct mvneta_rx_desc *descs;

	/* DMA address of the RX DMA descriptors array */
	dma_addr_t descs_phys;

	/* Index of the last RX DMA descriptor */
	int last_desc;

	/* Index of the next RX DMA descriptor to process */
	int next_desc_to_proc;

	/* Index of first RX DMA descriptor to refill */
	int first_to_refill;
	u32 refill_num;

	/* pointer to uncomplete skb buffer */
	struct sk_buff *skb;
	int left_size;
};

static enum cpuhp_state online_hpstate;
/* The hardware supports eight (8) rx queues, but we are only allowing
 * the first one to be used. Therefore, let's just allocate one queue.
 */
static int rxq_number = 8;
static int txq_number = 8;

static int rxq_def;

static int rx_copybreak __read_mostly = 256;

/* HW BM need that each port be identify by a unique ID */
static int global_port_id;

#define MVNETA_DRIVER_NAME "mvneta"
#define MVNETA_DRIVER_VERSION "1.0"

/* Utility/helper methods */

/* Write helper method */
static void mvreg_write(struct mvneta_port *pp, u32 offset, u32 data)
{
	writel(data, pp->base + offset);
}

/* Read helper method */
static u32 mvreg_read(struct mvneta_port *pp, u32 offset)
{
	return readl(pp->base + offset);
}

/* Increment txq get counter */
static void mvneta_txq_inc_get(struct mvneta_tx_queue *txq)
{
	txq->txq_get_index++;
	if (txq->txq_get_index == txq->size)
		txq->txq_get_index = 0;
}

/* Increment txq put counter */
static void mvneta_txq_inc_put(struct mvneta_tx_queue *txq)
{
	txq->txq_put_index++;
	if (txq->txq_put_index == txq->size)
		txq->txq_put_index = 0;
}


/* Clear all MIB counters */
static void mvneta_mib_counters_clear(struct mvneta_port *pp)
{
	int i;
	u32 dummy;

	/* Perform dummy reads from MIB counters */
	for (i = 0; i < MVNETA_MIB_LATE_COLLISION; i += 4)
		dummy = mvreg_read(pp, (MVNETA_MIB_COUNTERS_BASE + i));
	dummy = mvreg_read(pp, MVNETA_RX_DISCARD_FRAME_COUNT);
	dummy = mvreg_read(pp, MVNETA_OVERRUN_FRAME_COUNT);
}

/* Get System Network Statistics */
static void
mvneta_get_stats64(struct net_device *dev,
		   struct rtnl_link_stats64 *stats)
{
	struct mvneta_port *pp = netdev_priv(dev);
	unsigned int start;
	int cpu;

	for_each_possible_cpu(cpu) {
		struct mvneta_pcpu_stats *cpu_stats;
		u64 rx_packets;
		u64 rx_bytes;
		u64 rx_dropped;
		u64 rx_errors;
		u64 tx_packets;
		u64 tx_bytes;

		cpu_stats = per_cpu_ptr(pp->stats, cpu);
		do {
			start = u64_stats_fetch_begin_irq(&cpu_stats->syncp);
<<<<<<< HEAD
			rx_packets = cpu_stats->rx_packets;
			rx_bytes   = cpu_stats->rx_bytes;
			rx_dropped = cpu_stats->rx_dropped;
			rx_errors  = cpu_stats->rx_errors;
			tx_packets = cpu_stats->tx_packets;
			tx_bytes   = cpu_stats->tx_bytes;
=======
			rx_packets = cpu_stats->es.ps.rx_packets;
			rx_bytes   = cpu_stats->es.ps.rx_bytes;
			rx_dropped = cpu_stats->rx_dropped;
			rx_errors  = cpu_stats->rx_errors;
			tx_packets = cpu_stats->es.ps.tx_packets;
			tx_bytes   = cpu_stats->es.ps.tx_bytes;
>>>>>>> 04d5ce62
		} while (u64_stats_fetch_retry_irq(&cpu_stats->syncp, start));

		stats->rx_packets += rx_packets;
		stats->rx_bytes   += rx_bytes;
		stats->rx_dropped += rx_dropped;
		stats->rx_errors  += rx_errors;
		stats->tx_packets += tx_packets;
		stats->tx_bytes   += tx_bytes;
	}

	stats->tx_dropped	= dev->stats.tx_dropped;
}

/* Rx descriptors helper methods */

/* Checks whether the RX descriptor having this status is both the first
 * and the last descriptor for the RX packet. Each RX packet is currently
 * received through a single RX descriptor, so not having each RX
 * descriptor with its first and last bits set is an error
 */
static int mvneta_rxq_desc_is_first_last(u32 status)
{
	return (status & MVNETA_RXD_FIRST_LAST_DESC) ==
		MVNETA_RXD_FIRST_LAST_DESC;
}

/* Add number of descriptors ready to receive new packets */
static void mvneta_rxq_non_occup_desc_add(struct mvneta_port *pp,
					  struct mvneta_rx_queue *rxq,
					  int ndescs)
{
	/* Only MVNETA_RXQ_ADD_NON_OCCUPIED_MAX (255) descriptors can
	 * be added at once
	 */
	while (ndescs > MVNETA_RXQ_ADD_NON_OCCUPIED_MAX) {
		mvreg_write(pp, MVNETA_RXQ_STATUS_UPDATE_REG(rxq->id),
			    (MVNETA_RXQ_ADD_NON_OCCUPIED_MAX <<
			     MVNETA_RXQ_ADD_NON_OCCUPIED_SHIFT));
		ndescs -= MVNETA_RXQ_ADD_NON_OCCUPIED_MAX;
	}

	mvreg_write(pp, MVNETA_RXQ_STATUS_UPDATE_REG(rxq->id),
		    (ndescs << MVNETA_RXQ_ADD_NON_OCCUPIED_SHIFT));
}

/* Get number of RX descriptors occupied by received packets */
static int mvneta_rxq_busy_desc_num_get(struct mvneta_port *pp,
					struct mvneta_rx_queue *rxq)
{
	u32 val;

	val = mvreg_read(pp, MVNETA_RXQ_STATUS_REG(rxq->id));
	return val & MVNETA_RXQ_OCCUPIED_ALL_MASK;
}

/* Update num of rx desc called upon return from rx path or
 * from mvneta_rxq_drop_pkts().
 */
static void mvneta_rxq_desc_num_update(struct mvneta_port *pp,
				       struct mvneta_rx_queue *rxq,
				       int rx_done, int rx_filled)
{
	u32 val;

	if ((rx_done <= 0xff) && (rx_filled <= 0xff)) {
		val = rx_done |
		  (rx_filled << MVNETA_RXQ_ADD_NON_OCCUPIED_SHIFT);
		mvreg_write(pp, MVNETA_RXQ_STATUS_UPDATE_REG(rxq->id), val);
		return;
	}

	/* Only 255 descriptors can be added at once */
	while ((rx_done > 0) || (rx_filled > 0)) {
		if (rx_done <= 0xff) {
			val = rx_done;
			rx_done = 0;
		} else {
			val = 0xff;
			rx_done -= 0xff;
		}
		if (rx_filled <= 0xff) {
			val |= rx_filled << MVNETA_RXQ_ADD_NON_OCCUPIED_SHIFT;
			rx_filled = 0;
		} else {
			val |= 0xff << MVNETA_RXQ_ADD_NON_OCCUPIED_SHIFT;
			rx_filled -= 0xff;
		}
		mvreg_write(pp, MVNETA_RXQ_STATUS_UPDATE_REG(rxq->id), val);
	}
}

/* Get pointer to next RX descriptor to be processed by SW */
static struct mvneta_rx_desc *
mvneta_rxq_next_desc_get(struct mvneta_rx_queue *rxq)
{
	int rx_desc = rxq->next_desc_to_proc;

	rxq->next_desc_to_proc = MVNETA_QUEUE_NEXT_DESC(rxq, rx_desc);
	prefetch(rxq->descs + rxq->next_desc_to_proc);
	return rxq->descs + rx_desc;
}

/* Change maximum receive size of the port. */
static void mvneta_max_rx_size_set(struct mvneta_port *pp, int max_rx_size)
{
	u32 val;

	val =  mvreg_read(pp, MVNETA_GMAC_CTRL_0);
	val &= ~MVNETA_GMAC_MAX_RX_SIZE_MASK;
	val |= ((max_rx_size - MVNETA_MH_SIZE) / 2) <<
		MVNETA_GMAC_MAX_RX_SIZE_SHIFT;
	mvreg_write(pp, MVNETA_GMAC_CTRL_0, val);
}


/* Set rx queue offset */
static void mvneta_rxq_offset_set(struct mvneta_port *pp,
				  struct mvneta_rx_queue *rxq,
				  int offset)
{
	u32 val;

	val = mvreg_read(pp, MVNETA_RXQ_CONFIG_REG(rxq->id));
	val &= ~MVNETA_RXQ_PKT_OFFSET_ALL_MASK;

	/* Offset is in */
	val |= MVNETA_RXQ_PKT_OFFSET_MASK(offset >> 3);
	mvreg_write(pp, MVNETA_RXQ_CONFIG_REG(rxq->id), val);
}


/* Tx descriptors helper methods */

/* Update HW with number of TX descriptors to be sent */
static void mvneta_txq_pend_desc_add(struct mvneta_port *pp,
				     struct mvneta_tx_queue *txq,
				     int pend_desc)
{
	u32 val;

	pend_desc += txq->pending;

	/* Only 255 Tx descriptors can be added at once */
	do {
		val = min(pend_desc, 255);
		mvreg_write(pp, MVNETA_TXQ_UPDATE_REG(txq->id), val);
		pend_desc -= val;
	} while (pend_desc > 0);
	txq->pending = 0;
}

/* Get pointer to next TX descriptor to be processed (send) by HW */
static struct mvneta_tx_desc *
mvneta_txq_next_desc_get(struct mvneta_tx_queue *txq)
{
	int tx_desc = txq->next_desc_to_proc;

	txq->next_desc_to_proc = MVNETA_QUEUE_NEXT_DESC(txq, tx_desc);
	return txq->descs + tx_desc;
}

/* Release the last allocated TX descriptor. Useful to handle DMA
 * mapping failures in the TX path.
 */
static void mvneta_txq_desc_put(struct mvneta_tx_queue *txq)
{
	if (txq->next_desc_to_proc == 0)
		txq->next_desc_to_proc = txq->last_desc - 1;
	else
		txq->next_desc_to_proc--;
}

/* Set rxq buf size */
static void mvneta_rxq_buf_size_set(struct mvneta_port *pp,
				    struct mvneta_rx_queue *rxq,
				    int buf_size)
{
	u32 val;

	val = mvreg_read(pp, MVNETA_RXQ_SIZE_REG(rxq->id));

	val &= ~MVNETA_RXQ_BUF_SIZE_MASK;
	val |= ((buf_size >> 3) << MVNETA_RXQ_BUF_SIZE_SHIFT);

	mvreg_write(pp, MVNETA_RXQ_SIZE_REG(rxq->id), val);
}

/* Disable buffer management (BM) */
static void mvneta_rxq_bm_disable(struct mvneta_port *pp,
				  struct mvneta_rx_queue *rxq)
{
	u32 val;

	val = mvreg_read(pp, MVNETA_RXQ_CONFIG_REG(rxq->id));
	val &= ~MVNETA_RXQ_HW_BUF_ALLOC;
	mvreg_write(pp, MVNETA_RXQ_CONFIG_REG(rxq->id), val);
}

/* Enable buffer management (BM) */
static void mvneta_rxq_bm_enable(struct mvneta_port *pp,
				 struct mvneta_rx_queue *rxq)
{
	u32 val;

	val = mvreg_read(pp, MVNETA_RXQ_CONFIG_REG(rxq->id));
	val |= MVNETA_RXQ_HW_BUF_ALLOC;
	mvreg_write(pp, MVNETA_RXQ_CONFIG_REG(rxq->id), val);
}

/* Notify HW about port's assignment of pool for bigger packets */
static void mvneta_rxq_long_pool_set(struct mvneta_port *pp,
				     struct mvneta_rx_queue *rxq)
{
	u32 val;

	val = mvreg_read(pp, MVNETA_RXQ_CONFIG_REG(rxq->id));
	val &= ~MVNETA_RXQ_LONG_POOL_ID_MASK;
	val |= (pp->pool_long->id << MVNETA_RXQ_LONG_POOL_ID_SHIFT);

	mvreg_write(pp, MVNETA_RXQ_CONFIG_REG(rxq->id), val);
}

/* Notify HW about port's assignment of pool for smaller packets */
static void mvneta_rxq_short_pool_set(struct mvneta_port *pp,
				      struct mvneta_rx_queue *rxq)
{
	u32 val;

	val = mvreg_read(pp, MVNETA_RXQ_CONFIG_REG(rxq->id));
	val &= ~MVNETA_RXQ_SHORT_POOL_ID_MASK;
	val |= (pp->pool_short->id << MVNETA_RXQ_SHORT_POOL_ID_SHIFT);

	mvreg_write(pp, MVNETA_RXQ_CONFIG_REG(rxq->id), val);
}

/* Set port's receive buffer size for assigned BM pool */
static inline void mvneta_bm_pool_bufsize_set(struct mvneta_port *pp,
					      int buf_size,
					      u8 pool_id)
{
	u32 val;

	if (!IS_ALIGNED(buf_size, 8)) {
		dev_warn(pp->dev->dev.parent,
			 "illegal buf_size value %d, round to %d\n",
			 buf_size, ALIGN(buf_size, 8));
		buf_size = ALIGN(buf_size, 8);
	}

	val = mvreg_read(pp, MVNETA_PORT_POOL_BUFFER_SZ_REG(pool_id));
	val |= buf_size & MVNETA_PORT_POOL_BUFFER_SZ_MASK;
	mvreg_write(pp, MVNETA_PORT_POOL_BUFFER_SZ_REG(pool_id), val);
}

/* Configure MBUS window in order to enable access BM internal SRAM */
static int mvneta_mbus_io_win_set(struct mvneta_port *pp, u32 base, u32 wsize,
				  u8 target, u8 attr)
{
	u32 win_enable, win_protect;
	int i;

	win_enable = mvreg_read(pp, MVNETA_BASE_ADDR_ENABLE);

	if (pp->bm_win_id < 0) {
		/* Find first not occupied window */
		for (i = 0; i < MVNETA_MAX_DECODE_WIN; i++) {
			if (win_enable & (1 << i)) {
				pp->bm_win_id = i;
				break;
			}
		}
		if (i == MVNETA_MAX_DECODE_WIN)
			return -ENOMEM;
	} else {
		i = pp->bm_win_id;
	}

	mvreg_write(pp, MVNETA_WIN_BASE(i), 0);
	mvreg_write(pp, MVNETA_WIN_SIZE(i), 0);

	if (i < 4)
		mvreg_write(pp, MVNETA_WIN_REMAP(i), 0);

	mvreg_write(pp, MVNETA_WIN_BASE(i), (base & 0xffff0000) |
		    (attr << 8) | target);

	mvreg_write(pp, MVNETA_WIN_SIZE(i), (wsize - 1) & 0xffff0000);

	win_protect = mvreg_read(pp, MVNETA_ACCESS_PROTECT_ENABLE);
	win_protect |= 3 << (2 * i);
	mvreg_write(pp, MVNETA_ACCESS_PROTECT_ENABLE, win_protect);

	win_enable &= ~(1 << i);
	mvreg_write(pp, MVNETA_BASE_ADDR_ENABLE, win_enable);

	return 0;
}

static  int mvneta_bm_port_mbus_init(struct mvneta_port *pp)
{
	u32 wsize;
	u8 target, attr;
	int err;

	/* Get BM window information */
	err = mvebu_mbus_get_io_win_info(pp->bm_priv->bppi_phys_addr, &wsize,
					 &target, &attr);
	if (err < 0)
		return err;

	pp->bm_win_id = -1;

	/* Open NETA -> BM window */
	err = mvneta_mbus_io_win_set(pp, pp->bm_priv->bppi_phys_addr, wsize,
				     target, attr);
	if (err < 0) {
		netdev_info(pp->dev, "fail to configure mbus window to BM\n");
		return err;
	}
	return 0;
}

/* Assign and initialize pools for port. In case of fail
 * buffer manager will remain disabled for current port.
 */
static int mvneta_bm_port_init(struct platform_device *pdev,
			       struct mvneta_port *pp)
{
	struct device_node *dn = pdev->dev.of_node;
	u32 long_pool_id, short_pool_id;

	if (!pp->neta_armada3700) {
		int ret;

		ret = mvneta_bm_port_mbus_init(pp);
		if (ret)
			return ret;
	}

	if (of_property_read_u32(dn, "bm,pool-long", &long_pool_id)) {
		netdev_info(pp->dev, "missing long pool id\n");
		return -EINVAL;
	}

	/* Create port's long pool depending on mtu */
	pp->pool_long = mvneta_bm_pool_use(pp->bm_priv, long_pool_id,
					   MVNETA_BM_LONG, pp->id,
					   MVNETA_RX_PKT_SIZE(pp->dev->mtu));
	if (!pp->pool_long) {
		netdev_info(pp->dev, "fail to obtain long pool for port\n");
		return -ENOMEM;
	}

	pp->pool_long->port_map |= 1 << pp->id;

	mvneta_bm_pool_bufsize_set(pp, pp->pool_long->buf_size,
				   pp->pool_long->id);

	/* If short pool id is not defined, assume using single pool */
	if (of_property_read_u32(dn, "bm,pool-short", &short_pool_id))
		short_pool_id = long_pool_id;

	/* Create port's short pool */
	pp->pool_short = mvneta_bm_pool_use(pp->bm_priv, short_pool_id,
					    MVNETA_BM_SHORT, pp->id,
					    MVNETA_BM_SHORT_PKT_SIZE);
	if (!pp->pool_short) {
		netdev_info(pp->dev, "fail to obtain short pool for port\n");
		mvneta_bm_pool_destroy(pp->bm_priv, pp->pool_long, 1 << pp->id);
		return -ENOMEM;
	}

	if (short_pool_id != long_pool_id) {
		pp->pool_short->port_map |= 1 << pp->id;
		mvneta_bm_pool_bufsize_set(pp, pp->pool_short->buf_size,
					   pp->pool_short->id);
	}

	return 0;
}

/* Update settings of a pool for bigger packets */
static void mvneta_bm_update_mtu(struct mvneta_port *pp, int mtu)
{
	struct mvneta_bm_pool *bm_pool = pp->pool_long;
	struct hwbm_pool *hwbm_pool = &bm_pool->hwbm_pool;
	int num;

	/* Release all buffers from long pool */
	mvneta_bm_bufs_free(pp->bm_priv, bm_pool, 1 << pp->id);
	if (hwbm_pool->buf_num) {
		WARN(1, "cannot free all buffers in pool %d\n",
		     bm_pool->id);
		goto bm_mtu_err;
	}

	bm_pool->pkt_size = MVNETA_RX_PKT_SIZE(mtu);
	bm_pool->buf_size = MVNETA_RX_BUF_SIZE(bm_pool->pkt_size);
	hwbm_pool->frag_size = SKB_DATA_ALIGN(sizeof(struct skb_shared_info)) +
			SKB_DATA_ALIGN(MVNETA_RX_BUF_SIZE(bm_pool->pkt_size));

	/* Fill entire long pool */
	num = hwbm_pool_add(hwbm_pool, hwbm_pool->size);
	if (num != hwbm_pool->size) {
		WARN(1, "pool %d: %d of %d allocated\n",
		     bm_pool->id, num, hwbm_pool->size);
		goto bm_mtu_err;
	}
	mvneta_bm_pool_bufsize_set(pp, bm_pool->buf_size, bm_pool->id);

	return;

bm_mtu_err:
	mvneta_bm_pool_destroy(pp->bm_priv, pp->pool_long, 1 << pp->id);
	mvneta_bm_pool_destroy(pp->bm_priv, pp->pool_short, 1 << pp->id);

	pp->bm_priv = NULL;
	pp->rx_offset_correction = MVNETA_SKB_HEADROOM;
	mvreg_write(pp, MVNETA_ACC_MODE, MVNETA_ACC_MODE_EXT1);
	netdev_info(pp->dev, "fail to update MTU, fall back to software BM\n");
}

/* Start the Ethernet port RX and TX activity */
static void mvneta_port_up(struct mvneta_port *pp)
{
	int queue;
	u32 q_map;

	/* Enable all initialized TXs. */
	q_map = 0;
	for (queue = 0; queue < txq_number; queue++) {
		struct mvneta_tx_queue *txq = &pp->txqs[queue];
		if (txq->descs)
			q_map |= (1 << queue);
	}
	mvreg_write(pp, MVNETA_TXQ_CMD, q_map);

	q_map = 0;
	/* Enable all initialized RXQs. */
	for (queue = 0; queue < rxq_number; queue++) {
		struct mvneta_rx_queue *rxq = &pp->rxqs[queue];

		if (rxq->descs)
			q_map |= (1 << queue);
	}
	mvreg_write(pp, MVNETA_RXQ_CMD, q_map);
}

/* Stop the Ethernet port activity */
static void mvneta_port_down(struct mvneta_port *pp)
{
	u32 val;
	int count;

	/* Stop Rx port activity. Check port Rx activity. */
	val = mvreg_read(pp, MVNETA_RXQ_CMD) & MVNETA_RXQ_ENABLE_MASK;

	/* Issue stop command for active channels only */
	if (val != 0)
		mvreg_write(pp, MVNETA_RXQ_CMD,
			    val << MVNETA_RXQ_DISABLE_SHIFT);

	/* Wait for all Rx activity to terminate. */
	count = 0;
	do {
		if (count++ >= MVNETA_RX_DISABLE_TIMEOUT_MSEC) {
			netdev_warn(pp->dev,
				    "TIMEOUT for RX stopped ! rx_queue_cmd: 0x%08x\n",
				    val);
			break;
		}
		mdelay(1);

		val = mvreg_read(pp, MVNETA_RXQ_CMD);
	} while (val & MVNETA_RXQ_ENABLE_MASK);

	/* Stop Tx port activity. Check port Tx activity. Issue stop
	 * command for active channels only
	 */
	val = (mvreg_read(pp, MVNETA_TXQ_CMD)) & MVNETA_TXQ_ENABLE_MASK;

	if (val != 0)
		mvreg_write(pp, MVNETA_TXQ_CMD,
			    (val << MVNETA_TXQ_DISABLE_SHIFT));

	/* Wait for all Tx activity to terminate. */
	count = 0;
	do {
		if (count++ >= MVNETA_TX_DISABLE_TIMEOUT_MSEC) {
			netdev_warn(pp->dev,
				    "TIMEOUT for TX stopped status=0x%08x\n",
				    val);
			break;
		}
		mdelay(1);

		/* Check TX Command reg that all Txqs are stopped */
		val = mvreg_read(pp, MVNETA_TXQ_CMD);

	} while (val & MVNETA_TXQ_ENABLE_MASK);

	/* Double check to verify that TX FIFO is empty */
	count = 0;
	do {
		if (count++ >= MVNETA_TX_FIFO_EMPTY_TIMEOUT) {
			netdev_warn(pp->dev,
				    "TX FIFO empty timeout status=0x%08x\n",
				    val);
			break;
		}
		mdelay(1);

		val = mvreg_read(pp, MVNETA_PORT_STATUS);
	} while (!(val & MVNETA_TX_FIFO_EMPTY) &&
		 (val & MVNETA_TX_IN_PRGRS));

	udelay(200);
}

/* Enable the port by setting the port enable bit of the MAC control register */
static void mvneta_port_enable(struct mvneta_port *pp)
{
	u32 val;

	/* Enable port */
	val = mvreg_read(pp, MVNETA_GMAC_CTRL_0);
	val |= MVNETA_GMAC0_PORT_ENABLE;
	mvreg_write(pp, MVNETA_GMAC_CTRL_0, val);
}

/* Disable the port and wait for about 200 usec before retuning */
static void mvneta_port_disable(struct mvneta_port *pp)
{
	u32 val;

	/* Reset the Enable bit in the Serial Control Register */
	val = mvreg_read(pp, MVNETA_GMAC_CTRL_0);
	val &= ~MVNETA_GMAC0_PORT_ENABLE;
	mvreg_write(pp, MVNETA_GMAC_CTRL_0, val);

	udelay(200);
}

/* Multicast tables methods */

/* Set all entries in Unicast MAC Table; queue==-1 means reject all */
static void mvneta_set_ucast_table(struct mvneta_port *pp, int queue)
{
	int offset;
	u32 val;

	if (queue == -1) {
		val = 0;
	} else {
		val = 0x1 | (queue << 1);
		val |= (val << 24) | (val << 16) | (val << 8);
	}

	for (offset = 0; offset <= 0xc; offset += 4)
		mvreg_write(pp, MVNETA_DA_FILT_UCAST_BASE + offset, val);
}

/* Set all entries in Special Multicast MAC Table; queue==-1 means reject all */
static void mvneta_set_special_mcast_table(struct mvneta_port *pp, int queue)
{
	int offset;
	u32 val;

	if (queue == -1) {
		val = 0;
	} else {
		val = 0x1 | (queue << 1);
		val |= (val << 24) | (val << 16) | (val << 8);
	}

	for (offset = 0; offset <= 0xfc; offset += 4)
		mvreg_write(pp, MVNETA_DA_FILT_SPEC_MCAST + offset, val);

}

/* Set all entries in Other Multicast MAC Table. queue==-1 means reject all */
static void mvneta_set_other_mcast_table(struct mvneta_port *pp, int queue)
{
	int offset;
	u32 val;

	if (queue == -1) {
		memset(pp->mcast_count, 0, sizeof(pp->mcast_count));
		val = 0;
	} else {
		memset(pp->mcast_count, 1, sizeof(pp->mcast_count));
		val = 0x1 | (queue << 1);
		val |= (val << 24) | (val << 16) | (val << 8);
	}

	for (offset = 0; offset <= 0xfc; offset += 4)
		mvreg_write(pp, MVNETA_DA_FILT_OTH_MCAST + offset, val);
}

static void mvneta_percpu_unmask_interrupt(void *arg)
{
	struct mvneta_port *pp = arg;

	/* All the queue are unmasked, but actually only the ones
	 * mapped to this CPU will be unmasked
	 */
	mvreg_write(pp, MVNETA_INTR_NEW_MASK,
		    MVNETA_RX_INTR_MASK_ALL |
		    MVNETA_TX_INTR_MASK_ALL |
		    MVNETA_MISCINTR_INTR_MASK);
}

static void mvneta_percpu_mask_interrupt(void *arg)
{
	struct mvneta_port *pp = arg;

	/* All the queue are masked, but actually only the ones
	 * mapped to this CPU will be masked
	 */
	mvreg_write(pp, MVNETA_INTR_NEW_MASK, 0);
	mvreg_write(pp, MVNETA_INTR_OLD_MASK, 0);
	mvreg_write(pp, MVNETA_INTR_MISC_MASK, 0);
}

static void mvneta_percpu_clear_intr_cause(void *arg)
{
	struct mvneta_port *pp = arg;

	/* All the queue are cleared, but actually only the ones
	 * mapped to this CPU will be cleared
	 */
	mvreg_write(pp, MVNETA_INTR_NEW_CAUSE, 0);
	mvreg_write(pp, MVNETA_INTR_MISC_CAUSE, 0);
	mvreg_write(pp, MVNETA_INTR_OLD_CAUSE, 0);
}

/* This method sets defaults to the NETA port:
 *	Clears interrupt Cause and Mask registers.
 *	Clears all MAC tables.
 *	Sets defaults to all registers.
 *	Resets RX and TX descriptor rings.
 *	Resets PHY.
 * This method can be called after mvneta_port_down() to return the port
 *	settings to defaults.
 */
static void mvneta_defaults_set(struct mvneta_port *pp)
{
	int cpu;
	int queue;
	u32 val;
	int max_cpu = num_present_cpus();

	/* Clear all Cause registers */
	on_each_cpu(mvneta_percpu_clear_intr_cause, pp, true);

	/* Mask all interrupts */
	on_each_cpu(mvneta_percpu_mask_interrupt, pp, true);
	mvreg_write(pp, MVNETA_INTR_ENABLE, 0);

	/* Enable MBUS Retry bit16 */
	mvreg_write(pp, MVNETA_MBUS_RETRY, 0x20);

	/* Set CPU queue access map. CPUs are assigned to the RX and
	 * TX queues modulo their number. If there is only one TX
	 * queue then it is assigned to the CPU associated to the
	 * default RX queue.
	 */
	for_each_present_cpu(cpu) {
		int rxq_map = 0, txq_map = 0;
		int rxq, txq;
		if (!pp->neta_armada3700) {
			for (rxq = 0; rxq < rxq_number; rxq++)
				if ((rxq % max_cpu) == cpu)
					rxq_map |= MVNETA_CPU_RXQ_ACCESS(rxq);

			for (txq = 0; txq < txq_number; txq++)
				if ((txq % max_cpu) == cpu)
					txq_map |= MVNETA_CPU_TXQ_ACCESS(txq);

			/* With only one TX queue we configure a special case
			 * which will allow to get all the irq on a single
			 * CPU
			 */
			if (txq_number == 1)
				txq_map = (cpu == pp->rxq_def) ?
					MVNETA_CPU_TXQ_ACCESS(1) : 0;

		} else {
			txq_map = MVNETA_CPU_TXQ_ACCESS_ALL_MASK;
			rxq_map = MVNETA_CPU_RXQ_ACCESS_ALL_MASK;
		}

		mvreg_write(pp, MVNETA_CPU_MAP(cpu), rxq_map | txq_map);
	}

	/* Reset RX and TX DMAs */
	mvreg_write(pp, MVNETA_PORT_RX_RESET, MVNETA_PORT_RX_DMA_RESET);
	mvreg_write(pp, MVNETA_PORT_TX_RESET, MVNETA_PORT_TX_DMA_RESET);

	/* Disable Legacy WRR, Disable EJP, Release from reset */
	mvreg_write(pp, MVNETA_TXQ_CMD_1, 0);
	for (queue = 0; queue < txq_number; queue++) {
		mvreg_write(pp, MVETH_TXQ_TOKEN_COUNT_REG(queue), 0);
		mvreg_write(pp, MVETH_TXQ_TOKEN_CFG_REG(queue), 0);
	}

	mvreg_write(pp, MVNETA_PORT_TX_RESET, 0);
	mvreg_write(pp, MVNETA_PORT_RX_RESET, 0);

	/* Set Port Acceleration Mode */
	if (pp->bm_priv)
		/* HW buffer management + legacy parser */
		val = MVNETA_ACC_MODE_EXT2;
	else
		/* SW buffer management + legacy parser */
		val = MVNETA_ACC_MODE_EXT1;
	mvreg_write(pp, MVNETA_ACC_MODE, val);

	if (pp->bm_priv)
		mvreg_write(pp, MVNETA_BM_ADDRESS, pp->bm_priv->bppi_phys_addr);

	/* Update val of portCfg register accordingly with all RxQueue types */
	val = MVNETA_PORT_CONFIG_DEFL_VALUE(pp->rxq_def);
	mvreg_write(pp, MVNETA_PORT_CONFIG, val);

	val = 0;
	mvreg_write(pp, MVNETA_PORT_CONFIG_EXTEND, val);
	mvreg_write(pp, MVNETA_RX_MIN_FRAME_SIZE, 64);

	/* Build PORT_SDMA_CONFIG_REG */
	val = 0;

	/* Default burst size */
	val |= MVNETA_TX_BRST_SZ_MASK(MVNETA_SDMA_BRST_SIZE_16);
	val |= MVNETA_RX_BRST_SZ_MASK(MVNETA_SDMA_BRST_SIZE_16);
	val |= MVNETA_RX_NO_DATA_SWAP | MVNETA_TX_NO_DATA_SWAP;

#if defined(__BIG_ENDIAN)
	val |= MVNETA_DESC_SWAP;
#endif

	/* Assign port SDMA configuration */
	mvreg_write(pp, MVNETA_SDMA_CONFIG, val);

	/* Disable PHY polling in hardware, since we're using the
	 * kernel phylib to do this.
	 */
	val = mvreg_read(pp, MVNETA_UNIT_CONTROL);
	val &= ~MVNETA_PHY_POLLING_ENABLE;
	mvreg_write(pp, MVNETA_UNIT_CONTROL, val);

	mvneta_set_ucast_table(pp, -1);
	mvneta_set_special_mcast_table(pp, -1);
	mvneta_set_other_mcast_table(pp, -1);

	/* Set port interrupt enable register - default enable all */
	mvreg_write(pp, MVNETA_INTR_ENABLE,
		    (MVNETA_RXQ_INTR_ENABLE_ALL_MASK
		     | MVNETA_TXQ_INTR_ENABLE_ALL_MASK));

	mvneta_mib_counters_clear(pp);
}

/* Set max sizes for tx queues */
static void mvneta_txq_max_tx_size_set(struct mvneta_port *pp, int max_tx_size)

{
	u32 val, size, mtu;
	int queue;

	mtu = max_tx_size * 8;
	if (mtu > MVNETA_TX_MTU_MAX)
		mtu = MVNETA_TX_MTU_MAX;

	/* Set MTU */
	val = mvreg_read(pp, MVNETA_TX_MTU);
	val &= ~MVNETA_TX_MTU_MAX;
	val |= mtu;
	mvreg_write(pp, MVNETA_TX_MTU, val);

	/* TX token size and all TXQs token size must be larger that MTU */
	val = mvreg_read(pp, MVNETA_TX_TOKEN_SIZE);

	size = val & MVNETA_TX_TOKEN_SIZE_MAX;
	if (size < mtu) {
		size = mtu;
		val &= ~MVNETA_TX_TOKEN_SIZE_MAX;
		val |= size;
		mvreg_write(pp, MVNETA_TX_TOKEN_SIZE, val);
	}
	for (queue = 0; queue < txq_number; queue++) {
		val = mvreg_read(pp, MVNETA_TXQ_TOKEN_SIZE_REG(queue));

		size = val & MVNETA_TXQ_TOKEN_SIZE_MAX;
		if (size < mtu) {
			size = mtu;
			val &= ~MVNETA_TXQ_TOKEN_SIZE_MAX;
			val |= size;
			mvreg_write(pp, MVNETA_TXQ_TOKEN_SIZE_REG(queue), val);
		}
	}
}

/* Set unicast address */
static void mvneta_set_ucast_addr(struct mvneta_port *pp, u8 last_nibble,
				  int queue)
{
	unsigned int unicast_reg;
	unsigned int tbl_offset;
	unsigned int reg_offset;

	/* Locate the Unicast table entry */
	last_nibble = (0xf & last_nibble);

	/* offset from unicast tbl base */
	tbl_offset = (last_nibble / 4) * 4;

	/* offset within the above reg  */
	reg_offset = last_nibble % 4;

	unicast_reg = mvreg_read(pp, (MVNETA_DA_FILT_UCAST_BASE + tbl_offset));

	if (queue == -1) {
		/* Clear accepts frame bit at specified unicast DA tbl entry */
		unicast_reg &= ~(0xff << (8 * reg_offset));
	} else {
		unicast_reg &= ~(0xff << (8 * reg_offset));
		unicast_reg |= ((0x01 | (queue << 1)) << (8 * reg_offset));
	}

	mvreg_write(pp, (MVNETA_DA_FILT_UCAST_BASE + tbl_offset), unicast_reg);
}

/* Set mac address */
static void mvneta_mac_addr_set(struct mvneta_port *pp, unsigned char *addr,
				int queue)
{
	unsigned int mac_h;
	unsigned int mac_l;

	if (queue != -1) {
		mac_l = (addr[4] << 8) | (addr[5]);
		mac_h = (addr[0] << 24) | (addr[1] << 16) |
			(addr[2] << 8) | (addr[3] << 0);

		mvreg_write(pp, MVNETA_MAC_ADDR_LOW, mac_l);
		mvreg_write(pp, MVNETA_MAC_ADDR_HIGH, mac_h);
	}

	/* Accept frames of this address */
	mvneta_set_ucast_addr(pp, addr[5], queue);
}

/* Set the number of packets that will be received before RX interrupt
 * will be generated by HW.
 */
static void mvneta_rx_pkts_coal_set(struct mvneta_port *pp,
				    struct mvneta_rx_queue *rxq, u32 value)
{
	mvreg_write(pp, MVNETA_RXQ_THRESHOLD_REG(rxq->id),
		    value | MVNETA_RXQ_NON_OCCUPIED(0));
}

/* Set the time delay in usec before RX interrupt will be generated by
 * HW.
 */
static void mvneta_rx_time_coal_set(struct mvneta_port *pp,
				    struct mvneta_rx_queue *rxq, u32 value)
{
	u32 val;
	unsigned long clk_rate;

	clk_rate = clk_get_rate(pp->clk);
	val = (clk_rate / 1000000) * value;

	mvreg_write(pp, MVNETA_RXQ_TIME_COAL_REG(rxq->id), val);
}

/* Set threshold for TX_DONE pkts coalescing */
static void mvneta_tx_done_pkts_coal_set(struct mvneta_port *pp,
					 struct mvneta_tx_queue *txq, u32 value)
{
	u32 val;

	val = mvreg_read(pp, MVNETA_TXQ_SIZE_REG(txq->id));

	val &= ~MVNETA_TXQ_SENT_THRESH_ALL_MASK;
	val |= MVNETA_TXQ_SENT_THRESH_MASK(value);

	mvreg_write(pp, MVNETA_TXQ_SIZE_REG(txq->id), val);
}

/* Handle rx descriptor fill by setting buf_cookie and buf_phys_addr */
static void mvneta_rx_desc_fill(struct mvneta_rx_desc *rx_desc,
				u32 phys_addr, void *virt_addr,
				struct mvneta_rx_queue *rxq)
{
	int i;

	rx_desc->buf_phys_addr = phys_addr;
	i = rx_desc - rxq->descs;
	rxq->buf_virt_addr[i] = virt_addr;
}

/* Decrement sent descriptors counter */
static void mvneta_txq_sent_desc_dec(struct mvneta_port *pp,
				     struct mvneta_tx_queue *txq,
				     int sent_desc)
{
	u32 val;

	/* Only 255 TX descriptors can be updated at once */
	while (sent_desc > 0xff) {
		val = 0xff << MVNETA_TXQ_DEC_SENT_SHIFT;
		mvreg_write(pp, MVNETA_TXQ_UPDATE_REG(txq->id), val);
		sent_desc = sent_desc - 0xff;
	}

	val = sent_desc << MVNETA_TXQ_DEC_SENT_SHIFT;
	mvreg_write(pp, MVNETA_TXQ_UPDATE_REG(txq->id), val);
}

/* Get number of TX descriptors already sent by HW */
static int mvneta_txq_sent_desc_num_get(struct mvneta_port *pp,
					struct mvneta_tx_queue *txq)
{
	u32 val;
	int sent_desc;

	val = mvreg_read(pp, MVNETA_TXQ_STATUS_REG(txq->id));
	sent_desc = (val & MVNETA_TXQ_SENT_DESC_MASK) >>
		MVNETA_TXQ_SENT_DESC_SHIFT;

	return sent_desc;
}

/* Get number of sent descriptors and decrement counter.
 *  The number of sent descriptors is returned.
 */
static int mvneta_txq_sent_desc_proc(struct mvneta_port *pp,
				     struct mvneta_tx_queue *txq)
{
	int sent_desc;

	/* Get number of sent descriptors */
	sent_desc = mvneta_txq_sent_desc_num_get(pp, txq);

	/* Decrement sent descriptors counter */
	if (sent_desc)
		mvneta_txq_sent_desc_dec(pp, txq, sent_desc);

	return sent_desc;
}

/* Set TXQ descriptors fields relevant for CSUM calculation */
static u32 mvneta_txq_desc_csum(int l3_offs, int l3_proto,
				int ip_hdr_len, int l4_proto)
{
	u32 command;

	/* Fields: L3_offset, IP_hdrlen, L3_type, G_IPv4_chk,
	 * G_L4_chk, L4_type; required only for checksum
	 * calculation
	 */
	command =  l3_offs    << MVNETA_TX_L3_OFF_SHIFT;
	command |= ip_hdr_len << MVNETA_TX_IP_HLEN_SHIFT;

	if (l3_proto == htons(ETH_P_IP))
		command |= MVNETA_TXD_IP_CSUM;
	else
		command |= MVNETA_TX_L3_IP6;

	if (l4_proto == IPPROTO_TCP)
		command |=  MVNETA_TX_L4_CSUM_FULL;
	else if (l4_proto == IPPROTO_UDP)
		command |= MVNETA_TX_L4_UDP | MVNETA_TX_L4_CSUM_FULL;
	else
		command |= MVNETA_TX_L4_CSUM_NOT;

	return command;
}


/* Display more error info */
static void mvneta_rx_error(struct mvneta_port *pp,
			    struct mvneta_rx_desc *rx_desc)
{
	struct mvneta_pcpu_stats *stats = this_cpu_ptr(pp->stats);
	u32 status = rx_desc->status;

	/* update per-cpu counter */
	u64_stats_update_begin(&stats->syncp);
	stats->rx_errors++;
	u64_stats_update_end(&stats->syncp);

	switch (status & MVNETA_RXD_ERR_CODE_MASK) {
	case MVNETA_RXD_ERR_CRC:
		netdev_err(pp->dev, "bad rx status %08x (crc error), size=%d\n",
			   status, rx_desc->data_size);
		break;
	case MVNETA_RXD_ERR_OVERRUN:
		netdev_err(pp->dev, "bad rx status %08x (overrun error), size=%d\n",
			   status, rx_desc->data_size);
		break;
	case MVNETA_RXD_ERR_LEN:
		netdev_err(pp->dev, "bad rx status %08x (max frame length error), size=%d\n",
			   status, rx_desc->data_size);
		break;
	case MVNETA_RXD_ERR_RESOURCE:
		netdev_err(pp->dev, "bad rx status %08x (resource error), size=%d\n",
			   status, rx_desc->data_size);
		break;
	}
}

/* Handle RX checksum offload based on the descriptor's status */
static void mvneta_rx_csum(struct mvneta_port *pp, u32 status,
			   struct sk_buff *skb)
{
	if ((pp->dev->features & NETIF_F_RXCSUM) &&
	    (status & MVNETA_RXD_L3_IP4) &&
	    (status & MVNETA_RXD_L4_CSUM_OK)) {
		skb->csum = 0;
		skb->ip_summed = CHECKSUM_UNNECESSARY;
		return;
	}

	skb->ip_summed = CHECKSUM_NONE;
}

/* Return tx queue pointer (find last set bit) according to <cause> returned
 * form tx_done reg. <cause> must not be null. The return value is always a
 * valid queue for matching the first one found in <cause>.
 */
static struct mvneta_tx_queue *mvneta_tx_done_policy(struct mvneta_port *pp,
						     u32 cause)
{
	int queue = fls(cause) - 1;

	return &pp->txqs[queue];
}

/* Free tx queue skbuffs */
static void mvneta_txq_bufs_free(struct mvneta_port *pp,
				 struct mvneta_tx_queue *txq, int num,
				 struct netdev_queue *nq)
{
	unsigned int bytes_compl = 0, pkts_compl = 0;
	int i;

	for (i = 0; i < num; i++) {
		struct mvneta_tx_buf *buf = &txq->buf[txq->txq_get_index];
		struct mvneta_tx_desc *tx_desc = txq->descs +
			txq->txq_get_index;

		mvneta_txq_inc_get(txq);

		if (!IS_TSO_HEADER(txq, tx_desc->buf_phys_addr) &&
		    buf->type != MVNETA_TYPE_XDP_TX)
			dma_unmap_single(pp->dev->dev.parent,
					 tx_desc->buf_phys_addr,
					 tx_desc->data_size, DMA_TO_DEVICE);
		if (buf->type == MVNETA_TYPE_SKB && buf->skb) {
			bytes_compl += buf->skb->len;
			pkts_compl++;
			dev_kfree_skb_any(buf->skb);
		} else if (buf->type == MVNETA_TYPE_XDP_TX ||
			   buf->type == MVNETA_TYPE_XDP_NDO) {
			xdp_return_frame(buf->xdpf);
		}
	}

	netdev_tx_completed_queue(nq, pkts_compl, bytes_compl);
}

/* Handle end of transmission */
static void mvneta_txq_done(struct mvneta_port *pp,
			   struct mvneta_tx_queue *txq)
{
	struct netdev_queue *nq = netdev_get_tx_queue(pp->dev, txq->id);
	int tx_done;

	tx_done = mvneta_txq_sent_desc_proc(pp, txq);
	if (!tx_done)
		return;

	mvneta_txq_bufs_free(pp, txq, tx_done, nq);

	txq->count -= tx_done;

	if (netif_tx_queue_stopped(nq)) {
		if (txq->count <= txq->tx_wake_threshold)
			netif_tx_wake_queue(nq);
	}
}

/* Refill processing for SW buffer management */
/* Allocate page per descriptor */
static int mvneta_rx_refill(struct mvneta_port *pp,
			    struct mvneta_rx_desc *rx_desc,
			    struct mvneta_rx_queue *rxq,
			    gfp_t gfp_mask)
{
	dma_addr_t phys_addr;
	struct page *page;

	page = page_pool_alloc_pages(rxq->page_pool,
				     gfp_mask | __GFP_NOWARN);
	if (!page)
		return -ENOMEM;

	phys_addr = page_pool_get_dma_addr(page) + pp->rx_offset_correction;
	mvneta_rx_desc_fill(rx_desc, phys_addr, page, rxq);

	return 0;
}

/* Handle tx checksum */
static u32 mvneta_skb_tx_csum(struct mvneta_port *pp, struct sk_buff *skb)
{
	if (skb->ip_summed == CHECKSUM_PARTIAL) {
		int ip_hdr_len = 0;
		__be16 l3_proto = vlan_get_protocol(skb);
		u8 l4_proto;

		if (l3_proto == htons(ETH_P_IP)) {
			struct iphdr *ip4h = ip_hdr(skb);

			/* Calculate IPv4 checksum and L4 checksum */
			ip_hdr_len = ip4h->ihl;
			l4_proto = ip4h->protocol;
		} else if (l3_proto == htons(ETH_P_IPV6)) {
			struct ipv6hdr *ip6h = ipv6_hdr(skb);

			/* Read l4_protocol from one of IPv6 extra headers */
			if (skb_network_header_len(skb) > 0)
				ip_hdr_len = (skb_network_header_len(skb) >> 2);
			l4_proto = ip6h->nexthdr;
		} else
			return MVNETA_TX_L4_CSUM_NOT;

		return mvneta_txq_desc_csum(skb_network_offset(skb),
					    l3_proto, ip_hdr_len, l4_proto);
	}

	return MVNETA_TX_L4_CSUM_NOT;
}

/* Drop packets received by the RXQ and free buffers */
static void mvneta_rxq_drop_pkts(struct mvneta_port *pp,
				 struct mvneta_rx_queue *rxq)
{
	int rx_done, i;

	rx_done = mvneta_rxq_busy_desc_num_get(pp, rxq);
	if (rx_done)
		mvneta_rxq_desc_num_update(pp, rxq, rx_done, rx_done);

	if (pp->bm_priv) {
		for (i = 0; i < rx_done; i++) {
			struct mvneta_rx_desc *rx_desc =
						  mvneta_rxq_next_desc_get(rxq);
			u8 pool_id = MVNETA_RX_GET_BM_POOL_ID(rx_desc);
			struct mvneta_bm_pool *bm_pool;

			bm_pool = &pp->bm_priv->bm_pools[pool_id];
			/* Return dropped buffer to the pool */
			mvneta_bm_pool_put_bp(pp->bm_priv, bm_pool,
					      rx_desc->buf_phys_addr);
		}
		return;
	}

	for (i = 0; i < rxq->size; i++) {
		struct mvneta_rx_desc *rx_desc = rxq->descs + i;
		void *data = rxq->buf_virt_addr[i];
		if (!data || !(rx_desc->buf_phys_addr))
			continue;

		page_pool_put_full_page(rxq->page_pool, data, false);
	}
	if (xdp_rxq_info_is_reg(&rxq->xdp_rxq))
		xdp_rxq_info_unreg(&rxq->xdp_rxq);
	page_pool_destroy(rxq->page_pool);
	rxq->page_pool = NULL;
}

static void
mvneta_update_stats(struct mvneta_port *pp,
		    struct mvneta_stats *ps)
{
	struct mvneta_pcpu_stats *stats = this_cpu_ptr(pp->stats);

	u64_stats_update_begin(&stats->syncp);
	stats->es.ps.rx_packets += ps->rx_packets;
	stats->es.ps.rx_bytes += ps->rx_bytes;
	/* xdp */
	stats->es.ps.xdp_redirect += ps->xdp_redirect;
	stats->es.ps.xdp_pass += ps->xdp_pass;
	stats->es.ps.xdp_drop += ps->xdp_drop;
	u64_stats_update_end(&stats->syncp);
}

static inline
int mvneta_rx_refill_queue(struct mvneta_port *pp, struct mvneta_rx_queue *rxq)
{
	struct mvneta_rx_desc *rx_desc;
	int curr_desc = rxq->first_to_refill;
	int i;

	for (i = 0; (i < rxq->refill_num) && (i < 64); i++) {
		rx_desc = rxq->descs + curr_desc;
		if (!(rx_desc->buf_phys_addr)) {
			if (mvneta_rx_refill(pp, rx_desc, rxq, GFP_ATOMIC)) {
				struct mvneta_pcpu_stats *stats;

				pr_err("Can't refill queue %d. Done %d from %d\n",
				       rxq->id, i, rxq->refill_num);

				stats = this_cpu_ptr(pp->stats);
				u64_stats_update_begin(&stats->syncp);
				stats->es.refill_error++;
				u64_stats_update_end(&stats->syncp);
				break;
			}
		}
		curr_desc = MVNETA_QUEUE_NEXT_DESC(rxq, curr_desc);
	}
	rxq->refill_num -= i;
	rxq->first_to_refill = curr_desc;

	return i;
}

static int
mvneta_xdp_submit_frame(struct mvneta_port *pp, struct mvneta_tx_queue *txq,
			struct xdp_frame *xdpf, bool dma_map)
{
	struct mvneta_tx_desc *tx_desc;
	struct mvneta_tx_buf *buf;
	dma_addr_t dma_addr;

	if (txq->count >= txq->tx_stop_threshold)
		return MVNETA_XDP_DROPPED;

	tx_desc = mvneta_txq_next_desc_get(txq);

	buf = &txq->buf[txq->txq_put_index];
	if (dma_map) {
		/* ndo_xdp_xmit */
		dma_addr = dma_map_single(pp->dev->dev.parent, xdpf->data,
					  xdpf->len, DMA_TO_DEVICE);
		if (dma_mapping_error(pp->dev->dev.parent, dma_addr)) {
			mvneta_txq_desc_put(txq);
			return MVNETA_XDP_DROPPED;
		}
		buf->type = MVNETA_TYPE_XDP_NDO;
	} else {
		struct page *page = virt_to_page(xdpf->data);

		dma_addr = page_pool_get_dma_addr(page) +
			   sizeof(*xdpf) + xdpf->headroom;
		dma_sync_single_for_device(pp->dev->dev.parent, dma_addr,
					   xdpf->len, DMA_BIDIRECTIONAL);
		buf->type = MVNETA_TYPE_XDP_TX;
	}
	buf->xdpf = xdpf;

	tx_desc->command = MVNETA_TXD_FLZ_DESC;
	tx_desc->buf_phys_addr = dma_addr;
	tx_desc->data_size = xdpf->len;

	mvneta_txq_inc_put(txq);
	txq->pending++;
	txq->count++;

	return MVNETA_XDP_TX;
}

static int
mvneta_xdp_xmit_back(struct mvneta_port *pp, struct xdp_buff *xdp)
{
	struct mvneta_pcpu_stats *stats = this_cpu_ptr(pp->stats);
	struct mvneta_tx_queue *txq;
	struct netdev_queue *nq;
	struct xdp_frame *xdpf;
	int cpu;
	u32 ret;

	xdpf = convert_to_xdp_frame(xdp);
	if (unlikely(!xdpf))
		return MVNETA_XDP_DROPPED;

	cpu = smp_processor_id();
	txq = &pp->txqs[cpu % txq_number];
	nq = netdev_get_tx_queue(pp->dev, txq->id);

	__netif_tx_lock(nq, cpu);
	ret = mvneta_xdp_submit_frame(pp, txq, xdpf, false);
	if (ret == MVNETA_XDP_TX) {
		u64_stats_update_begin(&stats->syncp);
		stats->es.ps.tx_bytes += xdpf->len;
		stats->es.ps.tx_packets++;
		stats->es.ps.xdp_tx++;
		u64_stats_update_end(&stats->syncp);

		mvneta_txq_pend_desc_add(pp, txq, 0);
	} else {
		u64_stats_update_begin(&stats->syncp);
		stats->es.ps.xdp_tx_err++;
		u64_stats_update_end(&stats->syncp);
	}
	__netif_tx_unlock(nq);

	return ret;
}

static int
mvneta_xdp_xmit(struct net_device *dev, int num_frame,
		struct xdp_frame **frames, u32 flags)
{
	struct mvneta_port *pp = netdev_priv(dev);
	struct mvneta_pcpu_stats *stats = this_cpu_ptr(pp->stats);
	int i, nxmit_byte = 0, nxmit = num_frame;
	int cpu = smp_processor_id();
	struct mvneta_tx_queue *txq;
	struct netdev_queue *nq;
	u32 ret;

	if (unlikely(flags & ~XDP_XMIT_FLAGS_MASK))
		return -EINVAL;

	txq = &pp->txqs[cpu % txq_number];
	nq = netdev_get_tx_queue(pp->dev, txq->id);

	__netif_tx_lock(nq, cpu);
	for (i = 0; i < num_frame; i++) {
		ret = mvneta_xdp_submit_frame(pp, txq, frames[i], true);
		if (ret == MVNETA_XDP_TX) {
			nxmit_byte += frames[i]->len;
		} else {
			xdp_return_frame_rx_napi(frames[i]);
			nxmit--;
		}
	}

	if (unlikely(flags & XDP_XMIT_FLUSH))
		mvneta_txq_pend_desc_add(pp, txq, 0);
	__netif_tx_unlock(nq);

	u64_stats_update_begin(&stats->syncp);
	stats->es.ps.tx_bytes += nxmit_byte;
	stats->es.ps.tx_packets += nxmit;
	stats->es.ps.xdp_xmit += nxmit;
	stats->es.ps.xdp_xmit_err += num_frame - nxmit;
	u64_stats_update_end(&stats->syncp);

	return nxmit;
}

static int
mvneta_run_xdp(struct mvneta_port *pp, struct mvneta_rx_queue *rxq,
	       struct bpf_prog *prog, struct xdp_buff *xdp,
	       struct mvneta_stats *stats)
{
	unsigned int len;
	u32 ret, act;

	len = xdp->data_end - xdp->data_hard_start - pp->rx_offset_correction;
	act = bpf_prog_run_xdp(prog, xdp);

	switch (act) {
	case XDP_PASS:
		stats->xdp_pass++;
		return MVNETA_XDP_PASS;
	case XDP_REDIRECT: {
		int err;

		err = xdp_do_redirect(pp->dev, xdp, prog);
		if (unlikely(err)) {
			ret = MVNETA_XDP_DROPPED;
<<<<<<< HEAD
			__page_pool_put_page(rxq->page_pool,
					     virt_to_head_page(xdp->data),
					     len, true);
=======
			page_pool_put_page(rxq->page_pool,
					   virt_to_head_page(xdp->data), len,
					   true);
>>>>>>> 04d5ce62
		} else {
			ret = MVNETA_XDP_REDIR;
			stats->xdp_redirect++;
		}
		break;
	}
	case XDP_TX:
		ret = mvneta_xdp_xmit_back(pp, xdp);
		if (ret != MVNETA_XDP_TX)
<<<<<<< HEAD
			__page_pool_put_page(rxq->page_pool,
					     virt_to_head_page(xdp->data),
					     len, true);
=======
			page_pool_put_page(rxq->page_pool,
					   virt_to_head_page(xdp->data), len,
					   true);
>>>>>>> 04d5ce62
		break;
	default:
		bpf_warn_invalid_xdp_action(act);
		/* fall through */
	case XDP_ABORTED:
		trace_xdp_exception(pp->dev, prog, act);
		/* fall through */
	case XDP_DROP:
<<<<<<< HEAD
		__page_pool_put_page(rxq->page_pool,
				     virt_to_head_page(xdp->data),
				     len, true);
=======
		page_pool_put_page(rxq->page_pool,
				   virt_to_head_page(xdp->data), len, true);
>>>>>>> 04d5ce62
		ret = MVNETA_XDP_DROPPED;
		stats->xdp_drop++;
		break;
	}

	stats->rx_bytes += xdp->data_end - xdp->data;
	stats->rx_packets++;

	return ret;
}

static int
mvneta_swbm_rx_frame(struct mvneta_port *pp,
		     struct mvneta_rx_desc *rx_desc,
		     struct mvneta_rx_queue *rxq,
		     struct xdp_buff *xdp,
		     struct bpf_prog *xdp_prog,
		     struct page *page,
		     struct mvneta_stats *stats)
{
	unsigned char *data = page_address(page);
	int data_len = -MVNETA_MH_SIZE, len;
	struct net_device *dev = pp->dev;
	enum dma_data_direction dma_dir;
	int ret = 0;

	if (MVNETA_SKB_SIZE(rx_desc->data_size) > PAGE_SIZE) {
		len = MVNETA_MAX_RX_BUF_SIZE;
		data_len += len;
	} else {
		len = rx_desc->data_size;
		data_len += len - ETH_FCS_LEN;
	}

	dma_dir = page_pool_get_dma_dir(rxq->page_pool);
	dma_sync_single_for_cpu(dev->dev.parent,
				rx_desc->buf_phys_addr,
				len, dma_dir);

	/* Prefetch header */
	prefetch(data);

	xdp->data_hard_start = data;
	xdp->data = data + pp->rx_offset_correction + MVNETA_MH_SIZE;
	xdp->data_end = xdp->data + data_len;
	xdp_set_data_meta_invalid(xdp);

	if (xdp_prog) {
		ret = mvneta_run_xdp(pp, rxq, xdp_prog, xdp, stats);
		if (ret)
			goto out;
	}

	rxq->skb = build_skb(xdp->data_hard_start, PAGE_SIZE);
	if (unlikely(!rxq->skb)) {
		struct mvneta_pcpu_stats *stats = this_cpu_ptr(pp->stats);

		netdev_err(dev, "Can't allocate skb on queue %d\n", rxq->id);
<<<<<<< HEAD
		rxq->skb_alloc_err++;

		u64_stats_update_begin(&stats->syncp);
=======

		u64_stats_update_begin(&stats->syncp);
		stats->es.skb_alloc_error++;
>>>>>>> 04d5ce62
		stats->rx_dropped++;
		u64_stats_update_end(&stats->syncp);

		return -ENOMEM;
	}
	page_pool_release_page(rxq->page_pool, page);

	skb_reserve(rxq->skb,
		    xdp->data - xdp->data_hard_start);
	skb_put(rxq->skb, xdp->data_end - xdp->data);
	mvneta_rx_csum(pp, rx_desc->status, rxq->skb);

	rxq->left_size = rx_desc->data_size - len;

out:
	rx_desc->buf_phys_addr = 0;

	return ret;
}

static void
mvneta_swbm_add_rx_fragment(struct mvneta_port *pp,
			    struct mvneta_rx_desc *rx_desc,
			    struct mvneta_rx_queue *rxq,
			    struct page *page)
{
	struct net_device *dev = pp->dev;
	enum dma_data_direction dma_dir;
	int data_len, len;

	if (rxq->left_size > MVNETA_MAX_RX_BUF_SIZE) {
		len = MVNETA_MAX_RX_BUF_SIZE;
		data_len = len;
	} else {
		len = rxq->left_size;
		data_len = len - ETH_FCS_LEN;
	}
	dma_dir = page_pool_get_dma_dir(rxq->page_pool);
	dma_sync_single_for_cpu(dev->dev.parent,
				rx_desc->buf_phys_addr,
				len, dma_dir);
	if (data_len > 0) {
		/* refill descriptor with new buffer later */
		skb_add_rx_frag(rxq->skb,
				skb_shinfo(rxq->skb)->nr_frags,
				page, pp->rx_offset_correction, data_len,
				PAGE_SIZE);
	}
	page_pool_release_page(rxq->page_pool, page);
	rx_desc->buf_phys_addr = 0;
	rxq->left_size -= len;
}

/* Main rx processing when using software buffer management */
static int mvneta_rx_swbm(struct napi_struct *napi,
			  struct mvneta_port *pp, int budget,
			  struct mvneta_rx_queue *rxq)
{
	int rx_proc = 0, rx_todo, refill;
	struct net_device *dev = pp->dev;
	struct mvneta_stats ps = {};
	struct bpf_prog *xdp_prog;
	struct xdp_buff xdp_buf;

	/* Get number of received packets */
	rx_todo = mvneta_rxq_busy_desc_num_get(pp, rxq);

	rcu_read_lock();
	xdp_prog = READ_ONCE(pp->xdp_prog);
	xdp_buf.rxq = &rxq->xdp_rxq;

	/* Fairness NAPI loop */
	while (rx_proc < budget && rx_proc < rx_todo) {
		struct mvneta_rx_desc *rx_desc = mvneta_rxq_next_desc_get(rxq);
		u32 rx_status, index;
		struct page *page;

		index = rx_desc - rxq->descs;
		page = (struct page *)rxq->buf_virt_addr[index];

		rx_status = rx_desc->status;
		rx_proc++;
		rxq->refill_num++;

		if (rx_status & MVNETA_RXD_FIRST_DESC) {
			int err;

			/* Check errors only for FIRST descriptor */
			if (rx_status & MVNETA_RXD_ERR_SUMMARY) {
				mvneta_rx_error(pp, rx_desc);
				/* leave the descriptor untouched */
				continue;
			}

			err = mvneta_swbm_rx_frame(pp, rx_desc, rxq, &xdp_buf,
						   xdp_prog, page, &ps);
			if (err)
				continue;
		} else {
			if (unlikely(!rxq->skb)) {
				pr_debug("no skb for rx_status 0x%x\n",
					 rx_status);
				continue;
			}
			mvneta_swbm_add_rx_fragment(pp, rx_desc, rxq, page);
		} /* Middle or Last descriptor */

		if (!(rx_status & MVNETA_RXD_LAST_DESC))
			/* no last descriptor this time */
			continue;

		if (rxq->left_size) {
			pr_err("get last desc, but left_size (%d) != 0\n",
			       rxq->left_size);
			dev_kfree_skb_any(rxq->skb);
			rxq->left_size = 0;
			rxq->skb = NULL;
			continue;
		}

		ps.rx_bytes += rxq->skb->len;
		ps.rx_packets++;

		/* Linux processing */
		rxq->skb->protocol = eth_type_trans(rxq->skb, dev);

		napi_gro_receive(napi, rxq->skb);

		/* clean uncomplete skb pointer in queue */
		rxq->skb = NULL;
	}
	rcu_read_unlock();

	if (ps.xdp_redirect)
		xdp_do_flush_map();

	if (ps.rx_packets)
		mvneta_update_stats(pp, &ps);

	/* return some buffers to hardware queue, one at a time is too slow */
	refill = mvneta_rx_refill_queue(pp, rxq);

	/* Update rxq management counters */
	mvneta_rxq_desc_num_update(pp, rxq, rx_proc, refill);

	return ps.rx_packets;
}

/* Main rx processing when using hardware buffer management */
static int mvneta_rx_hwbm(struct napi_struct *napi,
			  struct mvneta_port *pp, int rx_todo,
			  struct mvneta_rx_queue *rxq)
{
	struct net_device *dev = pp->dev;
	int rx_done;
	u32 rcvd_pkts = 0;
	u32 rcvd_bytes = 0;

	/* Get number of received packets */
	rx_done = mvneta_rxq_busy_desc_num_get(pp, rxq);

	if (rx_todo > rx_done)
		rx_todo = rx_done;

	rx_done = 0;

	/* Fairness NAPI loop */
	while (rx_done < rx_todo) {
		struct mvneta_rx_desc *rx_desc = mvneta_rxq_next_desc_get(rxq);
		struct mvneta_bm_pool *bm_pool = NULL;
		struct sk_buff *skb;
		unsigned char *data;
		dma_addr_t phys_addr;
		u32 rx_status, frag_size;
		int rx_bytes, err;
		u8 pool_id;

		rx_done++;
		rx_status = rx_desc->status;
		rx_bytes = rx_desc->data_size - (ETH_FCS_LEN + MVNETA_MH_SIZE);
		data = (u8 *)(uintptr_t)rx_desc->buf_cookie;
		phys_addr = rx_desc->buf_phys_addr;
		pool_id = MVNETA_RX_GET_BM_POOL_ID(rx_desc);
		bm_pool = &pp->bm_priv->bm_pools[pool_id];

		if (!mvneta_rxq_desc_is_first_last(rx_status) ||
		    (rx_status & MVNETA_RXD_ERR_SUMMARY)) {
err_drop_frame_ret_pool:
			/* Return the buffer to the pool */
			mvneta_bm_pool_put_bp(pp->bm_priv, bm_pool,
					      rx_desc->buf_phys_addr);
err_drop_frame:
			mvneta_rx_error(pp, rx_desc);
			/* leave the descriptor untouched */
			continue;
		}

		if (rx_bytes <= rx_copybreak) {
			/* better copy a small frame and not unmap the DMA region */
			skb = netdev_alloc_skb_ip_align(dev, rx_bytes);
			if (unlikely(!skb))
				goto err_drop_frame_ret_pool;

			dma_sync_single_range_for_cpu(&pp->bm_priv->pdev->dev,
			                              rx_desc->buf_phys_addr,
			                              MVNETA_MH_SIZE + NET_SKB_PAD,
			                              rx_bytes,
			                              DMA_FROM_DEVICE);
			skb_put_data(skb, data + MVNETA_MH_SIZE + NET_SKB_PAD,
				     rx_bytes);

			skb->protocol = eth_type_trans(skb, dev);
			mvneta_rx_csum(pp, rx_status, skb);
			napi_gro_receive(napi, skb);

			rcvd_pkts++;
			rcvd_bytes += rx_bytes;

			/* Return the buffer to the pool */
			mvneta_bm_pool_put_bp(pp->bm_priv, bm_pool,
					      rx_desc->buf_phys_addr);

			/* leave the descriptor and buffer untouched */
			continue;
		}

		/* Refill processing */
		err = hwbm_pool_refill(&bm_pool->hwbm_pool, GFP_ATOMIC);
		if (err) {
			struct mvneta_pcpu_stats *stats;

			netdev_err(dev, "Linux processing - Can't refill\n");

			stats = this_cpu_ptr(pp->stats);
			u64_stats_update_begin(&stats->syncp);
			stats->es.refill_error++;
			u64_stats_update_end(&stats->syncp);

			goto err_drop_frame_ret_pool;
		}

		frag_size = bm_pool->hwbm_pool.frag_size;

		skb = build_skb(data, frag_size > PAGE_SIZE ? 0 : frag_size);

		/* After refill old buffer has to be unmapped regardless
		 * the skb is successfully built or not.
		 */
		dma_unmap_single(&pp->bm_priv->pdev->dev, phys_addr,
				 bm_pool->buf_size, DMA_FROM_DEVICE);
		if (!skb)
			goto err_drop_frame;

		rcvd_pkts++;
		rcvd_bytes += rx_bytes;

		/* Linux processing */
		skb_reserve(skb, MVNETA_MH_SIZE + NET_SKB_PAD);
		skb_put(skb, rx_bytes);

		skb->protocol = eth_type_trans(skb, dev);

		mvneta_rx_csum(pp, rx_status, skb);

		napi_gro_receive(napi, skb);
	}

	if (rcvd_pkts) {
		struct mvneta_pcpu_stats *stats = this_cpu_ptr(pp->stats);

		u64_stats_update_begin(&stats->syncp);
		stats->es.ps.rx_packets += rcvd_pkts;
		stats->es.ps.rx_bytes += rcvd_bytes;
		u64_stats_update_end(&stats->syncp);
	}

	/* Update rxq management counters */
	mvneta_rxq_desc_num_update(pp, rxq, rx_done, rx_done);

	return rx_done;
}

static inline void
mvneta_tso_put_hdr(struct sk_buff *skb,
		   struct mvneta_port *pp, struct mvneta_tx_queue *txq)
{
	int hdr_len = skb_transport_offset(skb) + tcp_hdrlen(skb);
	struct mvneta_tx_buf *buf = &txq->buf[txq->txq_put_index];
	struct mvneta_tx_desc *tx_desc;

	tx_desc = mvneta_txq_next_desc_get(txq);
	tx_desc->data_size = hdr_len;
	tx_desc->command = mvneta_skb_tx_csum(pp, skb);
	tx_desc->command |= MVNETA_TXD_F_DESC;
	tx_desc->buf_phys_addr = txq->tso_hdrs_phys +
				 txq->txq_put_index * TSO_HEADER_SIZE;
	buf->type = MVNETA_TYPE_SKB;
	buf->skb = NULL;

	mvneta_txq_inc_put(txq);
}

static inline int
mvneta_tso_put_data(struct net_device *dev, struct mvneta_tx_queue *txq,
		    struct sk_buff *skb, char *data, int size,
		    bool last_tcp, bool is_last)
{
	struct mvneta_tx_buf *buf = &txq->buf[txq->txq_put_index];
	struct mvneta_tx_desc *tx_desc;

	tx_desc = mvneta_txq_next_desc_get(txq);
	tx_desc->data_size = size;
	tx_desc->buf_phys_addr = dma_map_single(dev->dev.parent, data,
						size, DMA_TO_DEVICE);
	if (unlikely(dma_mapping_error(dev->dev.parent,
		     tx_desc->buf_phys_addr))) {
		mvneta_txq_desc_put(txq);
		return -ENOMEM;
	}

	tx_desc->command = 0;
	buf->type = MVNETA_TYPE_SKB;
	buf->skb = NULL;

	if (last_tcp) {
		/* last descriptor in the TCP packet */
		tx_desc->command = MVNETA_TXD_L_DESC;

		/* last descriptor in SKB */
		if (is_last)
			buf->skb = skb;
	}
	mvneta_txq_inc_put(txq);
	return 0;
}

static int mvneta_tx_tso(struct sk_buff *skb, struct net_device *dev,
			 struct mvneta_tx_queue *txq)
{
	int total_len, data_left;
	int desc_count = 0;
	struct mvneta_port *pp = netdev_priv(dev);
	struct tso_t tso;
	int hdr_len = skb_transport_offset(skb) + tcp_hdrlen(skb);
	int i;

	/* Count needed descriptors */
	if ((txq->count + tso_count_descs(skb)) >= txq->size)
		return 0;

	if (skb_headlen(skb) < (skb_transport_offset(skb) + tcp_hdrlen(skb))) {
		pr_info("*** Is this even  possible???!?!?\n");
		return 0;
	}

	/* Initialize the TSO handler, and prepare the first payload */
	tso_start(skb, &tso);

	total_len = skb->len - hdr_len;
	while (total_len > 0) {
		char *hdr;

		data_left = min_t(int, skb_shinfo(skb)->gso_size, total_len);
		total_len -= data_left;
		desc_count++;

		/* prepare packet headers: MAC + IP + TCP */
		hdr = txq->tso_hdrs + txq->txq_put_index * TSO_HEADER_SIZE;
		tso_build_hdr(skb, hdr, &tso, data_left, total_len == 0);

		mvneta_tso_put_hdr(skb, pp, txq);

		while (data_left > 0) {
			int size;
			desc_count++;

			size = min_t(int, tso.size, data_left);

			if (mvneta_tso_put_data(dev, txq, skb,
						 tso.data, size,
						 size == data_left,
						 total_len == 0))
				goto err_release;
			data_left -= size;

			tso_build_data(skb, &tso, size);
		}
	}

	return desc_count;

err_release:
	/* Release all used data descriptors; header descriptors must not
	 * be DMA-unmapped.
	 */
	for (i = desc_count - 1; i >= 0; i--) {
		struct mvneta_tx_desc *tx_desc = txq->descs + i;
		if (!IS_TSO_HEADER(txq, tx_desc->buf_phys_addr))
			dma_unmap_single(pp->dev->dev.parent,
					 tx_desc->buf_phys_addr,
					 tx_desc->data_size,
					 DMA_TO_DEVICE);
		mvneta_txq_desc_put(txq);
	}
	return 0;
}

/* Handle tx fragmentation processing */
static int mvneta_tx_frag_process(struct mvneta_port *pp, struct sk_buff *skb,
				  struct mvneta_tx_queue *txq)
{
	struct mvneta_tx_desc *tx_desc;
	int i, nr_frags = skb_shinfo(skb)->nr_frags;

	for (i = 0; i < nr_frags; i++) {
		struct mvneta_tx_buf *buf = &txq->buf[txq->txq_put_index];
		skb_frag_t *frag = &skb_shinfo(skb)->frags[i];
		void *addr = skb_frag_address(frag);

		tx_desc = mvneta_txq_next_desc_get(txq);
		tx_desc->data_size = skb_frag_size(frag);

		tx_desc->buf_phys_addr =
			dma_map_single(pp->dev->dev.parent, addr,
				       tx_desc->data_size, DMA_TO_DEVICE);

		if (dma_mapping_error(pp->dev->dev.parent,
				      tx_desc->buf_phys_addr)) {
			mvneta_txq_desc_put(txq);
			goto error;
		}

		if (i == nr_frags - 1) {
			/* Last descriptor */
			tx_desc->command = MVNETA_TXD_L_DESC | MVNETA_TXD_Z_PAD;
			buf->skb = skb;
		} else {
			/* Descriptor in the middle: Not First, Not Last */
			tx_desc->command = 0;
			buf->skb = NULL;
		}
		buf->type = MVNETA_TYPE_SKB;
		mvneta_txq_inc_put(txq);
	}

	return 0;

error:
	/* Release all descriptors that were used to map fragments of
	 * this packet, as well as the corresponding DMA mappings
	 */
	for (i = i - 1; i >= 0; i--) {
		tx_desc = txq->descs + i;
		dma_unmap_single(pp->dev->dev.parent,
				 tx_desc->buf_phys_addr,
				 tx_desc->data_size,
				 DMA_TO_DEVICE);
		mvneta_txq_desc_put(txq);
	}

	return -ENOMEM;
}

/* Main tx processing */
static netdev_tx_t mvneta_tx(struct sk_buff *skb, struct net_device *dev)
{
	struct mvneta_port *pp = netdev_priv(dev);
	u16 txq_id = skb_get_queue_mapping(skb);
	struct mvneta_tx_queue *txq = &pp->txqs[txq_id];
	struct mvneta_tx_buf *buf = &txq->buf[txq->txq_put_index];
	struct mvneta_tx_desc *tx_desc;
	int len = skb->len;
	int frags = 0;
	u32 tx_cmd;

	if (!netif_running(dev))
		goto out;

	if (skb_is_gso(skb)) {
		frags = mvneta_tx_tso(skb, dev, txq);
		goto out;
	}

	frags = skb_shinfo(skb)->nr_frags + 1;

	/* Get a descriptor for the first part of the packet */
	tx_desc = mvneta_txq_next_desc_get(txq);

	tx_cmd = mvneta_skb_tx_csum(pp, skb);

	tx_desc->data_size = skb_headlen(skb);

	tx_desc->buf_phys_addr = dma_map_single(dev->dev.parent, skb->data,
						tx_desc->data_size,
						DMA_TO_DEVICE);
	if (unlikely(dma_mapping_error(dev->dev.parent,
				       tx_desc->buf_phys_addr))) {
		mvneta_txq_desc_put(txq);
		frags = 0;
		goto out;
	}

	buf->type = MVNETA_TYPE_SKB;
	if (frags == 1) {
		/* First and Last descriptor */
		tx_cmd |= MVNETA_TXD_FLZ_DESC;
		tx_desc->command = tx_cmd;
		buf->skb = skb;
		mvneta_txq_inc_put(txq);
	} else {
		/* First but not Last */
		tx_cmd |= MVNETA_TXD_F_DESC;
		buf->skb = NULL;
		mvneta_txq_inc_put(txq);
		tx_desc->command = tx_cmd;
		/* Continue with other skb fragments */
		if (mvneta_tx_frag_process(pp, skb, txq)) {
			dma_unmap_single(dev->dev.parent,
					 tx_desc->buf_phys_addr,
					 tx_desc->data_size,
					 DMA_TO_DEVICE);
			mvneta_txq_desc_put(txq);
			frags = 0;
			goto out;
		}
	}

out:
	if (frags > 0) {
		struct netdev_queue *nq = netdev_get_tx_queue(dev, txq_id);
		struct mvneta_pcpu_stats *stats = this_cpu_ptr(pp->stats);

		netdev_tx_sent_queue(nq, len);

		txq->count += frags;
		if (txq->count >= txq->tx_stop_threshold)
			netif_tx_stop_queue(nq);

		if (!netdev_xmit_more() || netif_xmit_stopped(nq) ||
		    txq->pending + frags > MVNETA_TXQ_DEC_SENT_MASK)
			mvneta_txq_pend_desc_add(pp, txq, frags);
		else
			txq->pending += frags;

		u64_stats_update_begin(&stats->syncp);
		stats->es.ps.tx_bytes += len;
		stats->es.ps.tx_packets++;
		u64_stats_update_end(&stats->syncp);
	} else {
		dev->stats.tx_dropped++;
		dev_kfree_skb_any(skb);
	}

	return NETDEV_TX_OK;
}


/* Free tx resources, when resetting a port */
static void mvneta_txq_done_force(struct mvneta_port *pp,
				  struct mvneta_tx_queue *txq)

{
	struct netdev_queue *nq = netdev_get_tx_queue(pp->dev, txq->id);
	int tx_done = txq->count;

	mvneta_txq_bufs_free(pp, txq, tx_done, nq);

	/* reset txq */
	txq->count = 0;
	txq->txq_put_index = 0;
	txq->txq_get_index = 0;
}

/* Handle tx done - called in softirq context. The <cause_tx_done> argument
 * must be a valid cause according to MVNETA_TXQ_INTR_MASK_ALL.
 */
static void mvneta_tx_done_gbe(struct mvneta_port *pp, u32 cause_tx_done)
{
	struct mvneta_tx_queue *txq;
	struct netdev_queue *nq;
	int cpu = smp_processor_id();

	while (cause_tx_done) {
		txq = mvneta_tx_done_policy(pp, cause_tx_done);

		nq = netdev_get_tx_queue(pp->dev, txq->id);
		__netif_tx_lock(nq, cpu);

		if (txq->count)
			mvneta_txq_done(pp, txq);

		__netif_tx_unlock(nq);
		cause_tx_done &= ~((1 << txq->id));
	}
}

/* Compute crc8 of the specified address, using a unique algorithm ,
 * according to hw spec, different than generic crc8 algorithm
 */
static int mvneta_addr_crc(unsigned char *addr)
{
	int crc = 0;
	int i;

	for (i = 0; i < ETH_ALEN; i++) {
		int j;

		crc = (crc ^ addr[i]) << 8;
		for (j = 7; j >= 0; j--) {
			if (crc & (0x100 << j))
				crc ^= 0x107 << j;
		}
	}

	return crc;
}

/* This method controls the net device special MAC multicast support.
 * The Special Multicast Table for MAC addresses supports MAC of the form
 * 0x01-00-5E-00-00-XX (where XX is between 0x00 and 0xFF).
 * The MAC DA[7:0] bits are used as a pointer to the Special Multicast
 * Table entries in the DA-Filter table. This method set the Special
 * Multicast Table appropriate entry.
 */
static void mvneta_set_special_mcast_addr(struct mvneta_port *pp,
					  unsigned char last_byte,
					  int queue)
{
	unsigned int smc_table_reg;
	unsigned int tbl_offset;
	unsigned int reg_offset;

	/* Register offset from SMC table base    */
	tbl_offset = (last_byte / 4);
	/* Entry offset within the above reg */
	reg_offset = last_byte % 4;

	smc_table_reg = mvreg_read(pp, (MVNETA_DA_FILT_SPEC_MCAST
					+ tbl_offset * 4));

	if (queue == -1)
		smc_table_reg &= ~(0xff << (8 * reg_offset));
	else {
		smc_table_reg &= ~(0xff << (8 * reg_offset));
		smc_table_reg |= ((0x01 | (queue << 1)) << (8 * reg_offset));
	}

	mvreg_write(pp, MVNETA_DA_FILT_SPEC_MCAST + tbl_offset * 4,
		    smc_table_reg);
}

/* This method controls the network device Other MAC multicast support.
 * The Other Multicast Table is used for multicast of another type.
 * A CRC-8 is used as an index to the Other Multicast Table entries
 * in the DA-Filter table.
 * The method gets the CRC-8 value from the calling routine and
 * sets the Other Multicast Table appropriate entry according to the
 * specified CRC-8 .
 */
static void mvneta_set_other_mcast_addr(struct mvneta_port *pp,
					unsigned char crc8,
					int queue)
{
	unsigned int omc_table_reg;
	unsigned int tbl_offset;
	unsigned int reg_offset;

	tbl_offset = (crc8 / 4) * 4; /* Register offset from OMC table base */
	reg_offset = crc8 % 4;	     /* Entry offset within the above reg   */

	omc_table_reg = mvreg_read(pp, MVNETA_DA_FILT_OTH_MCAST + tbl_offset);

	if (queue == -1) {
		/* Clear accepts frame bit at specified Other DA table entry */
		omc_table_reg &= ~(0xff << (8 * reg_offset));
	} else {
		omc_table_reg &= ~(0xff << (8 * reg_offset));
		omc_table_reg |= ((0x01 | (queue << 1)) << (8 * reg_offset));
	}

	mvreg_write(pp, MVNETA_DA_FILT_OTH_MCAST + tbl_offset, omc_table_reg);
}

/* The network device supports multicast using two tables:
 *    1) Special Multicast Table for MAC addresses of the form
 *       0x01-00-5E-00-00-XX (where XX is between 0x00 and 0xFF).
 *       The MAC DA[7:0] bits are used as a pointer to the Special Multicast
 *       Table entries in the DA-Filter table.
 *    2) Other Multicast Table for multicast of another type. A CRC-8 value
 *       is used as an index to the Other Multicast Table entries in the
 *       DA-Filter table.
 */
static int mvneta_mcast_addr_set(struct mvneta_port *pp, unsigned char *p_addr,
				 int queue)
{
	unsigned char crc_result = 0;

	if (memcmp(p_addr, "\x01\x00\x5e\x00\x00", 5) == 0) {
		mvneta_set_special_mcast_addr(pp, p_addr[5], queue);
		return 0;
	}

	crc_result = mvneta_addr_crc(p_addr);
	if (queue == -1) {
		if (pp->mcast_count[crc_result] == 0) {
			netdev_info(pp->dev, "No valid Mcast for crc8=0x%02x\n",
				    crc_result);
			return -EINVAL;
		}

		pp->mcast_count[crc_result]--;
		if (pp->mcast_count[crc_result] != 0) {
			netdev_info(pp->dev,
				    "After delete there are %d valid Mcast for crc8=0x%02x\n",
				    pp->mcast_count[crc_result], crc_result);
			return -EINVAL;
		}
	} else
		pp->mcast_count[crc_result]++;

	mvneta_set_other_mcast_addr(pp, crc_result, queue);

	return 0;
}

/* Configure Fitering mode of Ethernet port */
static void mvneta_rx_unicast_promisc_set(struct mvneta_port *pp,
					  int is_promisc)
{
	u32 port_cfg_reg, val;

	port_cfg_reg = mvreg_read(pp, MVNETA_PORT_CONFIG);

	val = mvreg_read(pp, MVNETA_TYPE_PRIO);

	/* Set / Clear UPM bit in port configuration register */
	if (is_promisc) {
		/* Accept all Unicast addresses */
		port_cfg_reg |= MVNETA_UNI_PROMISC_MODE;
		val |= MVNETA_FORCE_UNI;
		mvreg_write(pp, MVNETA_MAC_ADDR_LOW, 0xffff);
		mvreg_write(pp, MVNETA_MAC_ADDR_HIGH, 0xffffffff);
	} else {
		/* Reject all Unicast addresses */
		port_cfg_reg &= ~MVNETA_UNI_PROMISC_MODE;
		val &= ~MVNETA_FORCE_UNI;
	}

	mvreg_write(pp, MVNETA_PORT_CONFIG, port_cfg_reg);
	mvreg_write(pp, MVNETA_TYPE_PRIO, val);
}

/* register unicast and multicast addresses */
static void mvneta_set_rx_mode(struct net_device *dev)
{
	struct mvneta_port *pp = netdev_priv(dev);
	struct netdev_hw_addr *ha;

	if (dev->flags & IFF_PROMISC) {
		/* Accept all: Multicast + Unicast */
		mvneta_rx_unicast_promisc_set(pp, 1);
		mvneta_set_ucast_table(pp, pp->rxq_def);
		mvneta_set_special_mcast_table(pp, pp->rxq_def);
		mvneta_set_other_mcast_table(pp, pp->rxq_def);
	} else {
		/* Accept single Unicast */
		mvneta_rx_unicast_promisc_set(pp, 0);
		mvneta_set_ucast_table(pp, -1);
		mvneta_mac_addr_set(pp, dev->dev_addr, pp->rxq_def);

		if (dev->flags & IFF_ALLMULTI) {
			/* Accept all multicast */
			mvneta_set_special_mcast_table(pp, pp->rxq_def);
			mvneta_set_other_mcast_table(pp, pp->rxq_def);
		} else {
			/* Accept only initialized multicast */
			mvneta_set_special_mcast_table(pp, -1);
			mvneta_set_other_mcast_table(pp, -1);

			if (!netdev_mc_empty(dev)) {
				netdev_for_each_mc_addr(ha, dev) {
					mvneta_mcast_addr_set(pp, ha->addr,
							      pp->rxq_def);
				}
			}
		}
	}
}

/* Interrupt handling - the callback for request_irq() */
static irqreturn_t mvneta_isr(int irq, void *dev_id)
{
	struct mvneta_port *pp = (struct mvneta_port *)dev_id;

	mvreg_write(pp, MVNETA_INTR_NEW_MASK, 0);
	napi_schedule(&pp->napi);

	return IRQ_HANDLED;
}

/* Interrupt handling - the callback for request_percpu_irq() */
static irqreturn_t mvneta_percpu_isr(int irq, void *dev_id)
{
	struct mvneta_pcpu_port *port = (struct mvneta_pcpu_port *)dev_id;

	disable_percpu_irq(port->pp->dev->irq);
	napi_schedule(&port->napi);

	return IRQ_HANDLED;
}

static void mvneta_link_change(struct mvneta_port *pp)
{
	u32 gmac_stat = mvreg_read(pp, MVNETA_GMAC_STATUS);

	phylink_mac_change(pp->phylink, !!(gmac_stat & MVNETA_GMAC_LINK_UP));
}

/* NAPI handler
 * Bits 0 - 7 of the causeRxTx register indicate that are transmitted
 * packets on the corresponding TXQ (Bit 0 is for TX queue 1).
 * Bits 8 -15 of the cause Rx Tx register indicate that are received
 * packets on the corresponding RXQ (Bit 8 is for RX queue 0).
 * Each CPU has its own causeRxTx register
 */
static int mvneta_poll(struct napi_struct *napi, int budget)
{
	int rx_done = 0;
	u32 cause_rx_tx;
	int rx_queue;
	struct mvneta_port *pp = netdev_priv(napi->dev);
	struct mvneta_pcpu_port *port = this_cpu_ptr(pp->ports);

	if (!netif_running(pp->dev)) {
		napi_complete(napi);
		return rx_done;
	}

	/* Read cause register */
	cause_rx_tx = mvreg_read(pp, MVNETA_INTR_NEW_CAUSE);
	if (cause_rx_tx & MVNETA_MISCINTR_INTR_MASK) {
		u32 cause_misc = mvreg_read(pp, MVNETA_INTR_MISC_CAUSE);

		mvreg_write(pp, MVNETA_INTR_MISC_CAUSE, 0);

		if (cause_misc & (MVNETA_CAUSE_PHY_STATUS_CHANGE |
				  MVNETA_CAUSE_LINK_CHANGE))
			mvneta_link_change(pp);
	}

	/* Release Tx descriptors */
	if (cause_rx_tx & MVNETA_TX_INTR_MASK_ALL) {
		mvneta_tx_done_gbe(pp, (cause_rx_tx & MVNETA_TX_INTR_MASK_ALL));
		cause_rx_tx &= ~MVNETA_TX_INTR_MASK_ALL;
	}

	/* For the case where the last mvneta_poll did not process all
	 * RX packets
	 */
	cause_rx_tx |= pp->neta_armada3700 ? pp->cause_rx_tx :
		port->cause_rx_tx;

	rx_queue = fls(((cause_rx_tx >> 8) & 0xff));
	if (rx_queue) {
		rx_queue = rx_queue - 1;
		if (pp->bm_priv)
			rx_done = mvneta_rx_hwbm(napi, pp, budget,
						 &pp->rxqs[rx_queue]);
		else
			rx_done = mvneta_rx_swbm(napi, pp, budget,
						 &pp->rxqs[rx_queue]);
	}

	if (rx_done < budget) {
		cause_rx_tx = 0;
		napi_complete_done(napi, rx_done);

		if (pp->neta_armada3700) {
			unsigned long flags;

			local_irq_save(flags);
			mvreg_write(pp, MVNETA_INTR_NEW_MASK,
				    MVNETA_RX_INTR_MASK(rxq_number) |
				    MVNETA_TX_INTR_MASK(txq_number) |
				    MVNETA_MISCINTR_INTR_MASK);
			local_irq_restore(flags);
		} else {
			enable_percpu_irq(pp->dev->irq, 0);
		}
	}

	if (pp->neta_armada3700)
		pp->cause_rx_tx = cause_rx_tx;
	else
		port->cause_rx_tx = cause_rx_tx;

	return rx_done;
}

static int mvneta_create_page_pool(struct mvneta_port *pp,
				   struct mvneta_rx_queue *rxq, int size)
{
	struct bpf_prog *xdp_prog = READ_ONCE(pp->xdp_prog);
	struct page_pool_params pp_params = {
		.order = 0,
		.flags = PP_FLAG_DMA_MAP | PP_FLAG_DMA_SYNC_DEV,
		.pool_size = size,
		.nid = NUMA_NO_NODE,
		.dev = pp->dev->dev.parent,
		.dma_dir = xdp_prog ? DMA_BIDIRECTIONAL : DMA_FROM_DEVICE,
		.offset = pp->rx_offset_correction,
		.max_len = MVNETA_MAX_RX_BUF_SIZE,
	};
	int err;

	rxq->page_pool = page_pool_create(&pp_params);
	if (IS_ERR(rxq->page_pool)) {
		err = PTR_ERR(rxq->page_pool);
		rxq->page_pool = NULL;
		return err;
	}

	err = xdp_rxq_info_reg(&rxq->xdp_rxq, pp->dev, rxq->id);
	if (err < 0)
		goto err_free_pp;

	err = xdp_rxq_info_reg_mem_model(&rxq->xdp_rxq, MEM_TYPE_PAGE_POOL,
					 rxq->page_pool);
	if (err)
		goto err_unregister_rxq;

	return 0;

err_unregister_rxq:
	xdp_rxq_info_unreg(&rxq->xdp_rxq);
err_free_pp:
	page_pool_destroy(rxq->page_pool);
	rxq->page_pool = NULL;
	return err;
}

/* Handle rxq fill: allocates rxq skbs; called when initializing a port */
static int mvneta_rxq_fill(struct mvneta_port *pp, struct mvneta_rx_queue *rxq,
			   int num)
{
	int i, err;

	err = mvneta_create_page_pool(pp, rxq, num);
	if (err < 0)
		return err;

	for (i = 0; i < num; i++) {
		memset(rxq->descs + i, 0, sizeof(struct mvneta_rx_desc));
		if (mvneta_rx_refill(pp, rxq->descs + i, rxq,
				     GFP_KERNEL) != 0) {
			netdev_err(pp->dev,
				   "%s:rxq %d, %d of %d buffs  filled\n",
				   __func__, rxq->id, i, num);
			break;
		}
	}

	/* Add this number of RX descriptors as non occupied (ready to
	 * get packets)
	 */
	mvneta_rxq_non_occup_desc_add(pp, rxq, i);

	return i;
}

/* Free all packets pending transmit from all TXQs and reset TX port */
static void mvneta_tx_reset(struct mvneta_port *pp)
{
	int queue;

	/* free the skb's in the tx ring */
	for (queue = 0; queue < txq_number; queue++)
		mvneta_txq_done_force(pp, &pp->txqs[queue]);

	mvreg_write(pp, MVNETA_PORT_TX_RESET, MVNETA_PORT_TX_DMA_RESET);
	mvreg_write(pp, MVNETA_PORT_TX_RESET, 0);
}

static void mvneta_rx_reset(struct mvneta_port *pp)
{
	mvreg_write(pp, MVNETA_PORT_RX_RESET, MVNETA_PORT_RX_DMA_RESET);
	mvreg_write(pp, MVNETA_PORT_RX_RESET, 0);
}

/* Rx/Tx queue initialization/cleanup methods */

static int mvneta_rxq_sw_init(struct mvneta_port *pp,
			      struct mvneta_rx_queue *rxq)
{
	rxq->size = pp->rx_ring_size;

	/* Allocate memory for RX descriptors */
	rxq->descs = dma_alloc_coherent(pp->dev->dev.parent,
					rxq->size * MVNETA_DESC_ALIGNED_SIZE,
					&rxq->descs_phys, GFP_KERNEL);
	if (!rxq->descs)
		return -ENOMEM;

	rxq->last_desc = rxq->size - 1;

	return 0;
}

static void mvneta_rxq_hw_init(struct mvneta_port *pp,
			       struct mvneta_rx_queue *rxq)
{
	/* Set Rx descriptors queue starting address */
	mvreg_write(pp, MVNETA_RXQ_BASE_ADDR_REG(rxq->id), rxq->descs_phys);
	mvreg_write(pp, MVNETA_RXQ_SIZE_REG(rxq->id), rxq->size);

	/* Set coalescing pkts and time */
	mvneta_rx_pkts_coal_set(pp, rxq, rxq->pkts_coal);
	mvneta_rx_time_coal_set(pp, rxq, rxq->time_coal);

	if (!pp->bm_priv) {
		/* Set Offset */
		mvneta_rxq_offset_set(pp, rxq, 0);
		mvneta_rxq_buf_size_set(pp, rxq, PAGE_SIZE < SZ_64K ?
					MVNETA_MAX_RX_BUF_SIZE :
					MVNETA_RX_BUF_SIZE(pp->pkt_size));
		mvneta_rxq_bm_disable(pp, rxq);
		mvneta_rxq_fill(pp, rxq, rxq->size);
	} else {
		/* Set Offset */
		mvneta_rxq_offset_set(pp, rxq,
				      NET_SKB_PAD - pp->rx_offset_correction);

		mvneta_rxq_bm_enable(pp, rxq);
		/* Fill RXQ with buffers from RX pool */
		mvneta_rxq_long_pool_set(pp, rxq);
		mvneta_rxq_short_pool_set(pp, rxq);
		mvneta_rxq_non_occup_desc_add(pp, rxq, rxq->size);
	}
}

/* Create a specified RX queue */
static int mvneta_rxq_init(struct mvneta_port *pp,
			   struct mvneta_rx_queue *rxq)

{
	int ret;

	ret = mvneta_rxq_sw_init(pp, rxq);
	if (ret < 0)
		return ret;

	mvneta_rxq_hw_init(pp, rxq);

	return 0;
}

/* Cleanup Rx queue */
static void mvneta_rxq_deinit(struct mvneta_port *pp,
			      struct mvneta_rx_queue *rxq)
{
	mvneta_rxq_drop_pkts(pp, rxq);

	if (rxq->skb)
		dev_kfree_skb_any(rxq->skb);

	if (rxq->descs)
		dma_free_coherent(pp->dev->dev.parent,
				  rxq->size * MVNETA_DESC_ALIGNED_SIZE,
				  rxq->descs,
				  rxq->descs_phys);

	rxq->descs             = NULL;
	rxq->last_desc         = 0;
	rxq->next_desc_to_proc = 0;
	rxq->descs_phys        = 0;
	rxq->first_to_refill   = 0;
	rxq->refill_num        = 0;
	rxq->skb               = NULL;
	rxq->left_size         = 0;
}

static int mvneta_txq_sw_init(struct mvneta_port *pp,
			      struct mvneta_tx_queue *txq)
{
	int cpu;

	txq->size = pp->tx_ring_size;

	/* A queue must always have room for at least one skb.
	 * Therefore, stop the queue when the free entries reaches
	 * the maximum number of descriptors per skb.
	 */
	txq->tx_stop_threshold = txq->size - MVNETA_MAX_SKB_DESCS;
	txq->tx_wake_threshold = txq->tx_stop_threshold / 2;

	/* Allocate memory for TX descriptors */
	txq->descs = dma_alloc_coherent(pp->dev->dev.parent,
					txq->size * MVNETA_DESC_ALIGNED_SIZE,
					&txq->descs_phys, GFP_KERNEL);
	if (!txq->descs)
		return -ENOMEM;

	txq->last_desc = txq->size - 1;

	txq->buf = kmalloc_array(txq->size, sizeof(*txq->buf), GFP_KERNEL);
	if (!txq->buf) {
		dma_free_coherent(pp->dev->dev.parent,
				  txq->size * MVNETA_DESC_ALIGNED_SIZE,
				  txq->descs, txq->descs_phys);
		return -ENOMEM;
	}

	/* Allocate DMA buffers for TSO MAC/IP/TCP headers */
	txq->tso_hdrs = dma_alloc_coherent(pp->dev->dev.parent,
					   txq->size * TSO_HEADER_SIZE,
					   &txq->tso_hdrs_phys, GFP_KERNEL);
	if (!txq->tso_hdrs) {
		kfree(txq->buf);
		dma_free_coherent(pp->dev->dev.parent,
				  txq->size * MVNETA_DESC_ALIGNED_SIZE,
				  txq->descs, txq->descs_phys);
		return -ENOMEM;
	}

	/* Setup XPS mapping */
	if (txq_number > 1)
		cpu = txq->id % num_present_cpus();
	else
		cpu = pp->rxq_def % num_present_cpus();
	cpumask_set_cpu(cpu, &txq->affinity_mask);
	netif_set_xps_queue(pp->dev, &txq->affinity_mask, txq->id);

	return 0;
}

static void mvneta_txq_hw_init(struct mvneta_port *pp,
			       struct mvneta_tx_queue *txq)
{
	/* Set maximum bandwidth for enabled TXQs */
	mvreg_write(pp, MVETH_TXQ_TOKEN_CFG_REG(txq->id), 0x03ffffff);
	mvreg_write(pp, MVETH_TXQ_TOKEN_COUNT_REG(txq->id), 0x3fffffff);

	/* Set Tx descriptors queue starting address */
	mvreg_write(pp, MVNETA_TXQ_BASE_ADDR_REG(txq->id), txq->descs_phys);
	mvreg_write(pp, MVNETA_TXQ_SIZE_REG(txq->id), txq->size);

	mvneta_tx_done_pkts_coal_set(pp, txq, txq->done_pkts_coal);
}

/* Create and initialize a tx queue */
static int mvneta_txq_init(struct mvneta_port *pp,
			   struct mvneta_tx_queue *txq)
{
	int ret;

	ret = mvneta_txq_sw_init(pp, txq);
	if (ret < 0)
		return ret;

	mvneta_txq_hw_init(pp, txq);

	return 0;
}

/* Free allocated resources when mvneta_txq_init() fails to allocate memory*/
static void mvneta_txq_sw_deinit(struct mvneta_port *pp,
				 struct mvneta_tx_queue *txq)
{
	struct netdev_queue *nq = netdev_get_tx_queue(pp->dev, txq->id);

	kfree(txq->buf);

	if (txq->tso_hdrs)
		dma_free_coherent(pp->dev->dev.parent,
				  txq->size * TSO_HEADER_SIZE,
				  txq->tso_hdrs, txq->tso_hdrs_phys);
	if (txq->descs)
		dma_free_coherent(pp->dev->dev.parent,
				  txq->size * MVNETA_DESC_ALIGNED_SIZE,
				  txq->descs, txq->descs_phys);

	netdev_tx_reset_queue(nq);

	txq->descs             = NULL;
	txq->last_desc         = 0;
	txq->next_desc_to_proc = 0;
	txq->descs_phys        = 0;
}

static void mvneta_txq_hw_deinit(struct mvneta_port *pp,
				 struct mvneta_tx_queue *txq)
{
	/* Set minimum bandwidth for disabled TXQs */
	mvreg_write(pp, MVETH_TXQ_TOKEN_CFG_REG(txq->id), 0);
	mvreg_write(pp, MVETH_TXQ_TOKEN_COUNT_REG(txq->id), 0);

	/* Set Tx descriptors queue starting address and size */
	mvreg_write(pp, MVNETA_TXQ_BASE_ADDR_REG(txq->id), 0);
	mvreg_write(pp, MVNETA_TXQ_SIZE_REG(txq->id), 0);
}

static void mvneta_txq_deinit(struct mvneta_port *pp,
			      struct mvneta_tx_queue *txq)
{
	mvneta_txq_sw_deinit(pp, txq);
	mvneta_txq_hw_deinit(pp, txq);
}

/* Cleanup all Tx queues */
static void mvneta_cleanup_txqs(struct mvneta_port *pp)
{
	int queue;

	for (queue = 0; queue < txq_number; queue++)
		mvneta_txq_deinit(pp, &pp->txqs[queue]);
}

/* Cleanup all Rx queues */
static void mvneta_cleanup_rxqs(struct mvneta_port *pp)
{
	int queue;

	for (queue = 0; queue < rxq_number; queue++)
		mvneta_rxq_deinit(pp, &pp->rxqs[queue]);
}


/* Init all Rx queues */
static int mvneta_setup_rxqs(struct mvneta_port *pp)
{
	int queue;

	for (queue = 0; queue < rxq_number; queue++) {
		int err = mvneta_rxq_init(pp, &pp->rxqs[queue]);

		if (err) {
			netdev_err(pp->dev, "%s: can't create rxq=%d\n",
				   __func__, queue);
			mvneta_cleanup_rxqs(pp);
			return err;
		}
	}

	return 0;
}

/* Init all tx queues */
static int mvneta_setup_txqs(struct mvneta_port *pp)
{
	int queue;

	for (queue = 0; queue < txq_number; queue++) {
		int err = mvneta_txq_init(pp, &pp->txqs[queue]);
		if (err) {
			netdev_err(pp->dev, "%s: can't create txq=%d\n",
				   __func__, queue);
			mvneta_cleanup_txqs(pp);
			return err;
		}
	}

	return 0;
}

static int mvneta_comphy_init(struct mvneta_port *pp)
{
	int ret;

	if (!pp->comphy)
		return 0;

	ret = phy_set_mode_ext(pp->comphy, PHY_MODE_ETHERNET,
			       pp->phy_interface);
	if (ret)
		return ret;

	return phy_power_on(pp->comphy);
}

static void mvneta_start_dev(struct mvneta_port *pp)
{
	int cpu;

	WARN_ON(mvneta_comphy_init(pp));

	mvneta_max_rx_size_set(pp, pp->pkt_size);
	mvneta_txq_max_tx_size_set(pp, pp->pkt_size);

	/* start the Rx/Tx activity */
	mvneta_port_enable(pp);

	if (!pp->neta_armada3700) {
		/* Enable polling on the port */
		for_each_online_cpu(cpu) {
			struct mvneta_pcpu_port *port =
				per_cpu_ptr(pp->ports, cpu);

			napi_enable(&port->napi);
		}
	} else {
		napi_enable(&pp->napi);
	}

	/* Unmask interrupts. It has to be done from each CPU */
	on_each_cpu(mvneta_percpu_unmask_interrupt, pp, true);

	mvreg_write(pp, MVNETA_INTR_MISC_MASK,
		    MVNETA_CAUSE_PHY_STATUS_CHANGE |
		    MVNETA_CAUSE_LINK_CHANGE);

	phylink_start(pp->phylink);
	netif_tx_start_all_queues(pp->dev);
}

static void mvneta_stop_dev(struct mvneta_port *pp)
{
	unsigned int cpu;

	phylink_stop(pp->phylink);

	if (!pp->neta_armada3700) {
		for_each_online_cpu(cpu) {
			struct mvneta_pcpu_port *port =
				per_cpu_ptr(pp->ports, cpu);

			napi_disable(&port->napi);
		}
	} else {
		napi_disable(&pp->napi);
	}

	netif_carrier_off(pp->dev);

	mvneta_port_down(pp);
	netif_tx_stop_all_queues(pp->dev);

	/* Stop the port activity */
	mvneta_port_disable(pp);

	/* Clear all ethernet port interrupts */
	on_each_cpu(mvneta_percpu_clear_intr_cause, pp, true);

	/* Mask all ethernet port interrupts */
	on_each_cpu(mvneta_percpu_mask_interrupt, pp, true);

	mvneta_tx_reset(pp);
	mvneta_rx_reset(pp);

	WARN_ON(phy_power_off(pp->comphy));
}

static void mvneta_percpu_enable(void *arg)
{
	struct mvneta_port *pp = arg;

	enable_percpu_irq(pp->dev->irq, IRQ_TYPE_NONE);
}

static void mvneta_percpu_disable(void *arg)
{
	struct mvneta_port *pp = arg;

	disable_percpu_irq(pp->dev->irq);
}

/* Change the device mtu */
static int mvneta_change_mtu(struct net_device *dev, int mtu)
{
	struct mvneta_port *pp = netdev_priv(dev);
	int ret;

	if (!IS_ALIGNED(MVNETA_RX_PKT_SIZE(mtu), 8)) {
		netdev_info(dev, "Illegal MTU value %d, rounding to %d\n",
			    mtu, ALIGN(MVNETA_RX_PKT_SIZE(mtu), 8));
		mtu = ALIGN(MVNETA_RX_PKT_SIZE(mtu), 8);
	}

	if (pp->xdp_prog && mtu > MVNETA_MAX_RX_BUF_SIZE) {
		netdev_info(dev, "Illegal MTU value %d for XDP mode\n", mtu);
		return -EINVAL;
	}

	dev->mtu = mtu;

	if (!netif_running(dev)) {
		if (pp->bm_priv)
			mvneta_bm_update_mtu(pp, mtu);

		netdev_update_features(dev);
		return 0;
	}

	/* The interface is running, so we have to force a
	 * reallocation of the queues
	 */
	mvneta_stop_dev(pp);
	on_each_cpu(mvneta_percpu_disable, pp, true);

	mvneta_cleanup_txqs(pp);
	mvneta_cleanup_rxqs(pp);

	if (pp->bm_priv)
		mvneta_bm_update_mtu(pp, mtu);

	pp->pkt_size = MVNETA_RX_PKT_SIZE(dev->mtu);

	ret = mvneta_setup_rxqs(pp);
	if (ret) {
		netdev_err(dev, "unable to setup rxqs after MTU change\n");
		return ret;
	}

	ret = mvneta_setup_txqs(pp);
	if (ret) {
		netdev_err(dev, "unable to setup txqs after MTU change\n");
		return ret;
	}

	on_each_cpu(mvneta_percpu_enable, pp, true);
	mvneta_start_dev(pp);

	netdev_update_features(dev);

	return 0;
}

static netdev_features_t mvneta_fix_features(struct net_device *dev,
					     netdev_features_t features)
{
	struct mvneta_port *pp = netdev_priv(dev);

	if (pp->tx_csum_limit && dev->mtu > pp->tx_csum_limit) {
		features &= ~(NETIF_F_IP_CSUM | NETIF_F_TSO);
		netdev_info(dev,
			    "Disable IP checksum for MTU greater than %dB\n",
			    pp->tx_csum_limit);
	}

	return features;
}

/* Get mac address */
static void mvneta_get_mac_addr(struct mvneta_port *pp, unsigned char *addr)
{
	u32 mac_addr_l, mac_addr_h;

	mac_addr_l = mvreg_read(pp, MVNETA_MAC_ADDR_LOW);
	mac_addr_h = mvreg_read(pp, MVNETA_MAC_ADDR_HIGH);
	addr[0] = (mac_addr_h >> 24) & 0xFF;
	addr[1] = (mac_addr_h >> 16) & 0xFF;
	addr[2] = (mac_addr_h >> 8) & 0xFF;
	addr[3] = mac_addr_h & 0xFF;
	addr[4] = (mac_addr_l >> 8) & 0xFF;
	addr[5] = mac_addr_l & 0xFF;
}

/* Handle setting mac address */
static int mvneta_set_mac_addr(struct net_device *dev, void *addr)
{
	struct mvneta_port *pp = netdev_priv(dev);
	struct sockaddr *sockaddr = addr;
	int ret;

	ret = eth_prepare_mac_addr_change(dev, addr);
	if (ret < 0)
		return ret;
	/* Remove previous address table entry */
	mvneta_mac_addr_set(pp, dev->dev_addr, -1);

	/* Set new addr in hw */
	mvneta_mac_addr_set(pp, sockaddr->sa_data, pp->rxq_def);

	eth_commit_mac_addr_change(dev, addr);
	return 0;
}

static void mvneta_validate(struct phylink_config *config,
			    unsigned long *supported,
			    struct phylink_link_state *state)
{
	struct net_device *ndev = to_net_dev(config->dev);
	struct mvneta_port *pp = netdev_priv(ndev);
	__ETHTOOL_DECLARE_LINK_MODE_MASK(mask) = { 0, };

	/* We only support QSGMII, SGMII, 802.3z and RGMII modes */
	if (state->interface != PHY_INTERFACE_MODE_NA &&
	    state->interface != PHY_INTERFACE_MODE_QSGMII &&
	    state->interface != PHY_INTERFACE_MODE_SGMII &&
	    !phy_interface_mode_is_8023z(state->interface) &&
	    !phy_interface_mode_is_rgmii(state->interface)) {
		bitmap_zero(supported, __ETHTOOL_LINK_MODE_MASK_NBITS);
		return;
	}

	/* Allow all the expected bits */
	phylink_set(mask, Autoneg);
	phylink_set_port_modes(mask);

	/* Asymmetric pause is unsupported */
	phylink_set(mask, Pause);

	/* Half-duplex at speeds higher than 100Mbit is unsupported */
	if (pp->comphy || state->interface != PHY_INTERFACE_MODE_2500BASEX) {
		phylink_set(mask, 1000baseT_Full);
		phylink_set(mask, 1000baseX_Full);
	}
	if (pp->comphy || state->interface == PHY_INTERFACE_MODE_2500BASEX) {
		phylink_set(mask, 2500baseT_Full);
		phylink_set(mask, 2500baseX_Full);
	}

	if (!phy_interface_mode_is_8023z(state->interface)) {
		/* 10M and 100M are only supported in non-802.3z mode */
		phylink_set(mask, 10baseT_Half);
		phylink_set(mask, 10baseT_Full);
		phylink_set(mask, 100baseT_Half);
		phylink_set(mask, 100baseT_Full);
	}

	bitmap_and(supported, supported, mask,
		   __ETHTOOL_LINK_MODE_MASK_NBITS);
	bitmap_and(state->advertising, state->advertising, mask,
		   __ETHTOOL_LINK_MODE_MASK_NBITS);

	/* We can only operate at 2500BaseX or 1000BaseX.  If requested
	 * to advertise both, only report advertising at 2500BaseX.
	 */
	phylink_helper_basex_speed(state);
}

static void mvneta_mac_pcs_get_state(struct phylink_config *config,
				     struct phylink_link_state *state)
{
	struct net_device *ndev = to_net_dev(config->dev);
	struct mvneta_port *pp = netdev_priv(ndev);
	u32 gmac_stat;

	gmac_stat = mvreg_read(pp, MVNETA_GMAC_STATUS);

	if (gmac_stat & MVNETA_GMAC_SPEED_1000)
		state->speed =
			state->interface == PHY_INTERFACE_MODE_2500BASEX ?
			SPEED_2500 : SPEED_1000;
	else if (gmac_stat & MVNETA_GMAC_SPEED_100)
		state->speed = SPEED_100;
	else
		state->speed = SPEED_10;

	state->an_complete = !!(gmac_stat & MVNETA_GMAC_AN_COMPLETE);
	state->link = !!(gmac_stat & MVNETA_GMAC_LINK_UP);
	state->duplex = !!(gmac_stat & MVNETA_GMAC_FULL_DUPLEX);

	state->pause = 0;
	if (gmac_stat & MVNETA_GMAC_RX_FLOW_CTRL_ENABLE)
		state->pause |= MLO_PAUSE_RX;
	if (gmac_stat & MVNETA_GMAC_TX_FLOW_CTRL_ENABLE)
		state->pause |= MLO_PAUSE_TX;
}

static void mvneta_mac_an_restart(struct phylink_config *config)
{
	struct net_device *ndev = to_net_dev(config->dev);
	struct mvneta_port *pp = netdev_priv(ndev);
	u32 gmac_an = mvreg_read(pp, MVNETA_GMAC_AUTONEG_CONFIG);

	mvreg_write(pp, MVNETA_GMAC_AUTONEG_CONFIG,
		    gmac_an | MVNETA_GMAC_INBAND_RESTART_AN);
	mvreg_write(pp, MVNETA_GMAC_AUTONEG_CONFIG,
		    gmac_an & ~MVNETA_GMAC_INBAND_RESTART_AN);
}

static void mvneta_mac_config(struct phylink_config *config, unsigned int mode,
			      const struct phylink_link_state *state)
{
	struct net_device *ndev = to_net_dev(config->dev);
	struct mvneta_port *pp = netdev_priv(ndev);
	u32 new_ctrl0, gmac_ctrl0 = mvreg_read(pp, MVNETA_GMAC_CTRL_0);
	u32 new_ctrl2, gmac_ctrl2 = mvreg_read(pp, MVNETA_GMAC_CTRL_2);
	u32 new_ctrl4, gmac_ctrl4 = mvreg_read(pp, MVNETA_GMAC_CTRL_4);
	u32 new_clk, gmac_clk = mvreg_read(pp, MVNETA_GMAC_CLOCK_DIVIDER);
	u32 new_an, gmac_an = mvreg_read(pp, MVNETA_GMAC_AUTONEG_CONFIG);

	new_ctrl0 = gmac_ctrl0 & ~MVNETA_GMAC0_PORT_1000BASE_X;
	new_ctrl2 = gmac_ctrl2 & ~(MVNETA_GMAC2_INBAND_AN_ENABLE |
				   MVNETA_GMAC2_PORT_RESET);
	new_ctrl4 = gmac_ctrl4 & ~(MVNETA_GMAC4_SHORT_PREAMBLE_ENABLE);
	new_clk = gmac_clk & ~MVNETA_GMAC_1MS_CLOCK_ENABLE;
	new_an = gmac_an & ~(MVNETA_GMAC_INBAND_AN_ENABLE |
			     MVNETA_GMAC_INBAND_RESTART_AN |
			     MVNETA_GMAC_AN_SPEED_EN |
			     MVNETA_GMAC_ADVERT_SYM_FLOW_CTRL |
			     MVNETA_GMAC_AN_FLOW_CTRL_EN |
			     MVNETA_GMAC_AN_DUPLEX_EN);

	/* Even though it might look weird, when we're configured in
	 * SGMII or QSGMII mode, the RGMII bit needs to be set.
	 */
	new_ctrl2 |= MVNETA_GMAC2_PORT_RGMII;

	if (state->interface == PHY_INTERFACE_MODE_QSGMII ||
	    state->interface == PHY_INTERFACE_MODE_SGMII ||
	    phy_interface_mode_is_8023z(state->interface))
		new_ctrl2 |= MVNETA_GMAC2_PCS_ENABLE;

	if (phylink_test(state->advertising, Pause))
		new_an |= MVNETA_GMAC_ADVERT_SYM_FLOW_CTRL;

	if (!phylink_autoneg_inband(mode)) {
		/* Phy or fixed speed - nothing to do, leave the
		 * configured speed, duplex and flow control as-is.
		 */
	} else if (state->interface == PHY_INTERFACE_MODE_SGMII) {
		/* SGMII mode receives the state from the PHY */
		new_ctrl2 |= MVNETA_GMAC2_INBAND_AN_ENABLE;
		new_clk |= MVNETA_GMAC_1MS_CLOCK_ENABLE;
		new_an = (new_an & ~(MVNETA_GMAC_FORCE_LINK_DOWN |
				     MVNETA_GMAC_FORCE_LINK_PASS |
				     MVNETA_GMAC_CONFIG_MII_SPEED |
				     MVNETA_GMAC_CONFIG_GMII_SPEED |
				     MVNETA_GMAC_CONFIG_FULL_DUPLEX)) |
			 MVNETA_GMAC_INBAND_AN_ENABLE |
			 MVNETA_GMAC_AN_SPEED_EN |
			 MVNETA_GMAC_AN_DUPLEX_EN;
	} else {
		/* 802.3z negotiation - only 1000base-X */
		new_ctrl0 |= MVNETA_GMAC0_PORT_1000BASE_X;
		new_clk |= MVNETA_GMAC_1MS_CLOCK_ENABLE;
		new_an = (new_an & ~(MVNETA_GMAC_FORCE_LINK_DOWN |
				     MVNETA_GMAC_FORCE_LINK_PASS |
				     MVNETA_GMAC_CONFIG_MII_SPEED)) |
			 MVNETA_GMAC_INBAND_AN_ENABLE |
			 MVNETA_GMAC_CONFIG_GMII_SPEED |
			 /* The MAC only supports FD mode */
			 MVNETA_GMAC_CONFIG_FULL_DUPLEX;

		if (state->pause & MLO_PAUSE_AN && state->an_enabled)
			new_an |= MVNETA_GMAC_AN_FLOW_CTRL_EN;
	}

	/* Armada 370 documentation says we can only change the port mode
	 * and in-band enable when the link is down, so force it down
	 * while making these changes. We also do this for GMAC_CTRL2 */
	if ((new_ctrl0 ^ gmac_ctrl0) & MVNETA_GMAC0_PORT_1000BASE_X ||
	    (new_ctrl2 ^ gmac_ctrl2) & MVNETA_GMAC2_INBAND_AN_ENABLE ||
	    (new_an  ^ gmac_an) & MVNETA_GMAC_INBAND_AN_ENABLE) {
		mvreg_write(pp, MVNETA_GMAC_AUTONEG_CONFIG,
			    (gmac_an & ~MVNETA_GMAC_FORCE_LINK_PASS) |
			    MVNETA_GMAC_FORCE_LINK_DOWN);
	}


	/* When at 2.5G, the link partner can send frames with shortened
	 * preambles.
	 */
	if (state->speed == SPEED_2500)
		new_ctrl4 |= MVNETA_GMAC4_SHORT_PREAMBLE_ENABLE;

	if (pp->comphy && pp->phy_interface != state->interface &&
	    (state->interface == PHY_INTERFACE_MODE_SGMII ||
	     state->interface == PHY_INTERFACE_MODE_1000BASEX ||
	     state->interface == PHY_INTERFACE_MODE_2500BASEX)) {
		pp->phy_interface = state->interface;

		WARN_ON(phy_power_off(pp->comphy));
		WARN_ON(mvneta_comphy_init(pp));
	}

	if (new_ctrl0 != gmac_ctrl0)
		mvreg_write(pp, MVNETA_GMAC_CTRL_0, new_ctrl0);
	if (new_ctrl2 != gmac_ctrl2)
		mvreg_write(pp, MVNETA_GMAC_CTRL_2, new_ctrl2);
	if (new_ctrl4 != gmac_ctrl4)
		mvreg_write(pp, MVNETA_GMAC_CTRL_4, new_ctrl4);
	if (new_clk != gmac_clk)
		mvreg_write(pp, MVNETA_GMAC_CLOCK_DIVIDER, new_clk);
	if (new_an != gmac_an)
		mvreg_write(pp, MVNETA_GMAC_AUTONEG_CONFIG, new_an);

	if (gmac_ctrl2 & MVNETA_GMAC2_PORT_RESET) {
		while ((mvreg_read(pp, MVNETA_GMAC_CTRL_2) &
			MVNETA_GMAC2_PORT_RESET) != 0)
			continue;
	}
}

static void mvneta_set_eee(struct mvneta_port *pp, bool enable)
{
	u32 lpi_ctl1;

	lpi_ctl1 = mvreg_read(pp, MVNETA_LPI_CTRL_1);
	if (enable)
		lpi_ctl1 |= MVNETA_LPI_REQUEST_ENABLE;
	else
		lpi_ctl1 &= ~MVNETA_LPI_REQUEST_ENABLE;
	mvreg_write(pp, MVNETA_LPI_CTRL_1, lpi_ctl1);
}

static void mvneta_mac_link_down(struct phylink_config *config,
				 unsigned int mode, phy_interface_t interface)
{
	struct net_device *ndev = to_net_dev(config->dev);
	struct mvneta_port *pp = netdev_priv(ndev);
	u32 val;

	mvneta_port_down(pp);

	if (!phylink_autoneg_inband(mode)) {
		val = mvreg_read(pp, MVNETA_GMAC_AUTONEG_CONFIG);
		val &= ~MVNETA_GMAC_FORCE_LINK_PASS;
		val |= MVNETA_GMAC_FORCE_LINK_DOWN;
		mvreg_write(pp, MVNETA_GMAC_AUTONEG_CONFIG, val);
	}

	pp->eee_active = false;
	mvneta_set_eee(pp, false);
}

static void mvneta_mac_link_up(struct phylink_config *config,
			       struct phy_device *phy,
			       unsigned int mode, phy_interface_t interface,
			       int speed, int duplex,
			       bool tx_pause, bool rx_pause)
{
	struct net_device *ndev = to_net_dev(config->dev);
	struct mvneta_port *pp = netdev_priv(ndev);
	u32 val;

	if (!phylink_autoneg_inband(mode)) {
		val = mvreg_read(pp, MVNETA_GMAC_AUTONEG_CONFIG);
		val &= ~(MVNETA_GMAC_FORCE_LINK_DOWN |
			 MVNETA_GMAC_CONFIG_MII_SPEED |
			 MVNETA_GMAC_CONFIG_GMII_SPEED |
			 MVNETA_GMAC_CONFIG_FLOW_CTRL |
			 MVNETA_GMAC_CONFIG_FULL_DUPLEX);
		val |= MVNETA_GMAC_FORCE_LINK_PASS;

		if (speed == SPEED_1000 || speed == SPEED_2500)
			val |= MVNETA_GMAC_CONFIG_GMII_SPEED;
		else if (speed == SPEED_100)
			val |= MVNETA_GMAC_CONFIG_MII_SPEED;

		if (duplex == DUPLEX_FULL)
			val |= MVNETA_GMAC_CONFIG_FULL_DUPLEX;

		if (tx_pause || rx_pause)
			val |= MVNETA_GMAC_CONFIG_FLOW_CTRL;

		mvreg_write(pp, MVNETA_GMAC_AUTONEG_CONFIG, val);
	} else {
		/* When inband doesn't cover flow control or flow control is
		 * disabled, we need to manually configure it. This bit will
		 * only have effect if MVNETA_GMAC_AN_FLOW_CTRL_EN is unset.
		 */
		val = mvreg_read(pp, MVNETA_GMAC_AUTONEG_CONFIG);
		val &= ~MVNETA_GMAC_CONFIG_FLOW_CTRL;

		if (tx_pause || rx_pause)
			val |= MVNETA_GMAC_CONFIG_FLOW_CTRL;

		mvreg_write(pp, MVNETA_GMAC_AUTONEG_CONFIG, val);
	}

	mvneta_port_up(pp);

	if (phy && pp->eee_enabled) {
		pp->eee_active = phy_init_eee(phy, 0) >= 0;
		mvneta_set_eee(pp, pp->eee_active && pp->tx_lpi_enabled);
	}
}

static const struct phylink_mac_ops mvneta_phylink_ops = {
	.validate = mvneta_validate,
	.mac_pcs_get_state = mvneta_mac_pcs_get_state,
	.mac_an_restart = mvneta_mac_an_restart,
	.mac_config = mvneta_mac_config,
	.mac_link_down = mvneta_mac_link_down,
	.mac_link_up = mvneta_mac_link_up,
};

static int mvneta_mdio_probe(struct mvneta_port *pp)
{
	struct ethtool_wolinfo wol = { .cmd = ETHTOOL_GWOL };
	int err = phylink_of_phy_connect(pp->phylink, pp->dn, 0);

	if (err)
		netdev_err(pp->dev, "could not attach PHY: %d\n", err);

	phylink_ethtool_get_wol(pp->phylink, &wol);
	device_set_wakeup_capable(&pp->dev->dev, !!wol.supported);

	return err;
}

static void mvneta_mdio_remove(struct mvneta_port *pp)
{
	phylink_disconnect_phy(pp->phylink);
}

/* Electing a CPU must be done in an atomic way: it should be done
 * after or before the removal/insertion of a CPU and this function is
 * not reentrant.
 */
static void mvneta_percpu_elect(struct mvneta_port *pp)
{
	int elected_cpu = 0, max_cpu, cpu, i = 0;

	/* Use the cpu associated to the rxq when it is online, in all
	 * the other cases, use the cpu 0 which can't be offline.
	 */
	if (cpu_online(pp->rxq_def))
		elected_cpu = pp->rxq_def;

	max_cpu = num_present_cpus();

	for_each_online_cpu(cpu) {
		int rxq_map = 0, txq_map = 0;
		int rxq;

		for (rxq = 0; rxq < rxq_number; rxq++)
			if ((rxq % max_cpu) == cpu)
				rxq_map |= MVNETA_CPU_RXQ_ACCESS(rxq);

		if (cpu == elected_cpu)
			/* Map the default receive queue queue to the
			 * elected CPU
			 */
			rxq_map |= MVNETA_CPU_RXQ_ACCESS(pp->rxq_def);

		/* We update the TX queue map only if we have one
		 * queue. In this case we associate the TX queue to
		 * the CPU bound to the default RX queue
		 */
		if (txq_number == 1)
			txq_map = (cpu == elected_cpu) ?
				MVNETA_CPU_TXQ_ACCESS(1) : 0;
		else
			txq_map = mvreg_read(pp, MVNETA_CPU_MAP(cpu)) &
				MVNETA_CPU_TXQ_ACCESS_ALL_MASK;

		mvreg_write(pp, MVNETA_CPU_MAP(cpu), rxq_map | txq_map);

		/* Update the interrupt mask on each CPU according the
		 * new mapping
		 */
		smp_call_function_single(cpu, mvneta_percpu_unmask_interrupt,
					 pp, true);
		i++;

	}
};

static int mvneta_cpu_online(unsigned int cpu, struct hlist_node *node)
{
	int other_cpu;
	struct mvneta_port *pp = hlist_entry_safe(node, struct mvneta_port,
						  node_online);
	struct mvneta_pcpu_port *port = per_cpu_ptr(pp->ports, cpu);


	spin_lock(&pp->lock);
	/*
	 * Configuring the driver for a new CPU while the driver is
	 * stopping is racy, so just avoid it.
	 */
	if (pp->is_stopped) {
		spin_unlock(&pp->lock);
		return 0;
	}
	netif_tx_stop_all_queues(pp->dev);

	/*
	 * We have to synchronise on tha napi of each CPU except the one
	 * just being woken up
	 */
	for_each_online_cpu(other_cpu) {
		if (other_cpu != cpu) {
			struct mvneta_pcpu_port *other_port =
				per_cpu_ptr(pp->ports, other_cpu);

			napi_synchronize(&other_port->napi);
		}
	}

	/* Mask all ethernet port interrupts */
	on_each_cpu(mvneta_percpu_mask_interrupt, pp, true);
	napi_enable(&port->napi);

	/*
	 * Enable per-CPU interrupts on the CPU that is
	 * brought up.
	 */
	mvneta_percpu_enable(pp);

	/*
	 * Enable per-CPU interrupt on the one CPU we care
	 * about.
	 */
	mvneta_percpu_elect(pp);

	/* Unmask all ethernet port interrupts */
	on_each_cpu(mvneta_percpu_unmask_interrupt, pp, true);
	mvreg_write(pp, MVNETA_INTR_MISC_MASK,
		    MVNETA_CAUSE_PHY_STATUS_CHANGE |
		    MVNETA_CAUSE_LINK_CHANGE);
	netif_tx_start_all_queues(pp->dev);
	spin_unlock(&pp->lock);
	return 0;
}

static int mvneta_cpu_down_prepare(unsigned int cpu, struct hlist_node *node)
{
	struct mvneta_port *pp = hlist_entry_safe(node, struct mvneta_port,
						  node_online);
	struct mvneta_pcpu_port *port = per_cpu_ptr(pp->ports, cpu);

	/*
	 * Thanks to this lock we are sure that any pending cpu election is
	 * done.
	 */
	spin_lock(&pp->lock);
	/* Mask all ethernet port interrupts */
	on_each_cpu(mvneta_percpu_mask_interrupt, pp, true);
	spin_unlock(&pp->lock);

	napi_synchronize(&port->napi);
	napi_disable(&port->napi);
	/* Disable per-CPU interrupts on the CPU that is brought down. */
	mvneta_percpu_disable(pp);
	return 0;
}

static int mvneta_cpu_dead(unsigned int cpu, struct hlist_node *node)
{
	struct mvneta_port *pp = hlist_entry_safe(node, struct mvneta_port,
						  node_dead);

	/* Check if a new CPU must be elected now this on is down */
	spin_lock(&pp->lock);
	mvneta_percpu_elect(pp);
	spin_unlock(&pp->lock);
	/* Unmask all ethernet port interrupts */
	on_each_cpu(mvneta_percpu_unmask_interrupt, pp, true);
	mvreg_write(pp, MVNETA_INTR_MISC_MASK,
		    MVNETA_CAUSE_PHY_STATUS_CHANGE |
		    MVNETA_CAUSE_LINK_CHANGE);
	netif_tx_start_all_queues(pp->dev);
	return 0;
}

static int mvneta_open(struct net_device *dev)
{
	struct mvneta_port *pp = netdev_priv(dev);
	int ret;

	pp->pkt_size = MVNETA_RX_PKT_SIZE(pp->dev->mtu);

	ret = mvneta_setup_rxqs(pp);
	if (ret)
		return ret;

	ret = mvneta_setup_txqs(pp);
	if (ret)
		goto err_cleanup_rxqs;

	/* Connect to port interrupt line */
	if (pp->neta_armada3700)
		ret = request_irq(pp->dev->irq, mvneta_isr, 0,
				  dev->name, pp);
	else
		ret = request_percpu_irq(pp->dev->irq, mvneta_percpu_isr,
					 dev->name, pp->ports);
	if (ret) {
		netdev_err(pp->dev, "cannot request irq %d\n", pp->dev->irq);
		goto err_cleanup_txqs;
	}

	if (!pp->neta_armada3700) {
		/* Enable per-CPU interrupt on all the CPU to handle our RX
		 * queue interrupts
		 */
		on_each_cpu(mvneta_percpu_enable, pp, true);

		pp->is_stopped = false;
		/* Register a CPU notifier to handle the case where our CPU
		 * might be taken offline.
		 */
		ret = cpuhp_state_add_instance_nocalls(online_hpstate,
						       &pp->node_online);
		if (ret)
			goto err_free_irq;

		ret = cpuhp_state_add_instance_nocalls(CPUHP_NET_MVNETA_DEAD,
						       &pp->node_dead);
		if (ret)
			goto err_free_online_hp;
	}

	ret = mvneta_mdio_probe(pp);
	if (ret < 0) {
		netdev_err(dev, "cannot probe MDIO bus\n");
		goto err_free_dead_hp;
	}

	mvneta_start_dev(pp);

	return 0;

err_free_dead_hp:
	if (!pp->neta_armada3700)
		cpuhp_state_remove_instance_nocalls(CPUHP_NET_MVNETA_DEAD,
						    &pp->node_dead);
err_free_online_hp:
	if (!pp->neta_armada3700)
		cpuhp_state_remove_instance_nocalls(online_hpstate,
						    &pp->node_online);
err_free_irq:
	if (pp->neta_armada3700) {
		free_irq(pp->dev->irq, pp);
	} else {
		on_each_cpu(mvneta_percpu_disable, pp, true);
		free_percpu_irq(pp->dev->irq, pp->ports);
	}
err_cleanup_txqs:
	mvneta_cleanup_txqs(pp);
err_cleanup_rxqs:
	mvneta_cleanup_rxqs(pp);
	return ret;
}

/* Stop the port, free port interrupt line */
static int mvneta_stop(struct net_device *dev)
{
	struct mvneta_port *pp = netdev_priv(dev);

	if (!pp->neta_armada3700) {
		/* Inform that we are stopping so we don't want to setup the
		 * driver for new CPUs in the notifiers. The code of the
		 * notifier for CPU online is protected by the same spinlock,
		 * so when we get the lock, the notifer work is done.
		 */
		spin_lock(&pp->lock);
		pp->is_stopped = true;
		spin_unlock(&pp->lock);

		mvneta_stop_dev(pp);
		mvneta_mdio_remove(pp);

		cpuhp_state_remove_instance_nocalls(online_hpstate,
						    &pp->node_online);
		cpuhp_state_remove_instance_nocalls(CPUHP_NET_MVNETA_DEAD,
						    &pp->node_dead);
		on_each_cpu(mvneta_percpu_disable, pp, true);
		free_percpu_irq(dev->irq, pp->ports);
	} else {
		mvneta_stop_dev(pp);
		mvneta_mdio_remove(pp);
		free_irq(dev->irq, pp);
	}

	mvneta_cleanup_rxqs(pp);
	mvneta_cleanup_txqs(pp);

	return 0;
}

static int mvneta_ioctl(struct net_device *dev, struct ifreq *ifr, int cmd)
{
	struct mvneta_port *pp = netdev_priv(dev);

	return phylink_mii_ioctl(pp->phylink, ifr, cmd);
}

static int mvneta_xdp_setup(struct net_device *dev, struct bpf_prog *prog,
			    struct netlink_ext_ack *extack)
{
	bool need_update, running = netif_running(dev);
	struct mvneta_port *pp = netdev_priv(dev);
	struct bpf_prog *old_prog;

	if (prog && dev->mtu > MVNETA_MAX_RX_BUF_SIZE) {
		NL_SET_ERR_MSG_MOD(extack, "Jumbo frames not supported on XDP");
		return -EOPNOTSUPP;
	}

	if (pp->bm_priv) {
		NL_SET_ERR_MSG_MOD(extack,
				   "Hardware Buffer Management not supported on XDP");
		return -EOPNOTSUPP;
	}

	need_update = !!pp->xdp_prog != !!prog;
	if (running && need_update)
		mvneta_stop(dev);

	old_prog = xchg(&pp->xdp_prog, prog);
	if (old_prog)
		bpf_prog_put(old_prog);

	if (running && need_update)
		return mvneta_open(dev);

	return 0;
}

static int mvneta_xdp(struct net_device *dev, struct netdev_bpf *xdp)
{
	struct mvneta_port *pp = netdev_priv(dev);

	switch (xdp->command) {
	case XDP_SETUP_PROG:
		return mvneta_xdp_setup(dev, xdp->prog, xdp->extack);
	case XDP_QUERY_PROG:
		xdp->prog_id = pp->xdp_prog ? pp->xdp_prog->aux->id : 0;
		return 0;
	default:
		return -EINVAL;
	}
}

/* Ethtool methods */

/* Set link ksettings (phy address, speed) for ethtools */
static int
mvneta_ethtool_set_link_ksettings(struct net_device *ndev,
				  const struct ethtool_link_ksettings *cmd)
{
	struct mvneta_port *pp = netdev_priv(ndev);

	return phylink_ethtool_ksettings_set(pp->phylink, cmd);
}

/* Get link ksettings for ethtools */
static int
mvneta_ethtool_get_link_ksettings(struct net_device *ndev,
				  struct ethtool_link_ksettings *cmd)
{
	struct mvneta_port *pp = netdev_priv(ndev);

	return phylink_ethtool_ksettings_get(pp->phylink, cmd);
}

static int mvneta_ethtool_nway_reset(struct net_device *dev)
{
	struct mvneta_port *pp = netdev_priv(dev);

	return phylink_ethtool_nway_reset(pp->phylink);
}

/* Set interrupt coalescing for ethtools */
static int mvneta_ethtool_set_coalesce(struct net_device *dev,
				       struct ethtool_coalesce *c)
{
	struct mvneta_port *pp = netdev_priv(dev);
	int queue;

	for (queue = 0; queue < rxq_number; queue++) {
		struct mvneta_rx_queue *rxq = &pp->rxqs[queue];
		rxq->time_coal = c->rx_coalesce_usecs;
		rxq->pkts_coal = c->rx_max_coalesced_frames;
		mvneta_rx_pkts_coal_set(pp, rxq, rxq->pkts_coal);
		mvneta_rx_time_coal_set(pp, rxq, rxq->time_coal);
	}

	for (queue = 0; queue < txq_number; queue++) {
		struct mvneta_tx_queue *txq = &pp->txqs[queue];
		txq->done_pkts_coal = c->tx_max_coalesced_frames;
		mvneta_tx_done_pkts_coal_set(pp, txq, txq->done_pkts_coal);
	}

	return 0;
}

/* get coalescing for ethtools */
static int mvneta_ethtool_get_coalesce(struct net_device *dev,
				       struct ethtool_coalesce *c)
{
	struct mvneta_port *pp = netdev_priv(dev);

	c->rx_coalesce_usecs        = pp->rxqs[0].time_coal;
	c->rx_max_coalesced_frames  = pp->rxqs[0].pkts_coal;

	c->tx_max_coalesced_frames =  pp->txqs[0].done_pkts_coal;
	return 0;
}


static void mvneta_ethtool_get_drvinfo(struct net_device *dev,
				    struct ethtool_drvinfo *drvinfo)
{
	strlcpy(drvinfo->driver, MVNETA_DRIVER_NAME,
		sizeof(drvinfo->driver));
	strlcpy(drvinfo->version, MVNETA_DRIVER_VERSION,
		sizeof(drvinfo->version));
	strlcpy(drvinfo->bus_info, dev_name(&dev->dev),
		sizeof(drvinfo->bus_info));
}


static void mvneta_ethtool_get_ringparam(struct net_device *netdev,
					 struct ethtool_ringparam *ring)
{
	struct mvneta_port *pp = netdev_priv(netdev);

	ring->rx_max_pending = MVNETA_MAX_RXD;
	ring->tx_max_pending = MVNETA_MAX_TXD;
	ring->rx_pending = pp->rx_ring_size;
	ring->tx_pending = pp->tx_ring_size;
}

static int mvneta_ethtool_set_ringparam(struct net_device *dev,
					struct ethtool_ringparam *ring)
{
	struct mvneta_port *pp = netdev_priv(dev);

	if ((ring->rx_pending == 0) || (ring->tx_pending == 0))
		return -EINVAL;
	pp->rx_ring_size = ring->rx_pending < MVNETA_MAX_RXD ?
		ring->rx_pending : MVNETA_MAX_RXD;

	pp->tx_ring_size = clamp_t(u16, ring->tx_pending,
				   MVNETA_MAX_SKB_DESCS * 2, MVNETA_MAX_TXD);
	if (pp->tx_ring_size != ring->tx_pending)
		netdev_warn(dev, "TX queue size set to %u (requested %u)\n",
			    pp->tx_ring_size, ring->tx_pending);

	if (netif_running(dev)) {
		mvneta_stop(dev);
		if (mvneta_open(dev)) {
			netdev_err(dev,
				   "error on opening device after ring param change\n");
			return -ENOMEM;
		}
	}

	return 0;
}

static void mvneta_ethtool_get_pauseparam(struct net_device *dev,
					  struct ethtool_pauseparam *pause)
{
	struct mvneta_port *pp = netdev_priv(dev);

	phylink_ethtool_get_pauseparam(pp->phylink, pause);
}

static int mvneta_ethtool_set_pauseparam(struct net_device *dev,
					 struct ethtool_pauseparam *pause)
{
	struct mvneta_port *pp = netdev_priv(dev);

	return phylink_ethtool_set_pauseparam(pp->phylink, pause);
}

static void mvneta_ethtool_get_strings(struct net_device *netdev, u32 sset,
				       u8 *data)
{
	if (sset == ETH_SS_STATS) {
		int i;

		for (i = 0; i < ARRAY_SIZE(mvneta_statistics); i++)
			memcpy(data + i * ETH_GSTRING_LEN,
			       mvneta_statistics[i].name, ETH_GSTRING_LEN);
	}
}

static void
mvneta_ethtool_update_pcpu_stats(struct mvneta_port *pp,
				 struct mvneta_ethtool_stats *es)
{
	unsigned int start;
	int cpu;

	for_each_possible_cpu(cpu) {
		struct mvneta_pcpu_stats *stats;
		u64 skb_alloc_error;
		u64 refill_error;
		u64 xdp_redirect;
		u64 xdp_xmit_err;
		u64 xdp_tx_err;
		u64 xdp_pass;
		u64 xdp_drop;
		u64 xdp_xmit;
		u64 xdp_tx;

		stats = per_cpu_ptr(pp->stats, cpu);
		do {
			start = u64_stats_fetch_begin_irq(&stats->syncp);
			skb_alloc_error = stats->es.skb_alloc_error;
			refill_error = stats->es.refill_error;
			xdp_redirect = stats->es.ps.xdp_redirect;
			xdp_pass = stats->es.ps.xdp_pass;
			xdp_drop = stats->es.ps.xdp_drop;
			xdp_xmit = stats->es.ps.xdp_xmit;
			xdp_xmit_err = stats->es.ps.xdp_xmit_err;
			xdp_tx = stats->es.ps.xdp_tx;
			xdp_tx_err = stats->es.ps.xdp_tx_err;
		} while (u64_stats_fetch_retry_irq(&stats->syncp, start));

		es->skb_alloc_error += skb_alloc_error;
		es->refill_error += refill_error;
		es->ps.xdp_redirect += xdp_redirect;
		es->ps.xdp_pass += xdp_pass;
		es->ps.xdp_drop += xdp_drop;
		es->ps.xdp_xmit += xdp_xmit;
		es->ps.xdp_xmit_err += xdp_xmit_err;
		es->ps.xdp_tx += xdp_tx;
		es->ps.xdp_tx_err += xdp_tx_err;
	}
}

static void mvneta_ethtool_update_stats(struct mvneta_port *pp)
{
	struct mvneta_ethtool_stats stats = {};
	const struct mvneta_statistic *s;
	void __iomem *base = pp->base;
	u32 high, low;
	u64 val;
	int i;

	mvneta_ethtool_update_pcpu_stats(pp, &stats);
	for (i = 0, s = mvneta_statistics;
	     s < mvneta_statistics + ARRAY_SIZE(mvneta_statistics);
	     s++, i++) {
		switch (s->type) {
		case T_REG_32:
			val = readl_relaxed(base + s->offset);
			pp->ethtool_stats[i] += val;
			break;
		case T_REG_64:
			/* Docs say to read low 32-bit then high */
			low = readl_relaxed(base + s->offset);
			high = readl_relaxed(base + s->offset + 4);
			val = (u64)high << 32 | low;
			pp->ethtool_stats[i] += val;
			break;
		case T_SW:
			switch (s->offset) {
			case ETHTOOL_STAT_EEE_WAKEUP:
				val = phylink_get_eee_err(pp->phylink);
				pp->ethtool_stats[i] += val;
				break;
			case ETHTOOL_STAT_SKB_ALLOC_ERR:
				pp->ethtool_stats[i] = stats.skb_alloc_error;
				break;
			case ETHTOOL_STAT_REFILL_ERR:
				pp->ethtool_stats[i] = stats.refill_error;
				break;
			case ETHTOOL_XDP_REDIRECT:
				pp->ethtool_stats[i] = stats.ps.xdp_redirect;
				break;
			case ETHTOOL_XDP_PASS:
				pp->ethtool_stats[i] = stats.ps.xdp_pass;
				break;
			case ETHTOOL_XDP_DROP:
				pp->ethtool_stats[i] = stats.ps.xdp_drop;
				break;
			case ETHTOOL_XDP_TX:
				pp->ethtool_stats[i] = stats.ps.xdp_tx;
				break;
			case ETHTOOL_XDP_TX_ERR:
				pp->ethtool_stats[i] = stats.ps.xdp_tx_err;
				break;
			case ETHTOOL_XDP_XMIT:
				pp->ethtool_stats[i] = stats.ps.xdp_xmit;
				break;
			case ETHTOOL_XDP_XMIT_ERR:
				pp->ethtool_stats[i] = stats.ps.xdp_xmit_err;
				break;
			}
			break;
		}
	}
}

static void mvneta_ethtool_get_stats(struct net_device *dev,
				     struct ethtool_stats *stats, u64 *data)
{
	struct mvneta_port *pp = netdev_priv(dev);
	int i;

	mvneta_ethtool_update_stats(pp);

	for (i = 0; i < ARRAY_SIZE(mvneta_statistics); i++)
		*data++ = pp->ethtool_stats[i];
}

static int mvneta_ethtool_get_sset_count(struct net_device *dev, int sset)
{
	if (sset == ETH_SS_STATS)
		return ARRAY_SIZE(mvneta_statistics);
	return -EOPNOTSUPP;
}

static u32 mvneta_ethtool_get_rxfh_indir_size(struct net_device *dev)
{
	return MVNETA_RSS_LU_TABLE_SIZE;
}

static int mvneta_ethtool_get_rxnfc(struct net_device *dev,
				    struct ethtool_rxnfc *info,
				    u32 *rules __always_unused)
{
	switch (info->cmd) {
	case ETHTOOL_GRXRINGS:
		info->data =  rxq_number;
		return 0;
	case ETHTOOL_GRXFH:
		return -EOPNOTSUPP;
	default:
		return -EOPNOTSUPP;
	}
}

static int  mvneta_config_rss(struct mvneta_port *pp)
{
	int cpu;
	u32 val;

	netif_tx_stop_all_queues(pp->dev);

	on_each_cpu(mvneta_percpu_mask_interrupt, pp, true);

	if (!pp->neta_armada3700) {
		/* We have to synchronise on the napi of each CPU */
		for_each_online_cpu(cpu) {
			struct mvneta_pcpu_port *pcpu_port =
				per_cpu_ptr(pp->ports, cpu);

			napi_synchronize(&pcpu_port->napi);
			napi_disable(&pcpu_port->napi);
		}
	} else {
		napi_synchronize(&pp->napi);
		napi_disable(&pp->napi);
	}

	pp->rxq_def = pp->indir[0];

	/* Update unicast mapping */
	mvneta_set_rx_mode(pp->dev);

	/* Update val of portCfg register accordingly with all RxQueue types */
	val = MVNETA_PORT_CONFIG_DEFL_VALUE(pp->rxq_def);
	mvreg_write(pp, MVNETA_PORT_CONFIG, val);

	/* Update the elected CPU matching the new rxq_def */
	spin_lock(&pp->lock);
	mvneta_percpu_elect(pp);
	spin_unlock(&pp->lock);

	if (!pp->neta_armada3700) {
		/* We have to synchronise on the napi of each CPU */
		for_each_online_cpu(cpu) {
			struct mvneta_pcpu_port *pcpu_port =
				per_cpu_ptr(pp->ports, cpu);

			napi_enable(&pcpu_port->napi);
		}
	} else {
		napi_enable(&pp->napi);
	}

	netif_tx_start_all_queues(pp->dev);

	return 0;
}

static int mvneta_ethtool_set_rxfh(struct net_device *dev, const u32 *indir,
				   const u8 *key, const u8 hfunc)
{
	struct mvneta_port *pp = netdev_priv(dev);

	/* Current code for Armada 3700 doesn't support RSS features yet */
	if (pp->neta_armada3700)
		return -EOPNOTSUPP;

	/* We require at least one supported parameter to be changed
	 * and no change in any of the unsupported parameters
	 */
	if (key ||
	    (hfunc != ETH_RSS_HASH_NO_CHANGE && hfunc != ETH_RSS_HASH_TOP))
		return -EOPNOTSUPP;

	if (!indir)
		return 0;

	memcpy(pp->indir, indir, MVNETA_RSS_LU_TABLE_SIZE);

	return mvneta_config_rss(pp);
}

static int mvneta_ethtool_get_rxfh(struct net_device *dev, u32 *indir, u8 *key,
				   u8 *hfunc)
{
	struct mvneta_port *pp = netdev_priv(dev);

	/* Current code for Armada 3700 doesn't support RSS features yet */
	if (pp->neta_armada3700)
		return -EOPNOTSUPP;

	if (hfunc)
		*hfunc = ETH_RSS_HASH_TOP;

	if (!indir)
		return 0;

	memcpy(indir, pp->indir, MVNETA_RSS_LU_TABLE_SIZE);

	return 0;
}

static void mvneta_ethtool_get_wol(struct net_device *dev,
				   struct ethtool_wolinfo *wol)
{
	struct mvneta_port *pp = netdev_priv(dev);

	phylink_ethtool_get_wol(pp->phylink, wol);
}

static int mvneta_ethtool_set_wol(struct net_device *dev,
				  struct ethtool_wolinfo *wol)
{
	struct mvneta_port *pp = netdev_priv(dev);
	int ret;

	ret = phylink_ethtool_set_wol(pp->phylink, wol);
	if (!ret)
		device_set_wakeup_enable(&dev->dev, !!wol->wolopts);

	return ret;
}

static int mvneta_ethtool_get_eee(struct net_device *dev,
				  struct ethtool_eee *eee)
{
	struct mvneta_port *pp = netdev_priv(dev);
	u32 lpi_ctl0;

	lpi_ctl0 = mvreg_read(pp, MVNETA_LPI_CTRL_0);

	eee->eee_enabled = pp->eee_enabled;
	eee->eee_active = pp->eee_active;
	eee->tx_lpi_enabled = pp->tx_lpi_enabled;
	eee->tx_lpi_timer = (lpi_ctl0) >> 8; // * scale;

	return phylink_ethtool_get_eee(pp->phylink, eee);
}

static int mvneta_ethtool_set_eee(struct net_device *dev,
				  struct ethtool_eee *eee)
{
	struct mvneta_port *pp = netdev_priv(dev);
	u32 lpi_ctl0;

	/* The Armada 37x documents do not give limits for this other than
	 * it being an 8-bit register. */
	if (eee->tx_lpi_enabled && eee->tx_lpi_timer > 255)
		return -EINVAL;

	lpi_ctl0 = mvreg_read(pp, MVNETA_LPI_CTRL_0);
	lpi_ctl0 &= ~(0xff << 8);
	lpi_ctl0 |= eee->tx_lpi_timer << 8;
	mvreg_write(pp, MVNETA_LPI_CTRL_0, lpi_ctl0);

	pp->eee_enabled = eee->eee_enabled;
	pp->tx_lpi_enabled = eee->tx_lpi_enabled;

	mvneta_set_eee(pp, eee->tx_lpi_enabled && eee->eee_enabled);

	return phylink_ethtool_set_eee(pp->phylink, eee);
}

static const struct net_device_ops mvneta_netdev_ops = {
	.ndo_open            = mvneta_open,
	.ndo_stop            = mvneta_stop,
	.ndo_start_xmit      = mvneta_tx,
	.ndo_set_rx_mode     = mvneta_set_rx_mode,
	.ndo_set_mac_address = mvneta_set_mac_addr,
	.ndo_change_mtu      = mvneta_change_mtu,
	.ndo_fix_features    = mvneta_fix_features,
	.ndo_get_stats64     = mvneta_get_stats64,
	.ndo_do_ioctl        = mvneta_ioctl,
	.ndo_bpf	     = mvneta_xdp,
	.ndo_xdp_xmit        = mvneta_xdp_xmit,
};

static const struct ethtool_ops mvneta_eth_tool_ops = {
	.supported_coalesce_params = ETHTOOL_COALESCE_RX_USECS |
				     ETHTOOL_COALESCE_MAX_FRAMES,
	.nway_reset	= mvneta_ethtool_nway_reset,
	.get_link       = ethtool_op_get_link,
	.set_coalesce   = mvneta_ethtool_set_coalesce,
	.get_coalesce   = mvneta_ethtool_get_coalesce,
	.get_drvinfo    = mvneta_ethtool_get_drvinfo,
	.get_ringparam  = mvneta_ethtool_get_ringparam,
	.set_ringparam	= mvneta_ethtool_set_ringparam,
	.get_pauseparam	= mvneta_ethtool_get_pauseparam,
	.set_pauseparam	= mvneta_ethtool_set_pauseparam,
	.get_strings	= mvneta_ethtool_get_strings,
	.get_ethtool_stats = mvneta_ethtool_get_stats,
	.get_sset_count	= mvneta_ethtool_get_sset_count,
	.get_rxfh_indir_size = mvneta_ethtool_get_rxfh_indir_size,
	.get_rxnfc	= mvneta_ethtool_get_rxnfc,
	.get_rxfh	= mvneta_ethtool_get_rxfh,
	.set_rxfh	= mvneta_ethtool_set_rxfh,
	.get_link_ksettings = mvneta_ethtool_get_link_ksettings,
	.set_link_ksettings = mvneta_ethtool_set_link_ksettings,
	.get_wol        = mvneta_ethtool_get_wol,
	.set_wol        = mvneta_ethtool_set_wol,
	.get_eee	= mvneta_ethtool_get_eee,
	.set_eee	= mvneta_ethtool_set_eee,
};

/* Initialize hw */
static int mvneta_init(struct device *dev, struct mvneta_port *pp)
{
	int queue;

	/* Disable port */
	mvneta_port_disable(pp);

	/* Set port default values */
	mvneta_defaults_set(pp);

	pp->txqs = devm_kcalloc(dev, txq_number, sizeof(*pp->txqs), GFP_KERNEL);
	if (!pp->txqs)
		return -ENOMEM;

	/* Initialize TX descriptor rings */
	for (queue = 0; queue < txq_number; queue++) {
		struct mvneta_tx_queue *txq = &pp->txqs[queue];
		txq->id = queue;
		txq->size = pp->tx_ring_size;
		txq->done_pkts_coal = MVNETA_TXDONE_COAL_PKTS;
	}

	pp->rxqs = devm_kcalloc(dev, rxq_number, sizeof(*pp->rxqs), GFP_KERNEL);
	if (!pp->rxqs)
		return -ENOMEM;

	/* Create Rx descriptor rings */
	for (queue = 0; queue < rxq_number; queue++) {
		struct mvneta_rx_queue *rxq = &pp->rxqs[queue];
		rxq->id = queue;
		rxq->size = pp->rx_ring_size;
		rxq->pkts_coal = MVNETA_RX_COAL_PKTS;
		rxq->time_coal = MVNETA_RX_COAL_USEC;
		rxq->buf_virt_addr
			= devm_kmalloc_array(pp->dev->dev.parent,
					     rxq->size,
					     sizeof(*rxq->buf_virt_addr),
					     GFP_KERNEL);
		if (!rxq->buf_virt_addr)
			return -ENOMEM;
	}

	return 0;
}

/* platform glue : initialize decoding windows */
static void mvneta_conf_mbus_windows(struct mvneta_port *pp,
				     const struct mbus_dram_target_info *dram)
{
	u32 win_enable;
	u32 win_protect;
	int i;

	for (i = 0; i < 6; i++) {
		mvreg_write(pp, MVNETA_WIN_BASE(i), 0);
		mvreg_write(pp, MVNETA_WIN_SIZE(i), 0);

		if (i < 4)
			mvreg_write(pp, MVNETA_WIN_REMAP(i), 0);
	}

	win_enable = 0x3f;
	win_protect = 0;

	if (dram) {
		for (i = 0; i < dram->num_cs; i++) {
			const struct mbus_dram_window *cs = dram->cs + i;

			mvreg_write(pp, MVNETA_WIN_BASE(i),
				    (cs->base & 0xffff0000) |
				    (cs->mbus_attr << 8) |
				    dram->mbus_dram_target_id);

			mvreg_write(pp, MVNETA_WIN_SIZE(i),
				    (cs->size - 1) & 0xffff0000);

			win_enable &= ~(1 << i);
			win_protect |= 3 << (2 * i);
		}
	} else {
		/* For Armada3700 open default 4GB Mbus window, leaving
		 * arbitration of target/attribute to a different layer
		 * of configuration.
		 */
		mvreg_write(pp, MVNETA_WIN_SIZE(0), 0xffff0000);
		win_enable &= ~BIT(0);
		win_protect = 3;
	}

	mvreg_write(pp, MVNETA_BASE_ADDR_ENABLE, win_enable);
	mvreg_write(pp, MVNETA_ACCESS_PROTECT_ENABLE, win_protect);
}

/* Power up the port */
static int mvneta_port_power_up(struct mvneta_port *pp, int phy_mode)
{
	/* MAC Cause register should be cleared */
	mvreg_write(pp, MVNETA_UNIT_INTR_CAUSE, 0);

	if (phy_mode == PHY_INTERFACE_MODE_QSGMII)
		mvreg_write(pp, MVNETA_SERDES_CFG, MVNETA_QSGMII_SERDES_PROTO);
	else if (phy_mode == PHY_INTERFACE_MODE_SGMII ||
		 phy_interface_mode_is_8023z(phy_mode))
		mvreg_write(pp, MVNETA_SERDES_CFG, MVNETA_SGMII_SERDES_PROTO);
	else if (!phy_interface_mode_is_rgmii(phy_mode))
		return -EINVAL;

	return 0;
}

/* Device initialization routine */
static int mvneta_probe(struct platform_device *pdev)
{
	struct device_node *dn = pdev->dev.of_node;
	struct device_node *bm_node;
	struct mvneta_port *pp;
	struct net_device *dev;
	struct phylink *phylink;
	struct phy *comphy;
	const char *dt_mac_addr;
	char hw_mac_addr[ETH_ALEN];
	phy_interface_t phy_mode;
	const char *mac_from;
	int tx_csum_limit;
	int err;
	int cpu;

	dev = devm_alloc_etherdev_mqs(&pdev->dev, sizeof(struct mvneta_port),
				      txq_number, rxq_number);
	if (!dev)
		return -ENOMEM;

	dev->irq = irq_of_parse_and_map(dn, 0);
	if (dev->irq == 0)
		return -EINVAL;

	err = of_get_phy_mode(dn, &phy_mode);
	if (err) {
		dev_err(&pdev->dev, "incorrect phy-mode\n");
		goto err_free_irq;
	}

	comphy = devm_of_phy_get(&pdev->dev, dn, NULL);
	if (comphy == ERR_PTR(-EPROBE_DEFER)) {
		err = -EPROBE_DEFER;
		goto err_free_irq;
	} else if (IS_ERR(comphy)) {
		comphy = NULL;
	}

	pp = netdev_priv(dev);
	spin_lock_init(&pp->lock);

	pp->phylink_config.dev = &dev->dev;
	pp->phylink_config.type = PHYLINK_NETDEV;

	phylink = phylink_create(&pp->phylink_config, pdev->dev.fwnode,
				 phy_mode, &mvneta_phylink_ops);
	if (IS_ERR(phylink)) {
		err = PTR_ERR(phylink);
		goto err_free_irq;
	}

	dev->tx_queue_len = MVNETA_MAX_TXD;
	dev->watchdog_timeo = 5 * HZ;
	dev->netdev_ops = &mvneta_netdev_ops;

	dev->ethtool_ops = &mvneta_eth_tool_ops;

	pp->phylink = phylink;
	pp->comphy = comphy;
	pp->phy_interface = phy_mode;
	pp->dn = dn;

	pp->rxq_def = rxq_def;
	pp->indir[0] = rxq_def;

	/* Get special SoC configurations */
	if (of_device_is_compatible(dn, "marvell,armada-3700-neta"))
		pp->neta_armada3700 = true;

	pp->clk = devm_clk_get(&pdev->dev, "core");
	if (IS_ERR(pp->clk))
		pp->clk = devm_clk_get(&pdev->dev, NULL);
	if (IS_ERR(pp->clk)) {
		err = PTR_ERR(pp->clk);
		goto err_free_phylink;
	}

	clk_prepare_enable(pp->clk);

	pp->clk_bus = devm_clk_get(&pdev->dev, "bus");
	if (!IS_ERR(pp->clk_bus))
		clk_prepare_enable(pp->clk_bus);

	pp->base = devm_platform_ioremap_resource(pdev, 0);
	if (IS_ERR(pp->base)) {
		err = PTR_ERR(pp->base);
		goto err_clk;
	}

	/* Alloc per-cpu port structure */
	pp->ports = alloc_percpu(struct mvneta_pcpu_port);
	if (!pp->ports) {
		err = -ENOMEM;
		goto err_clk;
	}

	/* Alloc per-cpu stats */
	pp->stats = netdev_alloc_pcpu_stats(struct mvneta_pcpu_stats);
	if (!pp->stats) {
		err = -ENOMEM;
		goto err_free_ports;
	}

	dt_mac_addr = of_get_mac_address(dn);
	if (!IS_ERR(dt_mac_addr)) {
		mac_from = "device tree";
		ether_addr_copy(dev->dev_addr, dt_mac_addr);
	} else {
		mvneta_get_mac_addr(pp, hw_mac_addr);
		if (is_valid_ether_addr(hw_mac_addr)) {
			mac_from = "hardware";
			memcpy(dev->dev_addr, hw_mac_addr, ETH_ALEN);
		} else {
			mac_from = "random";
			eth_hw_addr_random(dev);
		}
	}

	if (!of_property_read_u32(dn, "tx-csum-limit", &tx_csum_limit)) {
		if (tx_csum_limit < 0 ||
		    tx_csum_limit > MVNETA_TX_CSUM_MAX_SIZE) {
			tx_csum_limit = MVNETA_TX_CSUM_DEF_SIZE;
			dev_info(&pdev->dev,
				 "Wrong TX csum limit in DT, set to %dB\n",
				 MVNETA_TX_CSUM_DEF_SIZE);
		}
	} else if (of_device_is_compatible(dn, "marvell,armada-370-neta")) {
		tx_csum_limit = MVNETA_TX_CSUM_DEF_SIZE;
	} else {
		tx_csum_limit = MVNETA_TX_CSUM_MAX_SIZE;
	}

	pp->tx_csum_limit = tx_csum_limit;

	pp->dram_target_info = mv_mbus_dram_info();
	/* Armada3700 requires setting default configuration of Mbus
	 * windows, however without using filled mbus_dram_target_info
	 * structure.
	 */
	if (pp->dram_target_info || pp->neta_armada3700)
		mvneta_conf_mbus_windows(pp, pp->dram_target_info);

	pp->tx_ring_size = MVNETA_MAX_TXD;
	pp->rx_ring_size = MVNETA_MAX_RXD;

	pp->dev = dev;
	SET_NETDEV_DEV(dev, &pdev->dev);

	pp->id = global_port_id++;

	/* Obtain access to BM resources if enabled and already initialized */
	bm_node = of_parse_phandle(dn, "buffer-manager", 0);
	if (bm_node) {
		pp->bm_priv = mvneta_bm_get(bm_node);
		if (pp->bm_priv) {
			err = mvneta_bm_port_init(pdev, pp);
			if (err < 0) {
				dev_info(&pdev->dev,
					 "use SW buffer management\n");
				mvneta_bm_put(pp->bm_priv);
				pp->bm_priv = NULL;
			}
		}
		/* Set RX packet offset correction for platforms, whose
		 * NET_SKB_PAD, exceeds 64B. It should be 64B for 64-bit
		 * platforms and 0B for 32-bit ones.
		 */
		pp->rx_offset_correction = max(0,
					       NET_SKB_PAD -
					       MVNETA_RX_PKT_OFFSET_CORRECTION);
	}
	of_node_put(bm_node);

	/* sw buffer management */
	if (!pp->bm_priv)
		pp->rx_offset_correction = MVNETA_SKB_HEADROOM;

	err = mvneta_init(&pdev->dev, pp);
	if (err < 0)
		goto err_netdev;

	err = mvneta_port_power_up(pp, phy_mode);
	if (err < 0) {
		dev_err(&pdev->dev, "can't power up port\n");
		goto err_netdev;
	}

	/* Armada3700 network controller does not support per-cpu
	 * operation, so only single NAPI should be initialized.
	 */
	if (pp->neta_armada3700) {
		netif_napi_add(dev, &pp->napi, mvneta_poll, NAPI_POLL_WEIGHT);
	} else {
		for_each_present_cpu(cpu) {
			struct mvneta_pcpu_port *port =
				per_cpu_ptr(pp->ports, cpu);

			netif_napi_add(dev, &port->napi, mvneta_poll,
				       NAPI_POLL_WEIGHT);
			port->pp = pp;
		}
	}

	dev->features = NETIF_F_SG | NETIF_F_IP_CSUM | NETIF_F_IPV6_CSUM |
			NETIF_F_TSO | NETIF_F_RXCSUM;
	dev->hw_features |= dev->features;
	dev->vlan_features |= dev->features;
	dev->priv_flags |= IFF_LIVE_ADDR_CHANGE;
	dev->gso_max_segs = MVNETA_MAX_TSO_SEGS;

	/* MTU range: 68 - 9676 */
	dev->min_mtu = ETH_MIN_MTU;
	/* 9676 == 9700 - 20 and rounding to 8 */
	dev->max_mtu = 9676;

	err = register_netdev(dev);
	if (err < 0) {
		dev_err(&pdev->dev, "failed to register\n");
		goto err_netdev;
	}

	netdev_info(dev, "Using %s mac address %pM\n", mac_from,
		    dev->dev_addr);

	platform_set_drvdata(pdev, pp->dev);

	return 0;

err_netdev:
	if (pp->bm_priv) {
		mvneta_bm_pool_destroy(pp->bm_priv, pp->pool_long, 1 << pp->id);
		mvneta_bm_pool_destroy(pp->bm_priv, pp->pool_short,
				       1 << pp->id);
		mvneta_bm_put(pp->bm_priv);
	}
	free_percpu(pp->stats);
err_free_ports:
	free_percpu(pp->ports);
err_clk:
	clk_disable_unprepare(pp->clk_bus);
	clk_disable_unprepare(pp->clk);
err_free_phylink:
	if (pp->phylink)
		phylink_destroy(pp->phylink);
err_free_irq:
	irq_dispose_mapping(dev->irq);
	return err;
}

/* Device removal routine */
static int mvneta_remove(struct platform_device *pdev)
{
	struct net_device  *dev = platform_get_drvdata(pdev);
	struct mvneta_port *pp = netdev_priv(dev);

	unregister_netdev(dev);
	clk_disable_unprepare(pp->clk_bus);
	clk_disable_unprepare(pp->clk);
	free_percpu(pp->ports);
	free_percpu(pp->stats);
	irq_dispose_mapping(dev->irq);
	phylink_destroy(pp->phylink);

	if (pp->bm_priv) {
		mvneta_bm_pool_destroy(pp->bm_priv, pp->pool_long, 1 << pp->id);
		mvneta_bm_pool_destroy(pp->bm_priv, pp->pool_short,
				       1 << pp->id);
		mvneta_bm_put(pp->bm_priv);
	}

	return 0;
}

#ifdef CONFIG_PM_SLEEP
static int mvneta_suspend(struct device *device)
{
	int queue;
	struct net_device *dev = dev_get_drvdata(device);
	struct mvneta_port *pp = netdev_priv(dev);

	if (!netif_running(dev))
		goto clean_exit;

	if (!pp->neta_armada3700) {
		spin_lock(&pp->lock);
		pp->is_stopped = true;
		spin_unlock(&pp->lock);

		cpuhp_state_remove_instance_nocalls(online_hpstate,
						    &pp->node_online);
		cpuhp_state_remove_instance_nocalls(CPUHP_NET_MVNETA_DEAD,
						    &pp->node_dead);
	}

	rtnl_lock();
	mvneta_stop_dev(pp);
	rtnl_unlock();

	for (queue = 0; queue < rxq_number; queue++) {
		struct mvneta_rx_queue *rxq = &pp->rxqs[queue];

		mvneta_rxq_drop_pkts(pp, rxq);
	}

	for (queue = 0; queue < txq_number; queue++) {
		struct mvneta_tx_queue *txq = &pp->txqs[queue];

		mvneta_txq_hw_deinit(pp, txq);
	}

clean_exit:
	netif_device_detach(dev);
	clk_disable_unprepare(pp->clk_bus);
	clk_disable_unprepare(pp->clk);

	return 0;
}

static int mvneta_resume(struct device *device)
{
	struct platform_device *pdev = to_platform_device(device);
	struct net_device *dev = dev_get_drvdata(device);
	struct mvneta_port *pp = netdev_priv(dev);
	int err, queue;

	clk_prepare_enable(pp->clk);
	if (!IS_ERR(pp->clk_bus))
		clk_prepare_enable(pp->clk_bus);
	if (pp->dram_target_info || pp->neta_armada3700)
		mvneta_conf_mbus_windows(pp, pp->dram_target_info);
	if (pp->bm_priv) {
		err = mvneta_bm_port_init(pdev, pp);
		if (err < 0) {
			dev_info(&pdev->dev, "use SW buffer management\n");
			pp->rx_offset_correction = MVNETA_SKB_HEADROOM;
			pp->bm_priv = NULL;
		}
	}
	mvneta_defaults_set(pp);
	err = mvneta_port_power_up(pp, pp->phy_interface);
	if (err < 0) {
		dev_err(device, "can't power up port\n");
		return err;
	}

	netif_device_attach(dev);

	if (!netif_running(dev))
		return 0;

	for (queue = 0; queue < rxq_number; queue++) {
		struct mvneta_rx_queue *rxq = &pp->rxqs[queue];

		rxq->next_desc_to_proc = 0;
		mvneta_rxq_hw_init(pp, rxq);
	}

	for (queue = 0; queue < txq_number; queue++) {
		struct mvneta_tx_queue *txq = &pp->txqs[queue];

		txq->next_desc_to_proc = 0;
		mvneta_txq_hw_init(pp, txq);
	}

	if (!pp->neta_armada3700) {
		spin_lock(&pp->lock);
		pp->is_stopped = false;
		spin_unlock(&pp->lock);
		cpuhp_state_add_instance_nocalls(online_hpstate,
						 &pp->node_online);
		cpuhp_state_add_instance_nocalls(CPUHP_NET_MVNETA_DEAD,
						 &pp->node_dead);
	}

	rtnl_lock();
	mvneta_start_dev(pp);
	rtnl_unlock();
	mvneta_set_rx_mode(dev);

	return 0;
}
#endif

static SIMPLE_DEV_PM_OPS(mvneta_pm_ops, mvneta_suspend, mvneta_resume);

static const struct of_device_id mvneta_match[] = {
	{ .compatible = "marvell,armada-370-neta" },
	{ .compatible = "marvell,armada-xp-neta" },
	{ .compatible = "marvell,armada-3700-neta" },
	{ }
};
MODULE_DEVICE_TABLE(of, mvneta_match);

static struct platform_driver mvneta_driver = {
	.probe = mvneta_probe,
	.remove = mvneta_remove,
	.driver = {
		.name = MVNETA_DRIVER_NAME,
		.of_match_table = mvneta_match,
		.pm = &mvneta_pm_ops,
	},
};

static int __init mvneta_driver_init(void)
{
	int ret;

	ret = cpuhp_setup_state_multi(CPUHP_AP_ONLINE_DYN, "net/mvneta:online",
				      mvneta_cpu_online,
				      mvneta_cpu_down_prepare);
	if (ret < 0)
		goto out;
	online_hpstate = ret;
	ret = cpuhp_setup_state_multi(CPUHP_NET_MVNETA_DEAD, "net/mvneta:dead",
				      NULL, mvneta_cpu_dead);
	if (ret)
		goto err_dead;

	ret = platform_driver_register(&mvneta_driver);
	if (ret)
		goto err;
	return 0;

err:
	cpuhp_remove_multi_state(CPUHP_NET_MVNETA_DEAD);
err_dead:
	cpuhp_remove_multi_state(online_hpstate);
out:
	return ret;
}
module_init(mvneta_driver_init);

static void __exit mvneta_driver_exit(void)
{
	platform_driver_unregister(&mvneta_driver);
	cpuhp_remove_multi_state(CPUHP_NET_MVNETA_DEAD);
	cpuhp_remove_multi_state(online_hpstate);
}
module_exit(mvneta_driver_exit);

MODULE_DESCRIPTION("Marvell NETA Ethernet Driver - www.marvell.com");
MODULE_AUTHOR("Rami Rosen <rosenr@marvell.com>, Thomas Petazzoni <thomas.petazzoni@free-electrons.com>");
MODULE_LICENSE("GPL");

module_param(rxq_number, int, 0444);
module_param(txq_number, int, 0444);

module_param(rxq_def, int, 0444);
module_param(rx_copybreak, int, 0644);<|MERGE_RESOLUTION|>--- conflicted
+++ resolved
@@ -414,8 +414,6 @@
 struct mvneta_stats {
 	u64	rx_packets;
 	u64	rx_bytes;
-	u64	rx_dropped;
-	u64	rx_errors;
 	u64	tx_packets;
 	u64	tx_bytes;
 	/* xdp */
@@ -779,21 +777,12 @@
 		cpu_stats = per_cpu_ptr(pp->stats, cpu);
 		do {
 			start = u64_stats_fetch_begin_irq(&cpu_stats->syncp);
-<<<<<<< HEAD
-			rx_packets = cpu_stats->rx_packets;
-			rx_bytes   = cpu_stats->rx_bytes;
-			rx_dropped = cpu_stats->rx_dropped;
-			rx_errors  = cpu_stats->rx_errors;
-			tx_packets = cpu_stats->tx_packets;
-			tx_bytes   = cpu_stats->tx_bytes;
-=======
 			rx_packets = cpu_stats->es.ps.rx_packets;
 			rx_bytes   = cpu_stats->es.ps.rx_bytes;
 			rx_dropped = cpu_stats->rx_dropped;
 			rx_errors  = cpu_stats->rx_errors;
 			tx_packets = cpu_stats->es.ps.tx_packets;
 			tx_bytes   = cpu_stats->es.ps.tx_bytes;
->>>>>>> 04d5ce62
 		} while (u64_stats_fetch_retry_irq(&cpu_stats->syncp, start));
 
 		stats->rx_packets += rx_packets;
@@ -2175,15 +2164,9 @@
 		err = xdp_do_redirect(pp->dev, xdp, prog);
 		if (unlikely(err)) {
 			ret = MVNETA_XDP_DROPPED;
-<<<<<<< HEAD
-			__page_pool_put_page(rxq->page_pool,
-					     virt_to_head_page(xdp->data),
-					     len, true);
-=======
 			page_pool_put_page(rxq->page_pool,
 					   virt_to_head_page(xdp->data), len,
 					   true);
->>>>>>> 04d5ce62
 		} else {
 			ret = MVNETA_XDP_REDIR;
 			stats->xdp_redirect++;
@@ -2193,15 +2176,9 @@
 	case XDP_TX:
 		ret = mvneta_xdp_xmit_back(pp, xdp);
 		if (ret != MVNETA_XDP_TX)
-<<<<<<< HEAD
-			__page_pool_put_page(rxq->page_pool,
-					     virt_to_head_page(xdp->data),
-					     len, true);
-=======
 			page_pool_put_page(rxq->page_pool,
 					   virt_to_head_page(xdp->data), len,
 					   true);
->>>>>>> 04d5ce62
 		break;
 	default:
 		bpf_warn_invalid_xdp_action(act);
@@ -2210,14 +2187,8 @@
 		trace_xdp_exception(pp->dev, prog, act);
 		/* fall through */
 	case XDP_DROP:
-<<<<<<< HEAD
-		__page_pool_put_page(rxq->page_pool,
-				     virt_to_head_page(xdp->data),
-				     len, true);
-=======
 		page_pool_put_page(rxq->page_pool,
 				   virt_to_head_page(xdp->data), len, true);
->>>>>>> 04d5ce62
 		ret = MVNETA_XDP_DROPPED;
 		stats->xdp_drop++;
 		break;
@@ -2276,15 +2247,9 @@
 		struct mvneta_pcpu_stats *stats = this_cpu_ptr(pp->stats);
 
 		netdev_err(dev, "Can't allocate skb on queue %d\n", rxq->id);
-<<<<<<< HEAD
-		rxq->skb_alloc_err++;
-
-		u64_stats_update_begin(&stats->syncp);
-=======
 
 		u64_stats_update_begin(&stats->syncp);
 		stats->es.skb_alloc_error++;
->>>>>>> 04d5ce62
 		stats->rx_dropped++;
 		u64_stats_update_end(&stats->syncp);
 
