--- conflicted
+++ resolved
@@ -324,15 +324,9 @@
 {
 	struct qed_cxt_mngr *p_mgr = p_hwfn->p_cxt_mngr;
 	u32 total_srqs;
-<<<<<<< HEAD
 
 	total_srqs = p_mgr->srq_count + p_mgr->xrc_srq_count;
 
-=======
-
-	total_srqs = p_mgr->srq_count + p_mgr->xrc_srq_count;
-
->>>>>>> 84569f32
 	return total_srqs;
 }
 
