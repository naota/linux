/* SPDX-License-Identifier: GPL-2.0 */
/*
 * Microchip KSZ9477 series Header file
 *
 * Copyright (C) 2017-2022 Microchip Technology Inc.
 */

#ifndef __KSZ9477_H
#define __KSZ9477_H

#include <net/dsa.h>
#include "ksz_common.h"

int ksz9477_setup(struct dsa_switch *ds);
u32 ksz9477_get_port_addr(int port, int offset);
void ksz9477_cfg_port_member(struct ksz_device *dev, int port, u8 member);
void ksz9477_flush_dyn_mac_table(struct ksz_device *dev, int port);
void ksz9477_port_setup(struct ksz_device *dev, int port, bool cpu_port);
int ksz9477_set_ageing_time(struct ksz_device *dev, unsigned int msecs);
int ksz9477_r_phy(struct ksz_device *dev, u16 addr, u16 reg, u16 *data);
int ksz9477_w_phy(struct ksz_device *dev, u16 addr, u16 reg, u16 val);
void ksz9477_r_mib_cnt(struct ksz_device *dev, int port, u16 addr, u64 *cnt);
void ksz9477_r_mib_pkt(struct ksz_device *dev, int port, u16 addr,
		       u64 *dropped, u64 *cnt);
void ksz9477_freeze_mib(struct ksz_device *dev, int port, bool freeze);
void ksz9477_port_init_cnt(struct ksz_device *dev, int port);
int ksz9477_port_vlan_filtering(struct ksz_device *dev, int port,
				bool flag, struct netlink_ext_ack *extack);
int ksz9477_port_vlan_add(struct ksz_device *dev, int port,
			  const struct switchdev_obj_port_vlan *vlan,
			  struct netlink_ext_ack *extack);
int ksz9477_port_vlan_del(struct ksz_device *dev, int port,
			  const struct switchdev_obj_port_vlan *vlan);
int ksz9477_port_mirror_add(struct ksz_device *dev, int port,
			    struct dsa_mall_mirror_tc_entry *mirror,
			    bool ingress, struct netlink_ext_ack *extack);
void ksz9477_port_mirror_del(struct ksz_device *dev, int port,
			     struct dsa_mall_mirror_tc_entry *mirror);
<<<<<<< HEAD
=======
int ksz9477_errata_monitor(struct ksz_device *dev, int port,
			   u64 tx_late_col);
>>>>>>> 0c383648
void ksz9477_get_caps(struct ksz_device *dev, int port,
		      struct phylink_config *config);
int ksz9477_fdb_dump(struct ksz_device *dev, int port,
		     dsa_fdb_dump_cb_t *cb, void *data);
int ksz9477_fdb_add(struct ksz_device *dev, int port,
		    const unsigned char *addr, u16 vid, struct dsa_db db);
int ksz9477_fdb_del(struct ksz_device *dev, int port,
		    const unsigned char *addr, u16 vid, struct dsa_db db);
int ksz9477_mdb_add(struct ksz_device *dev, int port,
		    const struct switchdev_obj_port_mdb *mdb, struct dsa_db db);
int ksz9477_mdb_del(struct ksz_device *dev, int port,
		    const struct switchdev_obj_port_mdb *mdb, struct dsa_db db);
int ksz9477_change_mtu(struct ksz_device *dev, int port, int mtu);
void ksz9477_config_cpu_port(struct dsa_switch *ds);
int ksz9477_tc_cbs_set_cinc(struct ksz_device *dev, int port, u32 val);
int ksz9477_enable_stp_addr(struct ksz_device *dev);
int ksz9477_reset_switch(struct ksz_device *dev);
int ksz9477_switch_init(struct ksz_device *dev);
void ksz9477_switch_exit(struct ksz_device *dev);
void ksz9477_port_queue_split(struct ksz_device *dev, int port);
void ksz9477_hsr_join(struct dsa_switch *ds, int port, struct net_device *hsr);
void ksz9477_hsr_leave(struct dsa_switch *ds, int port, struct net_device *hsr);
void ksz9477_get_wol(struct ksz_device *dev, int port,
		     struct ethtool_wolinfo *wol);
int ksz9477_set_wol(struct ksz_device *dev, int port,
		    struct ethtool_wolinfo *wol);
void ksz9477_wol_pre_shutdown(struct ksz_device *dev, bool *wol_enabled);

int ksz9477_port_acl_init(struct ksz_device *dev, int port);
void ksz9477_port_acl_free(struct ksz_device *dev, int port);
int ksz9477_cls_flower_add(struct dsa_switch *ds, int port,
			   struct flow_cls_offload *cls, bool ingress);
int ksz9477_cls_flower_del(struct dsa_switch *ds, int port,
			   struct flow_cls_offload *cls, bool ingress);

#define KSZ9477_ACL_ENTRY_SIZE		18
#define KSZ9477_ACL_MAX_ENTRIES		16

struct ksz9477_acl_entry {
	u8 entry[KSZ9477_ACL_ENTRY_SIZE];
	unsigned long cookie;
	u32 prio;
};

struct ksz9477_acl_entries {
	struct ksz9477_acl_entry entries[KSZ9477_ACL_MAX_ENTRIES];
	int entries_count;
};

struct ksz9477_acl_priv {
	struct ksz9477_acl_entries acles;
};

void ksz9477_acl_remove_entries(struct ksz_device *dev, int port,
				struct ksz9477_acl_entries *acles,
				unsigned long cookie);
int ksz9477_acl_write_list(struct ksz_device *dev, int port);
int ksz9477_sort_acl_entries(struct ksz_device *dev, int port);
void ksz9477_acl_action_rule_cfg(u8 *entry, bool force_prio, u8 prio_val);
void ksz9477_acl_processing_rule_set_action(u8 *entry, u8 action_idx);
void ksz9477_acl_match_process_l2(struct ksz_device *dev, int port,
				  u16 ethtype, u8 *src_mac, u8 *dst_mac,
				  unsigned long cookie, u32 prio);

#endif<|MERGE_RESOLUTION|>--- conflicted
+++ resolved
@@ -36,11 +36,8 @@
 			    bool ingress, struct netlink_ext_ack *extack);
 void ksz9477_port_mirror_del(struct ksz_device *dev, int port,
 			     struct dsa_mall_mirror_tc_entry *mirror);
-<<<<<<< HEAD
-=======
 int ksz9477_errata_monitor(struct ksz_device *dev, int port,
 			   u64 tx_late_col);
->>>>>>> 0c383648
 void ksz9477_get_caps(struct ksz_device *dev, int port,
 		      struct phylink_config *config);
 int ksz9477_fdb_dump(struct ksz_device *dev, int port,
