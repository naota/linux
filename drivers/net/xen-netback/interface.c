/*
 * Network-device interface management.
 *
 * Copyright (c) 2004-2005, Keir Fraser
 *
 * This program is free software; you can redistribute it and/or
 * modify it under the terms of the GNU General Public License version 2
 * as published by the Free Software Foundation; or, when distributed
 * separately from the Linux kernel or incorporated into other
 * software packages, subject to the following license:
 *
 * Permission is hereby granted, free of charge, to any person obtaining a copy
 * of this source file (the "Software"), to deal in the Software without
 * restriction, including without limitation the rights to use, copy, modify,
 * merge, publish, distribute, sublicense, and/or sell copies of the Software,
 * and to permit persons to whom the Software is furnished to do so, subject to
 * the following conditions:
 *
 * The above copyright notice and this permission notice shall be included in
 * all copies or substantial portions of the Software.
 *
 * THE SOFTWARE IS PROVIDED "AS IS", WITHOUT WARRANTY OF ANY KIND, EXPRESS OR
 * IMPLIED, INCLUDING BUT NOT LIMITED TO THE WARRANTIES OF MERCHANTABILITY,
 * FITNESS FOR A PARTICULAR PURPOSE AND NONINFRINGEMENT. IN NO EVENT SHALL THE
 * AUTHORS OR COPYRIGHT HOLDERS BE LIABLE FOR ANY CLAIM, DAMAGES OR OTHER
 * LIABILITY, WHETHER IN AN ACTION OF CONTRACT, TORT OR OTHERWISE, ARISING
 * FROM, OUT OF OR IN CONNECTION WITH THE SOFTWARE OR THE USE OR OTHER DEALINGS
 * IN THE SOFTWARE.
 */

#include "common.h"

#include <linux/kthread.h>
#include <linux/ethtool.h>
#include <linux/rtnetlink.h>
#include <linux/if_vlan.h>
#include <linux/vmalloc.h>

#include <xen/events.h>
#include <asm/xen/hypercall.h>

#define XENVIF_QUEUE_LENGTH 32
#define XENVIF_NAPI_WEIGHT  64

int xenvif_schedulable(struct xenvif *vif)
{
	return netif_running(vif->dev) && netif_carrier_ok(vif->dev);
}

static int xenvif_rx_schedulable(struct xenvif *vif)
{
	return xenvif_schedulable(vif) && !xenvif_rx_ring_full(vif);
}

static irqreturn_t xenvif_tx_interrupt(int irq, void *dev_id)
{
	struct xenvif *vif = dev_id;

	if (RING_HAS_UNCONSUMED_REQUESTS(&vif->tx))
		napi_schedule(&vif->napi);

	return IRQ_HANDLED;
}

static int xenvif_poll(struct napi_struct *napi, int budget)
{
	struct xenvif *vif = container_of(napi, struct xenvif, napi);
	int work_done;

	work_done = xenvif_tx_action(vif, budget);

	if (work_done < budget) {
		int more_to_do = 0;
		unsigned long flags;

		/* It is necessary to disable IRQ before calling
		 * RING_HAS_UNCONSUMED_REQUESTS. Otherwise we might
		 * lose event from the frontend.
		 *
		 * Consider:
		 *   RING_HAS_UNCONSUMED_REQUESTS
		 *   <frontend generates event to trigger napi_schedule>
		 *   __napi_complete
		 *
		 * This handler is still in scheduled state so the
		 * event has no effect at all. After __napi_complete
		 * this handler is descheduled and cannot get
		 * scheduled again. We lose event in this case and the ring
		 * will be completely stalled.
		 */

		local_irq_save(flags);

		RING_FINAL_CHECK_FOR_REQUESTS(&vif->tx, more_to_do);
		if (!more_to_do)
			__napi_complete(napi);

		local_irq_restore(flags);
	}

	return work_done;
}

static irqreturn_t xenvif_rx_interrupt(int irq, void *dev_id)
{
	struct xenvif *vif = dev_id;

	if (xenvif_rx_schedulable(vif))
		netif_wake_queue(vif->dev);

	return IRQ_HANDLED;
}

static irqreturn_t xenvif_interrupt(int irq, void *dev_id)
{
	xenvif_tx_interrupt(irq, dev_id);
	xenvif_rx_interrupt(irq, dev_id);

	return IRQ_HANDLED;
}

static int xenvif_start_xmit(struct sk_buff *skb, struct net_device *dev)
{
	struct xenvif *vif = netdev_priv(dev);

	BUG_ON(skb->dev != dev);

	/* Drop the packet if vif is not ready */
	if (vif->task == NULL)
		goto drop;

	/* Drop the packet if the target domain has no receive buffers. */
	if (!xenvif_rx_schedulable(vif))
		goto drop;

	/* Reserve ring slots for the worst-case number of fragments. */
	vif->rx_req_cons_peek += xenvif_count_skb_slots(vif, skb);

	if (vif->can_queue && xenvif_must_stop_queue(vif))
		netif_stop_queue(dev);

	xenvif_queue_tx_skb(vif, skb);

	return NETDEV_TX_OK;

 drop:
	vif->dev->stats.tx_dropped++;
	dev_kfree_skb(skb);
	return NETDEV_TX_OK;
}

void xenvif_notify_tx_completion(struct xenvif *vif)
{
	if (netif_queue_stopped(vif->dev) && xenvif_rx_schedulable(vif))
		netif_wake_queue(vif->dev);
}

static struct net_device_stats *xenvif_get_stats(struct net_device *dev)
{
	struct xenvif *vif = netdev_priv(dev);
	return &vif->dev->stats;
}

static void xenvif_up(struct xenvif *vif)
{
	napi_enable(&vif->napi);
	enable_irq(vif->tx_irq);
	if (vif->tx_irq != vif->rx_irq)
		enable_irq(vif->rx_irq);
	xenvif_check_rx_xenvif(vif);
}

static void xenvif_down(struct xenvif *vif)
{
	napi_disable(&vif->napi);
	disable_irq(vif->tx_irq);
	if (vif->tx_irq != vif->rx_irq)
		disable_irq(vif->rx_irq);
	del_timer_sync(&vif->credit_timeout);
}

static int xenvif_open(struct net_device *dev)
{
	struct xenvif *vif = netdev_priv(dev);
	if (netif_carrier_ok(dev))
		xenvif_up(vif);
	netif_start_queue(dev);
	return 0;
}

static int xenvif_close(struct net_device *dev)
{
	struct xenvif *vif = netdev_priv(dev);
	if (netif_carrier_ok(dev))
		xenvif_down(vif);
	netif_stop_queue(dev);
	return 0;
}

static int xenvif_change_mtu(struct net_device *dev, int mtu)
{
	struct xenvif *vif = netdev_priv(dev);
	int max = vif->can_sg ? 65535 - VLAN_ETH_HLEN : ETH_DATA_LEN;

	if (mtu > max)
		return -EINVAL;
	dev->mtu = mtu;
	return 0;
}

static netdev_features_t xenvif_fix_features(struct net_device *dev,
	netdev_features_t features)
{
	struct xenvif *vif = netdev_priv(dev);

	if (!vif->can_sg)
		features &= ~NETIF_F_SG;
	if (~(vif->gso_mask | vif->gso_prefix_mask) & GSO_BIT(TCPV4))
		features &= ~NETIF_F_TSO;
	if (~(vif->gso_mask | vif->gso_prefix_mask) & GSO_BIT(TCPV6))
		features &= ~NETIF_F_TSO6;
	if (!vif->ip_csum)
		features &= ~NETIF_F_IP_CSUM;
	if (!vif->ipv6_csum)
		features &= ~NETIF_F_IPV6_CSUM;

	return features;
}

static const struct xenvif_stat {
	char name[ETH_GSTRING_LEN];
	u16 offset;
} xenvif_stats[] = {
	{
		"rx_gso_checksum_fixup",
		offsetof(struct xenvif, rx_gso_checksum_fixup)
	},
};

static int xenvif_get_sset_count(struct net_device *dev, int string_set)
{
	switch (string_set) {
	case ETH_SS_STATS:
		return ARRAY_SIZE(xenvif_stats);
	default:
		return -EINVAL;
	}
}

static void xenvif_get_ethtool_stats(struct net_device *dev,
				     struct ethtool_stats *stats, u64 * data)
{
	void *vif = netdev_priv(dev);
	int i;

	for (i = 0; i < ARRAY_SIZE(xenvif_stats); i++)
		data[i] = *(unsigned long *)(vif + xenvif_stats[i].offset);
}

static void xenvif_get_strings(struct net_device *dev, u32 stringset, u8 * data)
{
	int i;

	switch (stringset) {
	case ETH_SS_STATS:
		for (i = 0; i < ARRAY_SIZE(xenvif_stats); i++)
			memcpy(data + i * ETH_GSTRING_LEN,
			       xenvif_stats[i].name, ETH_GSTRING_LEN);
		break;
	}
}

static const struct ethtool_ops xenvif_ethtool_ops = {
	.get_link	= ethtool_op_get_link,

	.get_sset_count = xenvif_get_sset_count,
	.get_ethtool_stats = xenvif_get_ethtool_stats,
	.get_strings = xenvif_get_strings,
};

static const struct net_device_ops xenvif_netdev_ops = {
	.ndo_start_xmit	= xenvif_start_xmit,
	.ndo_get_stats	= xenvif_get_stats,
	.ndo_open	= xenvif_open,
	.ndo_stop	= xenvif_close,
	.ndo_change_mtu	= xenvif_change_mtu,
	.ndo_fix_features = xenvif_fix_features,
	.ndo_set_mac_address = eth_mac_addr,
	.ndo_validate_addr   = eth_validate_addr,
};

struct xenvif *xenvif_alloc(struct device *parent, domid_t domid,
			    unsigned int handle)
{
	int err;
	struct net_device *dev;
	struct xenvif *vif;
	char name[IFNAMSIZ] = {};
	int i;

	snprintf(name, IFNAMSIZ - 1, "vif%u.%u", domid, handle);
	dev = alloc_netdev(sizeof(struct xenvif), name, ether_setup);
	if (dev == NULL) {
		pr_warn("Could not allocate netdev for %s\n", name);
		return ERR_PTR(-ENOMEM);
	}

	SET_NETDEV_DEV(dev, parent);

	vif = netdev_priv(dev);

	vif->grant_copy_op = vmalloc(sizeof(struct gnttab_copy) *
				     MAX_GRANT_COPY_OPS);
	if (vif->grant_copy_op == NULL) {
		pr_warn("Could not allocate grant copy space for %s\n", name);
		free_netdev(dev);
		return ERR_PTR(-ENOMEM);
	}

	vif->domid  = domid;
	vif->handle = handle;
	vif->can_sg = 1;
<<<<<<< HEAD
	vif->csum = 1;
=======
	vif->ip_csum = 1;
>>>>>>> d8ec26d7
	vif->dev = dev;

	vif->credit_bytes = vif->remaining_credit = ~0UL;
	vif->credit_usec  = 0UL;
	init_timer(&vif->credit_timeout);
	vif->credit_window_start = get_jiffies_64();

	dev->netdev_ops	= &xenvif_netdev_ops;
	dev->hw_features = NETIF_F_SG |
		NETIF_F_IP_CSUM | NETIF_F_IPV6_CSUM |
		NETIF_F_TSO | NETIF_F_TSO6;
	dev->features = dev->hw_features | NETIF_F_RXCSUM;
	SET_ETHTOOL_OPS(dev, &xenvif_ethtool_ops);

	dev->tx_queue_len = XENVIF_QUEUE_LENGTH;

	skb_queue_head_init(&vif->rx_queue);
	skb_queue_head_init(&vif->tx_queue);

	vif->pending_cons = 0;
	vif->pending_prod = MAX_PENDING_REQS;
	for (i = 0; i < MAX_PENDING_REQS; i++)
		vif->pending_ring[i] = i;
	for (i = 0; i < MAX_PENDING_REQS; i++)
		vif->mmap_pages[i] = NULL;

	/*
	 * Initialise a dummy MAC address. We choose the numerically
	 * largest non-broadcast address to prevent the address getting
	 * stolen by an Ethernet bridge for STP purposes.
	 * (FE:FF:FF:FF:FF:FF)
	 */
	memset(dev->dev_addr, 0xFF, ETH_ALEN);
	dev->dev_addr[0] &= ~0x01;

	netif_napi_add(dev, &vif->napi, xenvif_poll, XENVIF_NAPI_WEIGHT);

	netif_carrier_off(dev);

	err = register_netdev(dev);
	if (err) {
		netdev_warn(dev, "Could not register device: err=%d\n", err);
		free_netdev(dev);
		return ERR_PTR(err);
	}

	netdev_dbg(dev, "Successfully created xenvif\n");

	__module_get(THIS_MODULE);

	return vif;
}

int xenvif_connect(struct xenvif *vif, unsigned long tx_ring_ref,
		   unsigned long rx_ring_ref, unsigned int tx_evtchn,
		   unsigned int rx_evtchn)
{
	struct task_struct *task;
	int err = -ENOMEM;

<<<<<<< HEAD
	/* Already connected through? */
	if (vif->tx_irq)
		return 0;
=======
	BUG_ON(vif->tx_irq);
	BUG_ON(vif->task);
>>>>>>> d8ec26d7

	err = xenvif_map_frontend_rings(vif, tx_ring_ref, rx_ring_ref);
	if (err < 0)
		goto err;

	if (tx_evtchn == rx_evtchn) {
		/* feature-split-event-channels == 0 */
		err = bind_interdomain_evtchn_to_irqhandler(
			vif->domid, tx_evtchn, xenvif_interrupt, 0,
			vif->dev->name, vif);
		if (err < 0)
			goto err_unmap;
		vif->tx_irq = vif->rx_irq = err;
		disable_irq(vif->tx_irq);
	} else {
		/* feature-split-event-channels == 1 */
		snprintf(vif->tx_irq_name, sizeof(vif->tx_irq_name),
			 "%s-tx", vif->dev->name);
		err = bind_interdomain_evtchn_to_irqhandler(
			vif->domid, tx_evtchn, xenvif_tx_interrupt, 0,
			vif->tx_irq_name, vif);
		if (err < 0)
			goto err_unmap;
		vif->tx_irq = err;
		disable_irq(vif->tx_irq);

		snprintf(vif->rx_irq_name, sizeof(vif->rx_irq_name),
			 "%s-rx", vif->dev->name);
		err = bind_interdomain_evtchn_to_irqhandler(
			vif->domid, rx_evtchn, xenvif_rx_interrupt, 0,
			vif->rx_irq_name, vif);
		if (err < 0)
			goto err_tx_unbind;
		vif->rx_irq = err;
		disable_irq(vif->rx_irq);
	}

	init_waitqueue_head(&vif->wq);
<<<<<<< HEAD
	vif->task = kthread_create(xenvif_kthread,
				   (void *)vif, "%s", vif->dev->name);
	if (IS_ERR(vif->task)) {
		pr_warn("Could not allocate kthread for %s\n", vif->dev->name);
		err = PTR_ERR(vif->task);
		goto err_rx_unbind;
	}
=======
	task = kthread_create(xenvif_kthread,
			      (void *)vif, "%s", vif->dev->name);
	if (IS_ERR(task)) {
		pr_warn("Could not allocate kthread for %s\n", vif->dev->name);
		err = PTR_ERR(task);
		goto err_rx_unbind;
	}

	vif->task = task;
>>>>>>> d8ec26d7

	rtnl_lock();
	if (!vif->can_sg && vif->dev->mtu > ETH_DATA_LEN)
		dev_set_mtu(vif->dev, ETH_DATA_LEN);
	netdev_update_features(vif->dev);
	netif_carrier_on(vif->dev);
	if (netif_running(vif->dev))
		xenvif_up(vif);
	rtnl_unlock();

	wake_up_process(vif->task);

	return 0;

err_rx_unbind:
	unbind_from_irqhandler(vif->rx_irq, vif);
	vif->rx_irq = 0;
err_tx_unbind:
	unbind_from_irqhandler(vif->tx_irq, vif);
	vif->tx_irq = 0;
err_unmap:
	xenvif_unmap_frontend_rings(vif);
err:
	module_put(THIS_MODULE);
	return err;
}

void xenvif_carrier_off(struct xenvif *vif)
{
	struct net_device *dev = vif->dev;

	rtnl_lock();
	netif_carrier_off(dev); /* discard queued packets */
	if (netif_running(dev))
		xenvif_down(vif);
	rtnl_unlock();
}

void xenvif_disconnect(struct xenvif *vif)
{
	if (netif_carrier_ok(vif->dev))
		xenvif_carrier_off(vif);

<<<<<<< HEAD
=======
	if (vif->task) {
		kthread_stop(vif->task);
		vif->task = NULL;
	}

>>>>>>> d8ec26d7
	if (vif->tx_irq) {
		if (vif->tx_irq == vif->rx_irq)
			unbind_from_irqhandler(vif->tx_irq, vif);
		else {
			unbind_from_irqhandler(vif->tx_irq, vif);
			unbind_from_irqhandler(vif->rx_irq, vif);
		}
		vif->tx_irq = 0;
	}

<<<<<<< HEAD
	if (vif->task)
		kthread_stop(vif->task);

	xenvif_unmap_frontend_rings(vif);
}

void xenvif_free(struct xenvif *vif)
{
	netif_napi_del(&vif->napi);

=======
	xenvif_unmap_frontend_rings(vif);
}

void xenvif_free(struct xenvif *vif)
{
	netif_napi_del(&vif->napi);

>>>>>>> d8ec26d7
	unregister_netdev(vif->dev);

	vfree(vif->grant_copy_op);
	free_netdev(vif->dev);

	module_put(THIS_MODULE);
}<|MERGE_RESOLUTION|>--- conflicted
+++ resolved
@@ -320,11 +320,7 @@
 	vif->domid  = domid;
 	vif->handle = handle;
 	vif->can_sg = 1;
-<<<<<<< HEAD
-	vif->csum = 1;
-=======
 	vif->ip_csum = 1;
->>>>>>> d8ec26d7
 	vif->dev = dev;
 
 	vif->credit_bytes = vif->remaining_credit = ~0UL;
@@ -385,14 +381,8 @@
 	struct task_struct *task;
 	int err = -ENOMEM;
 
-<<<<<<< HEAD
-	/* Already connected through? */
-	if (vif->tx_irq)
-		return 0;
-=======
 	BUG_ON(vif->tx_irq);
 	BUG_ON(vif->task);
->>>>>>> d8ec26d7
 
 	err = xenvif_map_frontend_rings(vif, tx_ring_ref, rx_ring_ref);
 	if (err < 0)
@@ -431,15 +421,6 @@
 	}
 
 	init_waitqueue_head(&vif->wq);
-<<<<<<< HEAD
-	vif->task = kthread_create(xenvif_kthread,
-				   (void *)vif, "%s", vif->dev->name);
-	if (IS_ERR(vif->task)) {
-		pr_warn("Could not allocate kthread for %s\n", vif->dev->name);
-		err = PTR_ERR(vif->task);
-		goto err_rx_unbind;
-	}
-=======
 	task = kthread_create(xenvif_kthread,
 			      (void *)vif, "%s", vif->dev->name);
 	if (IS_ERR(task)) {
@@ -449,7 +430,6 @@
 	}
 
 	vif->task = task;
->>>>>>> d8ec26d7
 
 	rtnl_lock();
 	if (!vif->can_sg && vif->dev->mtu > ETH_DATA_LEN)
@@ -493,14 +473,11 @@
 	if (netif_carrier_ok(vif->dev))
 		xenvif_carrier_off(vif);
 
-<<<<<<< HEAD
-=======
 	if (vif->task) {
 		kthread_stop(vif->task);
 		vif->task = NULL;
 	}
 
->>>>>>> d8ec26d7
 	if (vif->tx_irq) {
 		if (vif->tx_irq == vif->rx_irq)
 			unbind_from_irqhandler(vif->tx_irq, vif);
@@ -511,10 +488,6 @@
 		vif->tx_irq = 0;
 	}
 
-<<<<<<< HEAD
-	if (vif->task)
-		kthread_stop(vif->task);
-
 	xenvif_unmap_frontend_rings(vif);
 }
 
@@ -522,15 +495,6 @@
 {
 	netif_napi_del(&vif->napi);
 
-=======
-	xenvif_unmap_frontend_rings(vif);
-}
-
-void xenvif_free(struct xenvif *vif)
-{
-	netif_napi_del(&vif->napi);
-
->>>>>>> d8ec26d7
 	unregister_netdev(vif->dev);
 
 	vfree(vif->grant_copy_op);
