// SPDX-License-Identifier: GPL-2.0-only
/*
 * Copyright (c) 2022 Qualcomm Innovation Center. All rights reserved.
 *
 * Authors:
 *	Asutosh Das <quic_asutoshd@quicinc.com>
 *	Can Guo <quic_cang@quicinc.com>
 */

#include <asm/unaligned.h>
#include <linux/dma-mapping.h>
#include <linux/module.h>
#include <linux/platform_device.h>
#include "ufshcd-priv.h"
#include <linux/delay.h>
#include <scsi/scsi_cmnd.h>
#include <linux/bitfield.h>
#include <linux/iopoll.h>

#define MAX_QUEUE_SUP GENMASK(7, 0)
#define QCFGPTR GENMASK(23, 16)
#define UFS_MCQ_MIN_RW_QUEUES 2
#define UFS_MCQ_MIN_READ_QUEUES 0
#define UFS_MCQ_MIN_POLL_QUEUES 0
#define QUEUE_EN_OFFSET 31
#define QUEUE_ID_OFFSET 16

#define MCQ_CFG_MAC_MASK	GENMASK(16, 8)
#define MCQ_ENTRY_SIZE_IN_DWORD	8
#define CQE_UCD_BA GENMASK_ULL(63, 7)

/* Max mcq register polling time in microseconds */
#define MCQ_POLL_US 500000

static int rw_queue_count_set(const char *val, const struct kernel_param *kp)
{
	return param_set_uint_minmax(val, kp, UFS_MCQ_MIN_RW_QUEUES,
				     num_possible_cpus());
}

static const struct kernel_param_ops rw_queue_count_ops = {
	.set = rw_queue_count_set,
	.get = param_get_uint,
};

static unsigned int rw_queues;
module_param_cb(rw_queues, &rw_queue_count_ops, &rw_queues, 0644);
MODULE_PARM_DESC(rw_queues,
		 "Number of interrupt driven I/O queues used for rw. Default value is nr_cpus");

static int read_queue_count_set(const char *val, const struct kernel_param *kp)
{
	return param_set_uint_minmax(val, kp, UFS_MCQ_MIN_READ_QUEUES,
				     num_possible_cpus());
}

static const struct kernel_param_ops read_queue_count_ops = {
	.set = read_queue_count_set,
	.get = param_get_uint,
};

static unsigned int read_queues;
module_param_cb(read_queues, &read_queue_count_ops, &read_queues, 0644);
MODULE_PARM_DESC(read_queues,
		 "Number of interrupt driven read queues used for read. Default value is 0");

static int poll_queue_count_set(const char *val, const struct kernel_param *kp)
{
	return param_set_uint_minmax(val, kp, UFS_MCQ_MIN_POLL_QUEUES,
				     num_possible_cpus());
}

static const struct kernel_param_ops poll_queue_count_ops = {
	.set = poll_queue_count_set,
	.get = param_get_uint,
};

static unsigned int poll_queues = 1;
module_param_cb(poll_queues, &poll_queue_count_ops, &poll_queues, 0644);
MODULE_PARM_DESC(poll_queues,
		 "Number of poll queues used for r/w. Default value is 1");

/**
 * ufshcd_mcq_config_mac - Set the #Max Activ Cmds.
 * @hba: per adapter instance
 * @max_active_cmds: maximum # of active commands to the device at any time.
 *
 * The controller won't send more than the max_active_cmds to the device at
 * any time.
 */
void ufshcd_mcq_config_mac(struct ufs_hba *hba, u32 max_active_cmds)
{
	u32 val;

	val = ufshcd_readl(hba, REG_UFS_MCQ_CFG);
	val &= ~MCQ_CFG_MAC_MASK;
	val |= FIELD_PREP(MCQ_CFG_MAC_MASK, max_active_cmds - 1);
	ufshcd_writel(hba, val, REG_UFS_MCQ_CFG);
}
EXPORT_SYMBOL_GPL(ufshcd_mcq_config_mac);

/**
 * ufshcd_mcq_req_to_hwq - find the hardware queue on which the
 * request would be issued.
 * @hba: per adapter instance
 * @req: pointer to the request to be issued
 *
 * Return: the hardware queue instance on which the request will be or has
 * been queued. %NULL if the request has already been freed.
 */
struct ufs_hw_queue *ufshcd_mcq_req_to_hwq(struct ufs_hba *hba,
					 struct request *req)
{
	struct blk_mq_hw_ctx *hctx = READ_ONCE(req->mq_hctx);

	return hctx ? &hba->uhq[hctx->queue_num] : NULL;
}

/**
 * ufshcd_mcq_queue_cfg_addr - get an start address of the MCQ Queue Config
 * Registers.
 * @hba: per adapter instance
 *
 * Return: Start address of MCQ Queue Config Registers in HCI
 */
unsigned int ufshcd_mcq_queue_cfg_addr(struct ufs_hba *hba)
{
	return FIELD_GET(QCFGPTR, hba->mcq_capabilities) * 0x200;
}
EXPORT_SYMBOL_GPL(ufshcd_mcq_queue_cfg_addr);

/**
 * ufshcd_mcq_decide_queue_depth - decide the queue depth
 * @hba: per adapter instance
 *
 * Return: queue-depth on success, non-zero on error
 *
 * MAC - Max. Active Command of the Host Controller (HC)
 * HC wouldn't send more than this commands to the device.
 * Calculates and adjusts the queue depth based on the depth
 * supported by the HC and ufs device.
 */
int ufshcd_mcq_decide_queue_depth(struct ufs_hba *hba)
{
	int mac;

	if (!hba->vops || !hba->vops->get_hba_mac) {
		/*
		 * Extract the maximum number of active transfer tasks value
		 * from the host controller capabilities register. This value is
		 * 0-based.
		 */
		hba->capabilities =
			ufshcd_readl(hba, REG_CONTROLLER_CAPABILITIES);
		mac = hba->capabilities & MASK_TRANSFER_REQUESTS_SLOTS_MCQ;
		mac++;
	} else {
		mac = hba->vops->get_hba_mac(hba);
	}
	if (mac < 0)
		goto err;

	WARN_ON_ONCE(!hba->dev_info.bqueuedepth);
	/*
	 * max. value of bqueuedepth = 256, mac is host dependent.
	 * It is mandatory for UFS device to define bQueueDepth if
	 * shared queuing architecture is enabled.
	 */
	return min_t(int, mac, hba->dev_info.bqueuedepth);

err:
	dev_err(hba->dev, "Failed to get mac, err=%d\n", mac);
	return mac;
}

static int ufshcd_mcq_config_nr_queues(struct ufs_hba *hba)
{
	int i;
	u32 hba_maxq, rem, tot_queues;
	struct Scsi_Host *host = hba->host;

	/* maxq is 0 based value */
	hba_maxq = FIELD_GET(MAX_QUEUE_SUP, hba->mcq_capabilities) + 1;

	tot_queues = read_queues + poll_queues + rw_queues;

	if (hba_maxq < tot_queues) {
		dev_err(hba->dev, "Total queues (%d) exceeds HC capacity (%d)\n",
			tot_queues, hba_maxq);
		return -EOPNOTSUPP;
	}

	/*
	 * Device should support at least one I/O queue to handle device
	 * commands via hba->dev_cmd_queue.
	 */
	if (hba_maxq == poll_queues) {
		dev_err(hba->dev, "At least one non-poll queue required\n");
		return -EOPNOTSUPP;
	}

	rem = hba_maxq;

	if (rw_queues) {
		hba->nr_queues[HCTX_TYPE_DEFAULT] = rw_queues;
		rem -= hba->nr_queues[HCTX_TYPE_DEFAULT];
	} else {
		rw_queues = num_possible_cpus();
	}

	if (poll_queues) {
		hba->nr_queues[HCTX_TYPE_POLL] = poll_queues;
		rem -= hba->nr_queues[HCTX_TYPE_POLL];
	}

	if (read_queues) {
		hba->nr_queues[HCTX_TYPE_READ] = read_queues;
		rem -= hba->nr_queues[HCTX_TYPE_READ];
	}

	if (!hba->nr_queues[HCTX_TYPE_DEFAULT])
		hba->nr_queues[HCTX_TYPE_DEFAULT] = min3(rem, rw_queues,
							 num_possible_cpus());

	for (i = 0; i < HCTX_MAX_TYPES; i++)
		host->nr_hw_queues += hba->nr_queues[i];

	hba->nr_hw_queues = host->nr_hw_queues;
	return 0;
}

int ufshcd_mcq_memory_alloc(struct ufs_hba *hba)
{
	struct ufs_hw_queue *hwq;
	size_t utrdl_size, cqe_size;
	int i;

	for (i = 0; i < hba->nr_hw_queues; i++) {
		hwq = &hba->uhq[i];

		utrdl_size = sizeof(struct utp_transfer_req_desc) *
			     hwq->max_entries;
		hwq->sqe_base_addr = dmam_alloc_coherent(hba->dev, utrdl_size,
							 &hwq->sqe_dma_addr,
							 GFP_KERNEL);
		if (!hwq->sqe_dma_addr) {
			dev_err(hba->dev, "SQE allocation failed\n");
			return -ENOMEM;
		}

		cqe_size = sizeof(struct cq_entry) * hwq->max_entries;
		hwq->cqe_base_addr = dmam_alloc_coherent(hba->dev, cqe_size,
							 &hwq->cqe_dma_addr,
							 GFP_KERNEL);
		if (!hwq->cqe_dma_addr) {
			dev_err(hba->dev, "CQE allocation failed\n");
			return -ENOMEM;
		}
	}

	return 0;
}

static void __iomem *mcq_opr_base(struct ufs_hba *hba,
					 enum ufshcd_mcq_opr n, int i)
{
	struct ufshcd_mcq_opr_info_t *opr = &hba->mcq_opr[n];

	return opr->base + opr->stride * i;
}

u32 ufshcd_mcq_read_cqis(struct ufs_hba *hba, int i)
{
	return readl(mcq_opr_base(hba, OPR_CQIS, i) + REG_CQIS);
}
EXPORT_SYMBOL_GPL(ufshcd_mcq_read_cqis);

void ufshcd_mcq_write_cqis(struct ufs_hba *hba, u32 val, int i)
{
	writel(val, mcq_opr_base(hba, OPR_CQIS, i) + REG_CQIS);
}
EXPORT_SYMBOL_GPL(ufshcd_mcq_write_cqis);

/*
 * Current MCQ specification doesn't provide a Task Tag or its equivalent in
 * the Completion Queue Entry. Find the Task Tag using an indirect method.
 */
static int ufshcd_mcq_get_tag(struct ufs_hba *hba, struct cq_entry *cqe)
{
	u64 addr;

	/* sizeof(struct utp_transfer_cmd_desc) must be a multiple of 128 */
	BUILD_BUG_ON(sizeof(struct utp_transfer_cmd_desc) & GENMASK(6, 0));

	/* Bits 63:7 UCD base address, 6:5 are reserved, 4:0 is SQ ID */
	addr = (le64_to_cpu(cqe->command_desc_base_addr) & CQE_UCD_BA) -
		hba->ucdl_dma_addr;

	return div_u64(addr, ufshcd_get_ucd_size(hba));
}

static void ufshcd_mcq_process_cqe(struct ufs_hba *hba,
				   struct ufs_hw_queue *hwq)
{
	struct cq_entry *cqe = ufshcd_mcq_cur_cqe(hwq);
	int tag = ufshcd_mcq_get_tag(hba, cqe);

	if (cqe->command_desc_base_addr) {
		ufshcd_compl_one_cqe(hba, tag, cqe);
		/* After processed the cqe, mark it empty (invalid) entry */
		cqe->command_desc_base_addr = 0;
	}
}

void ufshcd_mcq_compl_all_cqes_lock(struct ufs_hba *hba,
				    struct ufs_hw_queue *hwq)
{
	unsigned long flags;
	u32 entries = hwq->max_entries;

	spin_lock_irqsave(&hwq->cq_lock, flags);
	while (entries > 0) {
		ufshcd_mcq_process_cqe(hba, hwq);
		ufshcd_mcq_inc_cq_head_slot(hwq);
		entries--;
	}

	ufshcd_mcq_update_cq_tail_slot(hwq);
	hwq->cq_head_slot = hwq->cq_tail_slot;
	spin_unlock_irqrestore(&hwq->cq_lock, flags);
}

unsigned long ufshcd_mcq_poll_cqe_lock(struct ufs_hba *hba,
				       struct ufs_hw_queue *hwq)
{
	unsigned long completed_reqs = 0;
	unsigned long flags;

	spin_lock_irqsave(&hwq->cq_lock, flags);
	ufshcd_mcq_update_cq_tail_slot(hwq);
	while (!ufshcd_mcq_is_cq_empty(hwq)) {
		ufshcd_mcq_process_cqe(hba, hwq);
		ufshcd_mcq_inc_cq_head_slot(hwq);
		completed_reqs++;
	}

	if (completed_reqs)
		ufshcd_mcq_update_cq_head(hwq);
	spin_unlock_irqrestore(&hwq->cq_lock, flags);

	return completed_reqs;
}
EXPORT_SYMBOL_GPL(ufshcd_mcq_poll_cqe_lock);

void ufshcd_mcq_make_queues_operational(struct ufs_hba *hba)
{
	struct ufs_hw_queue *hwq;
	u16 qsize;
	int i;

	for (i = 0; i < hba->nr_hw_queues; i++) {
		hwq = &hba->uhq[i];
		hwq->id = i;
		qsize = hwq->max_entries * MCQ_ENTRY_SIZE_IN_DWORD - 1;

		/* Submission Queue Lower Base Address */
		ufsmcq_writelx(hba, lower_32_bits(hwq->sqe_dma_addr),
			      ufshcd_mcq_cfg_offset(REG_SQLBA, i));
		/* Submission Queue Upper Base Address */
		ufsmcq_writelx(hba, upper_32_bits(hwq->sqe_dma_addr),
			      ufshcd_mcq_cfg_offset(REG_SQUBA, i));
		/* Submission Queue Doorbell Address Offset */
		ufsmcq_writelx(hba, ufshcd_mcq_opr_offset(hba, OPR_SQD, i),
			      ufshcd_mcq_cfg_offset(REG_SQDAO, i));
		/* Submission Queue Interrupt Status Address Offset */
		ufsmcq_writelx(hba, ufshcd_mcq_opr_offset(hba, OPR_SQIS, i),
			      ufshcd_mcq_cfg_offset(REG_SQISAO, i));

		/* Completion Queue Lower Base Address */
		ufsmcq_writelx(hba, lower_32_bits(hwq->cqe_dma_addr),
			      ufshcd_mcq_cfg_offset(REG_CQLBA, i));
		/* Completion Queue Upper Base Address */
		ufsmcq_writelx(hba, upper_32_bits(hwq->cqe_dma_addr),
			      ufshcd_mcq_cfg_offset(REG_CQUBA, i));
		/* Completion Queue Doorbell Address Offset */
		ufsmcq_writelx(hba, ufshcd_mcq_opr_offset(hba, OPR_CQD, i),
			      ufshcd_mcq_cfg_offset(REG_CQDAO, i));
		/* Completion Queue Interrupt Status Address Offset */
		ufsmcq_writelx(hba, ufshcd_mcq_opr_offset(hba, OPR_CQIS, i),
			      ufshcd_mcq_cfg_offset(REG_CQISAO, i));

		/* Save the base addresses for quicker access */
		hwq->mcq_sq_head = mcq_opr_base(hba, OPR_SQD, i) + REG_SQHP;
		hwq->mcq_sq_tail = mcq_opr_base(hba, OPR_SQD, i) + REG_SQTP;
		hwq->mcq_cq_head = mcq_opr_base(hba, OPR_CQD, i) + REG_CQHP;
		hwq->mcq_cq_tail = mcq_opr_base(hba, OPR_CQD, i) + REG_CQTP;

		/* Reinitializing is needed upon HC reset */
		hwq->sq_tail_slot = hwq->cq_tail_slot = hwq->cq_head_slot = 0;

		/* Enable Tail Entry Push Status interrupt only for non-poll queues */
		if (i < hba->nr_hw_queues - hba->nr_queues[HCTX_TYPE_POLL])
			writel(1, mcq_opr_base(hba, OPR_CQIS, i) + REG_CQIE);

		/* Completion Queue Enable|Size to Completion Queue Attribute */
		ufsmcq_writel(hba, (1 << QUEUE_EN_OFFSET) | qsize,
			      ufshcd_mcq_cfg_offset(REG_CQATTR, i));

		/*
		 * Submission Qeueue Enable|Size|Completion Queue ID to
		 * Submission Queue Attribute
		 */
		ufsmcq_writel(hba, (1 << QUEUE_EN_OFFSET) | qsize |
			      (i << QUEUE_ID_OFFSET),
			      ufshcd_mcq_cfg_offset(REG_SQATTR, i));
	}
}
EXPORT_SYMBOL_GPL(ufshcd_mcq_make_queues_operational);

void ufshcd_mcq_enable(struct ufs_hba *hba)
{
	ufshcd_rmwl(hba, MCQ_MODE_SELECT, MCQ_MODE_SELECT, REG_UFS_MEM_CFG);
	hba->mcq_enabled = true;
}
EXPORT_SYMBOL_GPL(ufshcd_mcq_enable);

void ufshcd_mcq_disable(struct ufs_hba *hba)
{
	ufshcd_rmwl(hba, MCQ_MODE_SELECT, 0, REG_UFS_MEM_CFG);
	hba->mcq_enabled = false;
}

void ufshcd_mcq_enable_esi(struct ufs_hba *hba)
{
	ufshcd_writel(hba, ufshcd_readl(hba, REG_UFS_MEM_CFG) | 0x2,
		      REG_UFS_MEM_CFG);
}
EXPORT_SYMBOL_GPL(ufshcd_mcq_enable_esi);

void ufshcd_mcq_config_esi(struct ufs_hba *hba, struct msi_msg *msg)
{
	ufshcd_writel(hba, msg->address_lo, REG_UFS_ESILBA);
	ufshcd_writel(hba, msg->address_hi, REG_UFS_ESIUBA);
}
EXPORT_SYMBOL_GPL(ufshcd_mcq_config_esi);

int ufshcd_mcq_init(struct ufs_hba *hba)
{
	struct Scsi_Host *host = hba->host;
	struct ufs_hw_queue *hwq;
	int ret, i;

	ret = ufshcd_mcq_config_nr_queues(hba);
	if (ret)
		return ret;

	ret = ufshcd_vops_mcq_config_resource(hba);
	if (ret)
		return ret;

	ret = ufshcd_mcq_vops_op_runtime_config(hba);
	if (ret) {
		dev_err(hba->dev, "Operation runtime config failed, ret=%d\n",
			ret);
		return ret;
	}
	hba->uhq = devm_kzalloc(hba->dev,
				hba->nr_hw_queues * sizeof(struct ufs_hw_queue),
				GFP_KERNEL);
	if (!hba->uhq) {
		dev_err(hba->dev, "ufs hw queue memory allocation failed\n");
		return -ENOMEM;
	}

	for (i = 0; i < hba->nr_hw_queues; i++) {
		hwq = &hba->uhq[i];
		hwq->max_entries = hba->nutrs + 1;
		spin_lock_init(&hwq->sq_lock);
		spin_lock_init(&hwq->cq_lock);
		mutex_init(&hwq->sq_mutex);
	}

	/* The very first HW queue serves device commands */
	hba->dev_cmd_queue = &hba->uhq[0];

	host->host_tagset = 1;
	return 0;
}

static int ufshcd_mcq_sq_stop(struct ufs_hba *hba, struct ufs_hw_queue *hwq)
{
	void __iomem *reg;
	u32 id = hwq->id, val;
	int err;

	if (hba->quirks & UFSHCD_QUIRK_MCQ_BROKEN_RTC)
		return -ETIMEDOUT;

	writel(SQ_STOP, mcq_opr_base(hba, OPR_SQD, id) + REG_SQRTC);
	reg = mcq_opr_base(hba, OPR_SQD, id) + REG_SQRTS;
	err = read_poll_timeout(readl, val, val & SQ_STS, 20,
				MCQ_POLL_US, false, reg);
	if (err)
		dev_err(hba->dev, "%s: failed. hwq-id=%d, err=%d\n",
			__func__, id, err);
	return err;
}

static int ufshcd_mcq_sq_start(struct ufs_hba *hba, struct ufs_hw_queue *hwq)
{
	void __iomem *reg;
	u32 id = hwq->id, val;
	int err;

	if (hba->quirks & UFSHCD_QUIRK_MCQ_BROKEN_RTC)
		return -ETIMEDOUT;

	writel(SQ_START, mcq_opr_base(hba, OPR_SQD, id) + REG_SQRTC);
	reg = mcq_opr_base(hba, OPR_SQD, id) + REG_SQRTS;
	err = read_poll_timeout(readl, val, !(val & SQ_STS), 20,
				MCQ_POLL_US, false, reg);
	if (err)
		dev_err(hba->dev, "%s: failed. hwq-id=%d, err=%d\n",
			__func__, id, err);
	return err;
}

/**
 * ufshcd_mcq_sq_cleanup - Clean up submission queue resources
 * associated with the pending command.
 * @hba: per adapter instance.
 * @task_tag: The command's task tag.
 *
 * Return: 0 for success; error code otherwise.
 */
int ufshcd_mcq_sq_cleanup(struct ufs_hba *hba, int task_tag)
{
	struct ufshcd_lrb *lrbp = &hba->lrb[task_tag];
	struct scsi_cmnd *cmd = lrbp->cmd;
	struct ufs_hw_queue *hwq;
	void __iomem *reg, *opr_sqd_base;
	u32 nexus, id, val, rtc;
	int err;

	if (hba->quirks & UFSHCD_QUIRK_MCQ_BROKEN_RTC)
		return -ETIMEDOUT;

	if (task_tag != hba->nutrs - UFSHCD_NUM_RESERVED) {
		if (!cmd)
			return -EINVAL;
		hwq = ufshcd_mcq_req_to_hwq(hba, scsi_cmd_to_rq(cmd));
		if (!hwq)
			return 0;
	} else {
		hwq = hba->dev_cmd_queue;
	}

	id = hwq->id;

	mutex_lock(&hwq->sq_mutex);

	/* stop the SQ fetching before working on it */
	err = ufshcd_mcq_sq_stop(hba, hwq);
	if (err)
		goto unlock;

	/* SQCTI = EXT_IID, IID, LUN, Task Tag */
	nexus = lrbp->lun << 8 | task_tag;
	opr_sqd_base = mcq_opr_base(hba, OPR_SQD, id);
	writel(nexus, opr_sqd_base + REG_SQCTI);

	/* Initiate Cleanup */
	writel(readl(opr_sqd_base + REG_SQRTC) | SQ_ICU,
		opr_sqd_base + REG_SQRTC);

	/* Wait until SQRTSy.CUS = 1. Report SQRTSy.RTC. */
	reg = opr_sqd_base + REG_SQRTS;
	err = read_poll_timeout(readl, val, val & SQ_CUS, 20,
				MCQ_POLL_US, false, reg);
<<<<<<< HEAD
	if (err)
		dev_err(hba->dev, "%s: failed. hwq=%d, tag=%d err=%d\n",
			__func__, id, task_tag, err);
	else
		dev_info(hba->dev,
			 "%s, hwq %d: cleanup return code (RTC) %ld\n",
			 __func__, id,
			 FIELD_GET(SQ_ICU_ERR_CODE_MASK, readl(reg)));
=======
	rtc = FIELD_GET(SQ_ICU_ERR_CODE_MASK, readl(reg));
	if (err || rtc)
		dev_err(hba->dev, "%s: failed. hwq=%d, tag=%d err=%d RTC=%d\n",
			__func__, id, task_tag, err, rtc);
>>>>>>> cb7e509c

	if (ufshcd_mcq_sq_start(hba, hwq))
		err = -ETIMEDOUT;

unlock:
	mutex_unlock(&hwq->sq_mutex);
	return err;
}

/**
 * ufshcd_mcq_nullify_sqe - Nullify the submission queue entry.
 * Write the sqe's Command Type to 0xF. The host controller will not
 * fetch any sqe with Command Type = 0xF.
 *
 * @utrd: UTP Transfer Request Descriptor to be nullified.
 */
static void ufshcd_mcq_nullify_sqe(struct utp_transfer_req_desc *utrd)
{
	utrd->header.command_type = 0xf;
}

/**
 * ufshcd_mcq_sqe_search - Search for the command in the submission queue
 * If the command is in the submission queue and not issued to the device yet,
 * nullify the sqe so the host controller will skip fetching the sqe.
 *
 * @hba: per adapter instance.
 * @hwq: Hardware Queue to be searched.
 * @task_tag: The command's task tag.
 *
 * Return: true if the SQE containing the command is present in the SQ
 * (not fetched by the controller); returns false if the SQE is not in the SQ.
 */
static bool ufshcd_mcq_sqe_search(struct ufs_hba *hba,
				  struct ufs_hw_queue *hwq, int task_tag)
{
	struct ufshcd_lrb *lrbp = &hba->lrb[task_tag];
	struct utp_transfer_req_desc *utrd;
	__le64  cmd_desc_base_addr;
	bool ret = false;
	u64 addr, match;
	u32 sq_head_slot;

	if (hba->quirks & UFSHCD_QUIRK_MCQ_BROKEN_RTC)
		return true;

	mutex_lock(&hwq->sq_mutex);

	ufshcd_mcq_sq_stop(hba, hwq);
	sq_head_slot = ufshcd_mcq_get_sq_head_slot(hwq);
	if (sq_head_slot == hwq->sq_tail_slot)
		goto out;

	cmd_desc_base_addr = lrbp->utr_descriptor_ptr->command_desc_base_addr;
	addr = le64_to_cpu(cmd_desc_base_addr) & CQE_UCD_BA;

	while (sq_head_slot != hwq->sq_tail_slot) {
		utrd = hwq->sqe_base_addr + sq_head_slot;
		match = le64_to_cpu(utrd->command_desc_base_addr) & CQE_UCD_BA;
		if (addr == match) {
			ufshcd_mcq_nullify_sqe(utrd);
			ret = true;
			goto out;
		}

		sq_head_slot++;
		if (sq_head_slot == hwq->max_entries)
			sq_head_slot = 0;
	}

out:
	ufshcd_mcq_sq_start(hba, hwq);
	mutex_unlock(&hwq->sq_mutex);
	return ret;
}

/**
 * ufshcd_mcq_abort - Abort the command in MCQ.
 * @cmd: The command to be aborted.
 *
 * Return: SUCCESS or FAILED error codes
 */
int ufshcd_mcq_abort(struct scsi_cmnd *cmd)
{
	struct Scsi_Host *host = cmd->device->host;
	struct ufs_hba *hba = shost_priv(host);
	int tag = scsi_cmd_to_rq(cmd)->tag;
	struct ufshcd_lrb *lrbp = &hba->lrb[tag];
	struct ufs_hw_queue *hwq;
	unsigned long flags;
	int err;

	if (!ufshcd_cmd_inflight(lrbp->cmd)) {
		dev_err(hba->dev,
			"%s: skip abort. cmd at tag %d already completed.\n",
			__func__, tag);
		return FAILED;
	}

	/* Skip task abort in case previous aborts failed and report failure */
	if (lrbp->req_abort_skip) {
		dev_err(hba->dev, "%s: skip abort. tag %d failed earlier\n",
			__func__, tag);
		return FAILED;
	}

	hwq = ufshcd_mcq_req_to_hwq(hba, scsi_cmd_to_rq(cmd));

	if (ufshcd_mcq_sqe_search(hba, hwq, tag)) {
		/*
		 * Failure. The command should not be "stuck" in SQ for
		 * a long time which resulted in command being aborted.
		 */
		dev_err(hba->dev, "%s: cmd found in sq. hwq=%d, tag=%d\n",
			__func__, hwq->id, tag);
		return FAILED;
	}

	/*
	 * The command is not in the submission queue, and it is not
	 * in the completion queue either. Query the device to see if
	 * the command is being processed in the device.
	 */
	err = ufshcd_try_to_abort_task(hba, tag);
	if (err) {
		dev_err(hba->dev, "%s: device abort failed %d\n", __func__, err);
		lrbp->req_abort_skip = true;
		return FAILED;
	}

	spin_lock_irqsave(&hwq->cq_lock, flags);
	if (ufshcd_cmd_inflight(lrbp->cmd))
		ufshcd_release_scsi_cmd(hba, lrbp);
	spin_unlock_irqrestore(&hwq->cq_lock, flags);

	return SUCCESS;
}<|MERGE_RESOLUTION|>--- conflicted
+++ resolved
@@ -539,7 +539,7 @@
 	struct scsi_cmnd *cmd = lrbp->cmd;
 	struct ufs_hw_queue *hwq;
 	void __iomem *reg, *opr_sqd_base;
-	u32 nexus, id, val, rtc;
+	u32 nexus, id, val;
 	int err;
 
 	if (hba->quirks & UFSHCD_QUIRK_MCQ_BROKEN_RTC)
@@ -577,7 +577,6 @@
 	reg = opr_sqd_base + REG_SQRTS;
 	err = read_poll_timeout(readl, val, val & SQ_CUS, 20,
 				MCQ_POLL_US, false, reg);
-<<<<<<< HEAD
 	if (err)
 		dev_err(hba->dev, "%s: failed. hwq=%d, tag=%d err=%d\n",
 			__func__, id, task_tag, err);
@@ -586,12 +585,6 @@
 			 "%s, hwq %d: cleanup return code (RTC) %ld\n",
 			 __func__, id,
 			 FIELD_GET(SQ_ICU_ERR_CODE_MASK, readl(reg)));
-=======
-	rtc = FIELD_GET(SQ_ICU_ERR_CODE_MASK, readl(reg));
-	if (err || rtc)
-		dev_err(hba->dev, "%s: failed. hwq=%d, tag=%d err=%d RTC=%d\n",
-			__func__, id, task_tag, err, rtc);
->>>>>>> cb7e509c
 
 	if (ufshcd_mcq_sq_start(hba, hwq))
 		err = -ETIMEDOUT;
