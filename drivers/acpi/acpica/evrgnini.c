/******************************************************************************
 *
 * Module Name: evrgnini- ACPI address_space (op_region) init
 *
 *****************************************************************************/

/*
 * Copyright (C) 2000 - 2016, Intel Corp.
 * All rights reserved.
 *
 * Redistribution and use in source and binary forms, with or without
 * modification, are permitted provided that the following conditions
 * are met:
 * 1. Redistributions of source code must retain the above copyright
 *    notice, this list of conditions, and the following disclaimer,
 *    without modification.
 * 2. Redistributions in binary form must reproduce at minimum a disclaimer
 *    substantially similar to the "NO WARRANTY" disclaimer below
 *    ("Disclaimer") and any redistribution must be conditioned upon
 *    including a substantially similar Disclaimer requirement for further
 *    binary redistribution.
 * 3. Neither the names of the above-listed copyright holders nor the names
 *    of any contributors may be used to endorse or promote products derived
 *    from this software without specific prior written permission.
 *
 * Alternatively, this software may be distributed under the terms of the
 * GNU General Public License ("GPL") version 2 as published by the Free
 * Software Foundation.
 *
 * NO WARRANTY
 * THIS SOFTWARE IS PROVIDED BY THE COPYRIGHT HOLDERS AND CONTRIBUTORS
 * "AS IS" AND ANY EXPRESS OR IMPLIED WARRANTIES, INCLUDING, BUT NOT
 * LIMITED TO, THE IMPLIED WARRANTIES OF MERCHANTIBILITY AND FITNESS FOR
 * A PARTICULAR PURPOSE ARE DISCLAIMED. IN NO EVENT SHALL THE COPYRIGHT
 * HOLDERS OR CONTRIBUTORS BE LIABLE FOR SPECIAL, EXEMPLARY, OR CONSEQUENTIAL
 * DAMAGES (INCLUDING, BUT NOT LIMITED TO, PROCUREMENT OF SUBSTITUTE GOODS
 * OR SERVICES; LOSS OF USE, DATA, OR PROFITS; OR BUSINESS INTERRUPTION)
 * HOWEVER CAUSED AND ON ANY THEORY OF LIABILITY, WHETHER IN CONTRACT,
 * STRICT LIABILITY, OR TORT (INCLUDING NEGLIGENCE OR OTHERWISE) ARISING
 * IN ANY WAY OUT OF THE USE OF THIS SOFTWARE, EVEN IF ADVISED OF THE
 * POSSIBILITY OF SUCH DAMAGES.
 */

#include <acpi/acpi.h>
#include "accommon.h"
#include "acevents.h"
#include "acnamesp.h"
#include "acinterp.h"

#define _COMPONENT          ACPI_EVENTS
ACPI_MODULE_NAME("evrgnini")

/* Local prototypes */
static u8 acpi_ev_is_pci_root_bridge(struct acpi_namespace_node *node);

/*******************************************************************************
 *
 * FUNCTION:    acpi_ev_system_memory_region_setup
 *
 * PARAMETERS:  handle              - Region we are interested in
 *              function            - Start or stop
 *              handler_context     - Address space handler context
 *              region_context      - Region specific context
 *
 * RETURN:      Status
 *
 * DESCRIPTION: Setup a system_memory operation region
 *
 ******************************************************************************/

acpi_status
acpi_ev_system_memory_region_setup(acpi_handle handle,
				   u32 function,
				   void *handler_context, void **region_context)
{
	union acpi_operand_object *region_desc =
	    (union acpi_operand_object *)handle;
	struct acpi_mem_space_context *local_region_context;

	ACPI_FUNCTION_TRACE(ev_system_memory_region_setup);

	if (function == ACPI_REGION_DEACTIVATE) {
		if (*region_context) {
			local_region_context =
			    (struct acpi_mem_space_context *)*region_context;

			/* Delete a cached mapping if present */

			if (local_region_context->mapped_length) {
				acpi_os_unmap_memory(local_region_context->
						     mapped_logical_address,
						     local_region_context->
						     mapped_length);
			}
			ACPI_FREE(local_region_context);
			*region_context = NULL;
		}
		return_ACPI_STATUS(AE_OK);
	}

	/* Create a new context */

	local_region_context =
	    ACPI_ALLOCATE_ZEROED(sizeof(struct acpi_mem_space_context));
	if (!(local_region_context)) {
		return_ACPI_STATUS(AE_NO_MEMORY);
	}

	/* Save the region length and address for use in the handler */

	local_region_context->length = region_desc->region.length;
	local_region_context->address = region_desc->region.address;

	*region_context = local_region_context;
	return_ACPI_STATUS(AE_OK);
}

/*******************************************************************************
 *
 * FUNCTION:    acpi_ev_io_space_region_setup
 *
 * PARAMETERS:  handle              - Region we are interested in
 *              function            - Start or stop
 *              handler_context     - Address space handler context
 *              region_context      - Region specific context
 *
 * RETURN:      Status
 *
 * DESCRIPTION: Setup a IO operation region
 *
 ******************************************************************************/

acpi_status
acpi_ev_io_space_region_setup(acpi_handle handle,
			      u32 function,
			      void *handler_context, void **region_context)
{
	ACPI_FUNCTION_TRACE(ev_io_space_region_setup);

	if (function == ACPI_REGION_DEACTIVATE) {
		*region_context = NULL;
	} else {
		*region_context = handler_context;
	}

	return_ACPI_STATUS(AE_OK);
}

/*******************************************************************************
 *
 * FUNCTION:    acpi_ev_pci_config_region_setup
 *
 * PARAMETERS:  handle              - Region we are interested in
 *              function            - Start or stop
 *              handler_context     - Address space handler context
 *              region_context      - Region specific context
 *
 * RETURN:      Status
 *
 * DESCRIPTION: Setup a PCI_Config operation region
 *
 * MUTEX:       Assumes namespace is not locked
 *
 ******************************************************************************/

acpi_status
acpi_ev_pci_config_region_setup(acpi_handle handle,
				u32 function,
				void *handler_context, void **region_context)
{
	acpi_status status = AE_OK;
	u64 pci_value;
	struct acpi_pci_id *pci_id = *region_context;
	union acpi_operand_object *handler_obj;
	struct acpi_namespace_node *parent_node;
	struct acpi_namespace_node *pci_root_node;
	struct acpi_namespace_node *pci_device_node;
	union acpi_operand_object *region_obj =
	    (union acpi_operand_object *)handle;

	ACPI_FUNCTION_TRACE(ev_pci_config_region_setup);

	handler_obj = region_obj->region.handler;
	if (!handler_obj) {
		/*
		 * No installed handler. This shouldn't happen because the dispatch
		 * routine checks before we get here, but we check again just in case.
		 */
		ACPI_DEBUG_PRINT((ACPI_DB_OPREGION,
				  "Attempting to init a region %p, with no handler\n",
				  region_obj));
		return_ACPI_STATUS(AE_NOT_EXIST);
	}

	*region_context = NULL;
	if (function == ACPI_REGION_DEACTIVATE) {
		if (pci_id) {
			ACPI_FREE(pci_id);
		}
		return_ACPI_STATUS(status);
	}

	parent_node = region_obj->region.node->parent;

	/*
	 * Get the _SEG and _BBN values from the device upon which the handler
	 * is installed.
	 *
	 * We need to get the _SEG and _BBN objects relative to the PCI BUS device.
	 * This is the device the handler has been registered to handle.
	 */

	/*
	 * If the address_space.Node is still pointing to the root, we need
	 * to scan upward for a PCI Root bridge and re-associate the op_region
	 * handlers with that device.
	 */
	if (handler_obj->address_space.node == acpi_gbl_root_node) {

		/* Start search from the parent object */

		pci_root_node = parent_node;
		while (pci_root_node != acpi_gbl_root_node) {

			/* Get the _HID/_CID in order to detect a root_bridge */

			if (acpi_ev_is_pci_root_bridge(pci_root_node)) {

				/* Install a handler for this PCI root bridge */

				status = acpi_install_address_space_handler((acpi_handle)pci_root_node, ACPI_ADR_SPACE_PCI_CONFIG, ACPI_DEFAULT_HANDLER, NULL, NULL);
				if (ACPI_FAILURE(status)) {
					if (status == AE_SAME_HANDLER) {
						/*
						 * It is OK if the handler is already installed on the
						 * root bridge. Still need to return a context object
						 * for the new PCI_Config operation region, however.
						 */
						status = AE_OK;
					} else {
						ACPI_EXCEPTION((AE_INFO, status,
								"Could not install PciConfig handler "
								"for Root Bridge %4.4s",
								acpi_ut_get_node_name
								(pci_root_node)));
					}
				}
				break;
			}

			pci_root_node = pci_root_node->parent;
		}

		/* PCI root bridge not found, use namespace root node */
	} else {
		pci_root_node = handler_obj->address_space.node;
	}

	/*
	 * If this region is now initialized, we are done.
	 * (install_address_space_handler could have initialized it)
	 */
	if (region_obj->region.flags & AOPOBJ_SETUP_COMPLETE) {
		return_ACPI_STATUS(AE_OK);
	}

	/* Region is still not initialized. Create a new context */

	pci_id = ACPI_ALLOCATE_ZEROED(sizeof(struct acpi_pci_id));
	if (!pci_id) {
		return_ACPI_STATUS(AE_NO_MEMORY);
	}

	/*
	 * For PCI_Config space access, we need the segment, bus, device and
	 * function numbers. Acquire them here.
	 *
	 * Find the parent device object. (This allows the operation region to be
	 * within a subscope under the device, such as a control method.)
	 */
	pci_device_node = region_obj->region.node;
	while (pci_device_node && (pci_device_node->type != ACPI_TYPE_DEVICE)) {
		pci_device_node = pci_device_node->parent;
	}

	if (!pci_device_node) {
		ACPI_FREE(pci_id);
		return_ACPI_STATUS(AE_AML_OPERAND_TYPE);
	}

	/*
	 * Get the PCI device and function numbers from the _ADR object
	 * contained in the parent's scope.
	 */
	status = acpi_ut_evaluate_numeric_object(METHOD_NAME__ADR,
						 pci_device_node, &pci_value);

	/*
	 * The default is zero, and since the allocation above zeroed the data,
	 * just do nothing on failure.
	 */
	if (ACPI_SUCCESS(status)) {
		pci_id->device = ACPI_HIWORD(ACPI_LODWORD(pci_value));
		pci_id->function = ACPI_LOWORD(ACPI_LODWORD(pci_value));
	}

	/* The PCI segment number comes from the _SEG method */

	status = acpi_ut_evaluate_numeric_object(METHOD_NAME__SEG,
						 pci_root_node, &pci_value);
	if (ACPI_SUCCESS(status)) {
		pci_id->segment = ACPI_LOWORD(pci_value);
	}

	/* The PCI bus number comes from the _BBN method */

	status = acpi_ut_evaluate_numeric_object(METHOD_NAME__BBN,
						 pci_root_node, &pci_value);
	if (ACPI_SUCCESS(status)) {
		pci_id->bus = ACPI_LOWORD(pci_value);
	}

	/* Complete/update the PCI ID for this device */

	status =
	    acpi_hw_derive_pci_id(pci_id, pci_root_node,
				  region_obj->region.node);
	if (ACPI_FAILURE(status)) {
		ACPI_FREE(pci_id);
		return_ACPI_STATUS(status);
	}

	*region_context = pci_id;
	return_ACPI_STATUS(AE_OK);
}

/*******************************************************************************
 *
 * FUNCTION:    acpi_ev_is_pci_root_bridge
 *
 * PARAMETERS:  node            - Device node being examined
 *
 * RETURN:      TRUE if device is a PCI/PCI-Express Root Bridge
 *
 * DESCRIPTION: Determine if the input device represents a PCI Root Bridge by
 *              examining the _HID and _CID for the device.
 *
 ******************************************************************************/

static u8 acpi_ev_is_pci_root_bridge(struct acpi_namespace_node *node)
{
	acpi_status status;
	struct acpi_pnp_device_id *hid;
	struct acpi_pnp_device_id_list *cid;
	u32 i;
	u8 match;

	/* Get the _HID and check for a PCI Root Bridge */

	status = acpi_ut_execute_HID(node, &hid);
	if (ACPI_FAILURE(status)) {
		return (FALSE);
	}

	match = acpi_ut_is_pci_root_bridge(hid->string);
	ACPI_FREE(hid);

	if (match) {
		return (TRUE);
	}

	/* The _HID did not match. Get the _CID and check for a PCI Root Bridge */

	status = acpi_ut_execute_CID(node, &cid);
	if (ACPI_FAILURE(status)) {
		return (FALSE);
	}

	/* Check all _CIDs in the returned list */

	for (i = 0; i < cid->count; i++) {
		if (acpi_ut_is_pci_root_bridge(cid->ids[i].string)) {
			ACPI_FREE(cid);
			return (TRUE);
		}
	}

	ACPI_FREE(cid);
	return (FALSE);
}

/*******************************************************************************
 *
 * FUNCTION:    acpi_ev_pci_bar_region_setup
 *
 * PARAMETERS:  handle              - Region we are interested in
 *              function            - Start or stop
 *              handler_context     - Address space handler context
 *              region_context      - Region specific context
 *
 * RETURN:      Status
 *
 * DESCRIPTION: Setup a pci_BAR operation region
 *
 * MUTEX:       Assumes namespace is not locked
 *
 ******************************************************************************/

acpi_status
acpi_ev_pci_bar_region_setup(acpi_handle handle,
			     u32 function,
			     void *handler_context, void **region_context)
{
	ACPI_FUNCTION_TRACE(ev_pci_bar_region_setup);

	return_ACPI_STATUS(AE_OK);
}

/*******************************************************************************
 *
 * FUNCTION:    acpi_ev_cmos_region_setup
 *
 * PARAMETERS:  handle              - Region we are interested in
 *              function            - Start or stop
 *              handler_context     - Address space handler context
 *              region_context      - Region specific context
 *
 * RETURN:      Status
 *
 * DESCRIPTION: Setup a CMOS operation region
 *
 * MUTEX:       Assumes namespace is not locked
 *
 ******************************************************************************/

acpi_status
acpi_ev_cmos_region_setup(acpi_handle handle,
			  u32 function,
			  void *handler_context, void **region_context)
{
	ACPI_FUNCTION_TRACE(ev_cmos_region_setup);

	return_ACPI_STATUS(AE_OK);
}

/*******************************************************************************
 *
 * FUNCTION:    acpi_ev_default_region_setup
 *
 * PARAMETERS:  handle              - Region we are interested in
 *              function            - Start or stop
 *              handler_context     - Address space handler context
 *              region_context      - Region specific context
 *
 * RETURN:      Status
 *
 * DESCRIPTION: Default region initialization
 *
 ******************************************************************************/

acpi_status
acpi_ev_default_region_setup(acpi_handle handle,
			     u32 function,
			     void *handler_context, void **region_context)
{
	ACPI_FUNCTION_TRACE(ev_default_region_setup);

	if (function == ACPI_REGION_DEACTIVATE) {
		*region_context = NULL;
	} else {
		*region_context = handler_context;
	}

	return_ACPI_STATUS(AE_OK);
}

/*******************************************************************************
 *
 * FUNCTION:    acpi_ev_initialize_region
 *
 * PARAMETERS:  region_obj      - Region we are initializing
 *
 * RETURN:      Status
 *
 * DESCRIPTION: Initializes the region, finds any _REG methods and saves them
 *              for execution at a later time
 *
 *              Get the appropriate address space handler for a newly
 *              created region.
 *
 *              This also performs address space specific initialization. For
 *              example, PCI regions must have an _ADR object that contains
 *              a PCI address in the scope of the definition. This address is
 *              required to perform an access to PCI config space.
 *
 * MUTEX:       Interpreter should be unlocked, because we may run the _REG
 *              method for this region.
 *
 * NOTE:        Possible incompliance:
 *              There is a behavior conflict in automatic _REG execution:
 *              1. When the interpreter is evaluating a method, we can only
 *                 automatically run _REG for the following case:
 *                   operation_region (OPR1, 0x80, 0x1000010, 0x4)
 *              2. When the interpreter is loading a table, we can also
 *                 automatically run _REG for the following case:
 *                   operation_region (OPR1, 0x80, 0x1000010, 0x4)
 *              Though this may not be compliant to the de-facto standard, the
 *              logic is kept in order not to trigger regressions. And keeping
 *              this logic should be taken care by the caller of this function.
 *
 ******************************************************************************/

acpi_status acpi_ev_initialize_region(union acpi_operand_object *region_obj)
{
	union acpi_operand_object *handler_obj;
	union acpi_operand_object *obj_desc;
	acpi_adr_space_type space_id;
	struct acpi_namespace_node *node;

	ACPI_FUNCTION_TRACE(ev_initialize_region);

	if (!region_obj) {
		return_ACPI_STATUS(AE_BAD_PARAMETER);
	}

	if (region_obj->common.flags & AOPOBJ_OBJECT_INITIALIZED) {
		return_ACPI_STATUS(AE_OK);
	}

	region_obj->common.flags |= AOPOBJ_OBJECT_INITIALIZED;

	node = region_obj->region.node->parent;
	space_id = region_obj->region.space_id;

	/*
	 * The following loop depends upon the root Node having no parent
	 * ie: acpi_gbl_root_node->Parent being set to NULL
	 */
	while (node) {

		/* Check to see if a handler exists */

		handler_obj = NULL;
		obj_desc = acpi_ns_get_attached_object(node);
		if (obj_desc) {

			/* Can only be a handler if the object exists */

			switch (node->type) {
			case ACPI_TYPE_DEVICE:
			case ACPI_TYPE_PROCESSOR:
			case ACPI_TYPE_THERMAL:

				handler_obj = obj_desc->common_notify.handler;
				break;

			case ACPI_TYPE_METHOD:
				/*
				 * If we are executing module level code, the original
				 * Node's object was replaced by this Method object and we
				 * saved the handler in the method object.
				 *
				 * See acpi_ns_exec_module_code
				 */
				if (!acpi_gbl_parse_table_as_term_list &&
				    obj_desc->method.
				    info_flags & ACPI_METHOD_MODULE_LEVEL) {
					handler_obj =
					    obj_desc->method.dispatch.handler;
				}
				break;

			default:

				/* Ignore other objects */

				break;
			}

			handler_obj =
			    acpi_ev_find_region_handler(space_id, handler_obj);
			if (handler_obj) {

				/* Found correct handler */

				ACPI_DEBUG_PRINT((ACPI_DB_OPREGION,
						  "Found handler %p for region %p in obj %p\n",
						  handler_obj, region_obj,
						  obj_desc));

				(void)acpi_ev_attach_region(handler_obj,
							    region_obj, FALSE);

				/*
				 * Tell all users that this region is usable by
				 * running the _REG method
				 */
<<<<<<< HEAD
				if (acpi_ns_locked) {
					status =
					    acpi_ut_release_mutex
					    (ACPI_MTX_NAMESPACE);
					if (ACPI_FAILURE(status)) {
						return_ACPI_STATUS(status);
					}
				}

				acpi_ex_exit_interpreter();
				status =
				    acpi_ev_execute_reg_method(region_obj,
							       ACPI_REG_CONNECT);
				acpi_ex_enter_interpreter();

				if (acpi_ns_locked) {
					status =
					    acpi_ut_acquire_mutex
					    (ACPI_MTX_NAMESPACE);
					if (ACPI_FAILURE(status)) {
						return_ACPI_STATUS(status);
					}
				}

=======
				acpi_ex_exit_interpreter();
				(void)acpi_ev_execute_reg_method(region_obj,
								 ACPI_REG_CONNECT);
				acpi_ex_enter_interpreter();
>>>>>>> c470abd4
				return_ACPI_STATUS(AE_OK);
			}
		}

		/* This node does not have the handler we need; Pop up one level */

		node = node->parent;
	}

	/*
	 * If we get here, there is no handler for this region. This is not
	 * fatal because many regions get created before a handler is installed
	 * for said region.
	 */
	ACPI_DEBUG_PRINT((ACPI_DB_OPREGION,
			  "No handler for RegionType %s(%X) (RegionObj %p)\n",
			  acpi_ut_get_region_name(space_id), space_id,
			  region_obj));

	return_ACPI_STATUS(AE_OK);
}<|MERGE_RESOLUTION|>--- conflicted
+++ resolved
@@ -595,37 +595,10 @@
 				 * Tell all users that this region is usable by
 				 * running the _REG method
 				 */
-<<<<<<< HEAD
-				if (acpi_ns_locked) {
-					status =
-					    acpi_ut_release_mutex
-					    (ACPI_MTX_NAMESPACE);
-					if (ACPI_FAILURE(status)) {
-						return_ACPI_STATUS(status);
-					}
-				}
-
-				acpi_ex_exit_interpreter();
-				status =
-				    acpi_ev_execute_reg_method(region_obj,
-							       ACPI_REG_CONNECT);
-				acpi_ex_enter_interpreter();
-
-				if (acpi_ns_locked) {
-					status =
-					    acpi_ut_acquire_mutex
-					    (ACPI_MTX_NAMESPACE);
-					if (ACPI_FAILURE(status)) {
-						return_ACPI_STATUS(status);
-					}
-				}
-
-=======
 				acpi_ex_exit_interpreter();
 				(void)acpi_ev_execute_reg_method(region_obj,
 								 ACPI_REG_CONNECT);
 				acpi_ex_enter_interpreter();
->>>>>>> c470abd4
 				return_ACPI_STATUS(AE_OK);
 			}
 		}
