--- conflicted
+++ resolved
@@ -31,11 +31,6 @@
 #include "../../../platform/x86/intel_ips.h"
 #include <linux/module.h>
 #include <drm/i915_powerwell.h>
-<<<<<<< HEAD
-
-#define FORCEWAKE_ACK_TIMEOUT_MS 2
-=======
->>>>>>> cd234b0b
 
 /* FBC, or Frame Buffer Compression, is a technique employed to compress the
  * framebuffer contents in-memory, aiming at reducing the required bandwidth
@@ -3151,14 +3146,8 @@
 	I915_WRITE(GEN6_RC_CONTROL, 0);
 	I915_WRITE(GEN6_RPNSWREQ, 1 << 31);
 
-<<<<<<< HEAD
-	spin_lock_irq(&dev_priv->irq_lock);
-	dev_priv->rps.pm_iir = 0;
-	spin_unlock_irq(&dev_priv->irq_lock);
-=======
 	gen6_disable_rps_interrupts(dev);
 }
->>>>>>> cd234b0b
 
 static void valleyview_disable_rps(struct drm_device *dev)
 {
@@ -3344,21 +3333,7 @@
 
 	gen6_set_rps(dev_priv->dev, (gt_perf_status & 0xff00) >> 8);
 
-<<<<<<< HEAD
-	/* requires MSI enabled */
-	I915_WRITE(GEN6_PMIER, I915_READ(GEN6_PMIER) | GEN6_PM_RPS_EVENTS);
-	spin_lock_irq(&dev_priv->irq_lock);
-	/* FIXME: Our interrupt enabling sequence is bonghits.
-	 * dev_priv->rps.pm_iir really should be 0 here. */
-	dev_priv->rps.pm_iir = 0;
-	I915_WRITE(GEN6_PMIMR, I915_READ(GEN6_PMIMR) & ~GEN6_PM_RPS_EVENTS);
-	I915_WRITE(GEN6_PMIIR, GEN6_PM_RPS_EVENTS);
-	spin_unlock_irq(&dev_priv->irq_lock);
-	/* unmask all PM interrupts */
-	I915_WRITE(GEN6_PMINTRMSK, 0);
-=======
 	gen6_enable_rps_interrupts(dev);
->>>>>>> cd234b0b
 
 	rc6vids = 0;
 	ret = sandybridge_pcode_read(dev_priv, GEN6_PCODE_READ_RC6VIDS, &rc6vids);
@@ -3628,18 +3603,7 @@
 
 	valleyview_set_rps(dev_priv->dev, dev_priv->rps.rpe_delay);
 
-<<<<<<< HEAD
-	/* requires MSI enabled */
-	I915_WRITE(GEN6_PMIER, GEN6_PM_RPS_EVENTS);
-	spin_lock_irq(&dev_priv->irq_lock);
-	WARN_ON(dev_priv->rps.pm_iir != 0);
-	I915_WRITE(GEN6_PMIMR, 0);
-	spin_unlock_irq(&dev_priv->irq_lock);
-	/* enable all PM interrupts */
-	I915_WRITE(GEN6_PMINTRMSK, 0);
-=======
 	gen6_enable_rps_interrupts(dev);
->>>>>>> cd234b0b
 
 	gen6_gt_force_wake_put(dev_priv);
 }
