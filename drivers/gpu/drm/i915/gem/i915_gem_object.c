/*
 * Copyright © 2017 Intel Corporation
 *
 * Permission is hereby granted, free of charge, to any person obtaining a
 * copy of this software and associated documentation files (the "Software"),
 * to deal in the Software without restriction, including without limitation
 * the rights to use, copy, modify, merge, publish, distribute, sublicense,
 * and/or sell copies of the Software, and to permit persons to whom the
 * Software is furnished to do so, subject to the following conditions:
 *
 * The above copyright notice and this permission notice (including the next
 * paragraph) shall be included in all copies or substantial portions of the
 * Software.
 *
 * THE SOFTWARE IS PROVIDED "AS IS", WITHOUT WARRANTY OF ANY KIND, EXPRESS OR
 * IMPLIED, INCLUDING BUT NOT LIMITED TO THE WARRANTIES OF MERCHANTABILITY,
 * FITNESS FOR A PARTICULAR PURPOSE AND NONINFRINGEMENT.  IN NO EVENT SHALL
 * THE AUTHORS OR COPYRIGHT HOLDERS BE LIABLE FOR ANY CLAIM, DAMAGES OR OTHER
 * LIABILITY, WHETHER IN AN ACTION OF CONTRACT, TORT OR OTHERWISE, ARISING
 * FROM, OUT OF OR IN CONNECTION WITH THE SOFTWARE OR THE USE OR OTHER DEALINGS
 * IN THE SOFTWARE.
 *
 */

#include <linux/sched/mm.h>

#include "display/intel_frontbuffer.h"
#include "pxp/intel_pxp.h"
#include "i915_drv.h"
#include "i915_gem_clflush.h"
#include "i915_gem_context.h"
#include "i915_gem_mman.h"
#include "i915_gem_object.h"
#include "i915_gem_ttm.h"
#include "i915_memcpy.h"
#include "i915_trace.h"

static struct kmem_cache *slab_objects;

static const struct drm_gem_object_funcs i915_gem_object_funcs;

struct drm_i915_gem_object *i915_gem_object_alloc(void)
{
	struct drm_i915_gem_object *obj;

	obj = kmem_cache_zalloc(slab_objects, GFP_KERNEL);
	if (!obj)
		return NULL;
	obj->base.funcs = &i915_gem_object_funcs;

	return obj;
}

void i915_gem_object_free(struct drm_i915_gem_object *obj)
{
	return kmem_cache_free(slab_objects, obj);
}

void i915_gem_object_init(struct drm_i915_gem_object *obj,
			  const struct drm_i915_gem_object_ops *ops,
			  struct lock_class_key *key, unsigned flags)
{
	/*
	 * A gem object is embedded both in a struct ttm_buffer_object :/ and
	 * in a drm_i915_gem_object. Make sure they are aliased.
	 */
	BUILD_BUG_ON(offsetof(typeof(*obj), base) !=
		     offsetof(typeof(*obj), __do_not_access.base));

	spin_lock_init(&obj->vma.lock);
	INIT_LIST_HEAD(&obj->vma.list);

	INIT_LIST_HEAD(&obj->mm.link);

	INIT_LIST_HEAD(&obj->lut_list);
	spin_lock_init(&obj->lut_lock);

	spin_lock_init(&obj->mmo.lock);
	obj->mmo.offsets = RB_ROOT;

	init_rcu_head(&obj->rcu);

	obj->ops = ops;
	GEM_BUG_ON(flags & ~I915_BO_ALLOC_FLAGS);
	obj->flags = flags;

	obj->mm.madv = I915_MADV_WILLNEED;
	INIT_RADIX_TREE(&obj->mm.get_page.radix, GFP_KERNEL | __GFP_NOWARN);
	mutex_init(&obj->mm.get_page.lock);
	INIT_RADIX_TREE(&obj->mm.get_dma_page.radix, GFP_KERNEL | __GFP_NOWARN);
	mutex_init(&obj->mm.get_dma_page.lock);
}

/**
<<<<<<< HEAD
 * i915_gem_object_fini - Clean up a GEM object initialization
=======
 * __i915_gem_object_fini - Clean up a GEM object initialization
>>>>>>> 754e0b0e
 * @obj: The gem object to cleanup
 *
 * This function cleans up gem object fields that are set up by
 * drm_gem_private_object_init() and i915_gem_object_init().
 * It's primarily intended as a helper for backends that need to
 * clean up the gem object in separate steps.
 */
void __i915_gem_object_fini(struct drm_i915_gem_object *obj)
{
	mutex_destroy(&obj->mm.get_page.lock);
	mutex_destroy(&obj->mm.get_dma_page.lock);
	dma_resv_fini(&obj->base._resv);
}

/**
<<<<<<< HEAD
 * Mark up the object's coherency levels for a given cache_level
=======
 * i915_gem_object_set_cache_coherency - Mark up the object's coherency levels
 * for a given cache_level
>>>>>>> 754e0b0e
 * @obj: #drm_i915_gem_object
 * @cache_level: cache level
 */
void i915_gem_object_set_cache_coherency(struct drm_i915_gem_object *obj,
					 unsigned int cache_level)
{
	struct drm_i915_private *i915 = to_i915(obj->base.dev);

	obj->cache_level = cache_level;

	if (cache_level != I915_CACHE_NONE)
		obj->cache_coherent = (I915_BO_CACHE_COHERENT_FOR_READ |
				       I915_BO_CACHE_COHERENT_FOR_WRITE);
	else if (HAS_LLC(i915))
		obj->cache_coherent = I915_BO_CACHE_COHERENT_FOR_READ;
	else
		obj->cache_coherent = 0;

	obj->cache_dirty =
		!(obj->cache_coherent & I915_BO_CACHE_COHERENT_FOR_WRITE) &&
		!IS_DGFX(i915);
}

bool i915_gem_object_can_bypass_llc(struct drm_i915_gem_object *obj)
{
	struct drm_i915_private *i915 = to_i915(obj->base.dev);

	/*
	 * This is purely from a security perspective, so we simply don't care
	 * about non-userspace objects being able to bypass the LLC.
	 */
	if (!(obj->flags & I915_BO_ALLOC_USER))
		return false;

	/*
	 * EHL and JSL add the 'Bypass LLC' MOCS entry, which should make it
	 * possible for userspace to bypass the GTT caching bits set by the
	 * kernel, as per the given object cache_level. This is troublesome
	 * since the heavy flush we apply when first gathering the pages is
	 * skipped if the kernel thinks the object is coherent with the GPU. As
	 * a result it might be possible to bypass the cache and read the
	 * contents of the page directly, which could be stale data. If it's
	 * just a case of userspace shooting themselves in the foot then so be
	 * it, but since i915 takes the stance of always zeroing memory before
	 * handing it to userspace, we need to prevent this.
	 */
	return IS_JSL_EHL(i915);
}

bool i915_gem_object_can_bypass_llc(struct drm_i915_gem_object *obj)
{
	struct drm_i915_private *i915 = to_i915(obj->base.dev);

	/*
	 * This is purely from a security perspective, so we simply don't care
	 * about non-userspace objects being able to bypass the LLC.
	 */
	if (!(obj->flags & I915_BO_ALLOC_USER))
		return false;

	/*
	 * EHL and JSL add the 'Bypass LLC' MOCS entry, which should make it
	 * possible for userspace to bypass the GTT caching bits set by the
	 * kernel, as per the given object cache_level. This is troublesome
	 * since the heavy flush we apply when first gathering the pages is
	 * skipped if the kernel thinks the object is coherent with the GPU. As
	 * a result it might be possible to bypass the cache and read the
	 * contents of the page directly, which could be stale data. If it's
	 * just a case of userspace shooting themselves in the foot then so be
	 * it, but since i915 takes the stance of always zeroing memory before
	 * handing it to userspace, we need to prevent this.
	 */
	return IS_JSL_EHL(i915);
}

static void i915_gem_close_object(struct drm_gem_object *gem, struct drm_file *file)
{
	struct drm_i915_gem_object *obj = to_intel_bo(gem);
	struct drm_i915_file_private *fpriv = file->driver_priv;
	struct i915_lut_handle bookmark = {};
	struct i915_mmap_offset *mmo, *mn;
	struct i915_lut_handle *lut, *ln;
	LIST_HEAD(close);

	spin_lock(&obj->lut_lock);
	list_for_each_entry_safe(lut, ln, &obj->lut_list, obj_link) {
		struct i915_gem_context *ctx = lut->ctx;

		if (ctx && ctx->file_priv == fpriv) {
			i915_gem_context_get(ctx);
			list_move(&lut->obj_link, &close);
		}

		/* Break long locks, and carefully continue on from this spot */
		if (&ln->obj_link != &obj->lut_list) {
			list_add_tail(&bookmark.obj_link, &ln->obj_link);
			if (cond_resched_lock(&obj->lut_lock))
				list_safe_reset_next(&bookmark, ln, obj_link);
			__list_del_entry(&bookmark.obj_link);
		}
	}
	spin_unlock(&obj->lut_lock);

	spin_lock(&obj->mmo.lock);
	rbtree_postorder_for_each_entry_safe(mmo, mn, &obj->mmo.offsets, offset)
		drm_vma_node_revoke(&mmo->vma_node, file);
	spin_unlock(&obj->mmo.lock);

	list_for_each_entry_safe(lut, ln, &close, obj_link) {
		struct i915_gem_context *ctx = lut->ctx;
		struct i915_vma *vma;

		/*
		 * We allow the process to have multiple handles to the same
		 * vma, in the same fd namespace, by virtue of flink/open.
		 */

		mutex_lock(&ctx->lut_mutex);
		vma = radix_tree_delete(&ctx->handles_vma, lut->handle);
		if (vma) {
			GEM_BUG_ON(vma->obj != obj);
			GEM_BUG_ON(!atomic_read(&vma->open_count));
			i915_vma_close(vma);
		}
		mutex_unlock(&ctx->lut_mutex);

		i915_gem_context_put(lut->ctx);
		i915_lut_handle_free(lut);
		i915_gem_object_put(obj);
	}
}

void __i915_gem_free_object_rcu(struct rcu_head *head)
{
	struct drm_i915_gem_object *obj =
		container_of(head, typeof(*obj), rcu);
	struct drm_i915_private *i915 = to_i915(obj->base.dev);

	i915_gem_object_free(obj);

	GEM_BUG_ON(!atomic_read(&i915->mm.free_count));
	atomic_dec(&i915->mm.free_count);
}

static void __i915_gem_object_free_mmaps(struct drm_i915_gem_object *obj)
{
	/* Skip serialisation and waking the device if known to be not used. */

	if (obj->userfault_count)
		i915_gem_object_release_mmap_gtt(obj);

	if (!RB_EMPTY_ROOT(&obj->mmo.offsets)) {
		struct i915_mmap_offset *mmo, *mn;

		i915_gem_object_release_mmap_offset(obj);

		rbtree_postorder_for_each_entry_safe(mmo, mn,
						     &obj->mmo.offsets,
						     offset) {
			drm_vma_offset_remove(obj->base.dev->vma_offset_manager,
					      &mmo->vma_node);
			kfree(mmo);
		}
		obj->mmo.offsets = RB_ROOT;
	}
}

/**
 * __i915_gem_object_pages_fini - Clean up pages use of a gem object
 * @obj: The gem object to clean up
 *
 * This function cleans up usage of the object mm.pages member. It
 * is intended for backends that need to clean up a gem object in
 * separate steps and needs to be called when the object is idle before
 * the object's backing memory is freed.
 */
void __i915_gem_object_pages_fini(struct drm_i915_gem_object *obj)
{
<<<<<<< HEAD
=======
	assert_object_held(obj);

>>>>>>> 754e0b0e
	if (!list_empty(&obj->vma.list)) {
		struct i915_vma *vma;

		/*
		 * Note that the vma keeps an object reference while
		 * it is active, so it *should* not sleep while we
		 * destroy it. Our debug code errs insits it *might*.
		 * For the moment, play along.
		 */
		spin_lock(&obj->vma.lock);
		while ((vma = list_first_entry_or_null(&obj->vma.list,
						       struct i915_vma,
						       obj_link))) {
			GEM_BUG_ON(vma->obj != obj);
			spin_unlock(&obj->vma.lock);

			__i915_vma_put(vma);

			spin_lock(&obj->vma.lock);
		}
		spin_unlock(&obj->vma.lock);
	}

	__i915_gem_object_free_mmaps(obj);

	atomic_set(&obj->mm.pages_pin_count, 0);
	__i915_gem_object_put_pages(obj);
	GEM_BUG_ON(i915_gem_object_has_pages(obj));
}

void __i915_gem_free_object(struct drm_i915_gem_object *obj)
{
	trace_i915_gem_object_destroy(obj);

	GEM_BUG_ON(!list_empty(&obj->lut_list));

	bitmap_free(obj->bit_17);

	if (obj->base.import_attach)
		drm_prime_gem_destroy(&obj->base, NULL);

	drm_gem_free_mmap_offset(&obj->base);

	if (obj->ops->release)
		obj->ops->release(obj);

	if (obj->mm.n_placements > 1)
		kfree(obj->mm.placements);

	if (obj->shares_resv_from)
		i915_vm_resv_put(obj->shares_resv_from);

	__i915_gem_object_fini(obj);
}

static void __i915_gem_free_objects(struct drm_i915_private *i915,
				    struct llist_node *freed)
{
	struct drm_i915_gem_object *obj, *on;

	llist_for_each_entry_safe(obj, on, freed, freed) {
		might_sleep();
		if (obj->ops->delayed_free) {
			obj->ops->delayed_free(obj);
			continue;
		}
<<<<<<< HEAD
		__i915_gem_object_pages_fini(obj);
=======

		if (!i915_gem_object_trylock(obj, NULL)) {
			/* busy, toss it back to the pile */
			if (llist_add(&obj->freed, &i915->mm.free_list))
				queue_delayed_work(i915->wq, &i915->mm.free_work, msecs_to_jiffies(10));
			continue;
		}

		__i915_gem_object_pages_fini(obj);
		i915_gem_object_unlock(obj);
>>>>>>> 754e0b0e
		__i915_gem_free_object(obj);

		/* But keep the pointer alive for RCU-protected lookups */
		call_rcu(&obj->rcu, __i915_gem_free_object_rcu);
		cond_resched();
	}
}

void i915_gem_flush_free_objects(struct drm_i915_private *i915)
{
	struct llist_node *freed = llist_del_all(&i915->mm.free_list);

	if (unlikely(freed))
		__i915_gem_free_objects(i915, freed);
}

static void __i915_gem_free_work(struct work_struct *work)
{
	struct drm_i915_private *i915 =
		container_of(work, struct drm_i915_private, mm.free_work.work);

	i915_gem_flush_free_objects(i915);
}

static void i915_gem_free_object(struct drm_gem_object *gem_obj)
{
	struct drm_i915_gem_object *obj = to_intel_bo(gem_obj);
	struct drm_i915_private *i915 = to_i915(obj->base.dev);

	GEM_BUG_ON(i915_gem_object_is_framebuffer(obj));

	/*
	 * Before we free the object, make sure any pure RCU-only
	 * read-side critical sections are complete, e.g.
	 * i915_gem_busy_ioctl(). For the corresponding synchronized
	 * lookup see i915_gem_object_lookup_rcu().
	 */
	atomic_inc(&i915->mm.free_count);

	/*
	 * Since we require blocking on struct_mutex to unbind the freed
	 * object from the GPU before releasing resources back to the
	 * system, we can not do that directly from the RCU callback (which may
	 * be a softirq context), but must instead then defer that work onto a
	 * kthread. We use the RCU callback rather than move the freed object
	 * directly onto the work queue so that we can mix between using the
	 * worker and performing frees directly from subsequent allocations for
	 * crude but effective memory throttling.
	 */

	if (llist_add(&obj->freed, &i915->mm.free_list))
		queue_delayed_work(i915->wq, &i915->mm.free_work, 0);
}

void __i915_gem_object_flush_frontbuffer(struct drm_i915_gem_object *obj,
					 enum fb_op_origin origin)
{
	struct intel_frontbuffer *front;

	front = __intel_frontbuffer_get(obj);
	if (front) {
		intel_frontbuffer_flush(front, origin);
		intel_frontbuffer_put(front);
	}
}

void __i915_gem_object_invalidate_frontbuffer(struct drm_i915_gem_object *obj,
					      enum fb_op_origin origin)
{
	struct intel_frontbuffer *front;

	front = __intel_frontbuffer_get(obj);
	if (front) {
		intel_frontbuffer_invalidate(front, origin);
		intel_frontbuffer_put(front);
	}
}

static void
i915_gem_object_read_from_page_kmap(struct drm_i915_gem_object *obj, u64 offset, void *dst, int size)
{
	void *src_map;
	void *src_ptr;

	src_map = kmap_atomic(i915_gem_object_get_page(obj, offset >> PAGE_SHIFT));

	src_ptr = src_map + offset_in_page(offset);
	if (!(obj->cache_coherent & I915_BO_CACHE_COHERENT_FOR_READ))
		drm_clflush_virt_range(src_ptr, size);
	memcpy(dst, src_ptr, size);

	kunmap_atomic(src_map);
}

static void
i915_gem_object_read_from_page_iomap(struct drm_i915_gem_object *obj, u64 offset, void *dst, int size)
{
	void __iomem *src_map;
	void __iomem *src_ptr;
	dma_addr_t dma = i915_gem_object_get_dma_address(obj, offset >> PAGE_SHIFT);

	src_map = io_mapping_map_wc(&obj->mm.region->iomap,
				    dma - obj->mm.region->region.start,
				    PAGE_SIZE);

	src_ptr = src_map + offset_in_page(offset);
	if (!i915_memcpy_from_wc(dst, (void __force *)src_ptr, size))
		memcpy_fromio(dst, src_ptr, size);

	io_mapping_unmap(src_map);
}

/**
 * i915_gem_object_read_from_page - read data from the page of a GEM object
 * @obj: GEM object to read from
 * @offset: offset within the object
 * @dst: buffer to store the read data
 * @size: size to read
 *
 * Reads data from @obj at the specified offset. The requested region to read
 * from can't cross a page boundary. The caller must ensure that @obj pages
 * are pinned and that @obj is synced wrt. any related writes.
 *
 * Return: %0 on success or -ENODEV if the type of @obj's backing store is
 * unsupported.
 */
int i915_gem_object_read_from_page(struct drm_i915_gem_object *obj, u64 offset, void *dst, int size)
{
	GEM_BUG_ON(offset >= obj->base.size);
	GEM_BUG_ON(offset_in_page(offset) > PAGE_SIZE - size);
	GEM_BUG_ON(!i915_gem_object_has_pinned_pages(obj));

	if (i915_gem_object_has_struct_page(obj))
		i915_gem_object_read_from_page_kmap(obj, offset, dst, size);
	else if (i915_gem_object_has_iomem(obj))
		i915_gem_object_read_from_page_iomap(obj, offset, dst, size);
	else
		return -ENODEV;

	return 0;
}

/**
 * i915_gem_object_evictable - Whether object is likely evictable after unbind.
 * @obj: The object to check
 *
 * This function checks whether the object is likely unvictable after unbind.
 * If the object is not locked when checking, the result is only advisory.
 * If the object is locked when checking, and the function returns true,
 * then an eviction should indeed be possible. But since unlocked vma
 * unpinning and unbinding is currently possible, the object can actually
 * become evictable even if this function returns false.
 *
 * Return: true if the object may be evictable. False otherwise.
 */
bool i915_gem_object_evictable(struct drm_i915_gem_object *obj)
{
	struct i915_vma *vma;
	int pin_count = atomic_read(&obj->mm.pages_pin_count);

	if (!pin_count)
		return true;

	spin_lock(&obj->vma.lock);
	list_for_each_entry(vma, &obj->vma.list, obj_link) {
		if (i915_vma_is_pinned(vma)) {
			spin_unlock(&obj->vma.lock);
			return false;
		}
		if (atomic_read(&vma->pages_count))
			pin_count--;
	}
	spin_unlock(&obj->vma.lock);
	GEM_WARN_ON(pin_count < 0);

	return pin_count == 0;
}

/**
 * i915_gem_object_migratable - Whether the object is migratable out of the
 * current region.
 * @obj: Pointer to the object.
 *
 * Return: Whether the object is allowed to be resident in other
 * regions than the current while pages are present.
 */
bool i915_gem_object_migratable(struct drm_i915_gem_object *obj)
{
	struct intel_memory_region *mr = READ_ONCE(obj->mm.region);

	if (!mr)
		return false;

	return obj->mm.n_placements > 1;
}

/**
 * i915_gem_object_has_struct_page - Whether the object is page-backed
 * @obj: The object to query.
 *
 * This function should only be called while the object is locked or pinned,
 * otherwise the page backing may change under the caller.
 *
 * Return: True if page-backed, false otherwise.
 */
bool i915_gem_object_has_struct_page(const struct drm_i915_gem_object *obj)
{
#ifdef CONFIG_LOCKDEP
	if (IS_DGFX(to_i915(obj->base.dev)) &&
	    i915_gem_object_evictable((void __force *)obj))
		assert_object_held_shared(obj);
#endif
	return obj->mem_flags & I915_BO_FLAG_STRUCT_PAGE;
}

/**
 * i915_gem_object_has_iomem - Whether the object is iomem-backed
 * @obj: The object to query.
 *
 * This function should only be called while the object is locked or pinned,
 * otherwise the iomem backing may change under the caller.
 *
 * Return: True if iomem-backed, false otherwise.
 */
bool i915_gem_object_has_iomem(const struct drm_i915_gem_object *obj)
{
#ifdef CONFIG_LOCKDEP
	if (IS_DGFX(to_i915(obj->base.dev)) &&
	    i915_gem_object_evictable((void __force *)obj))
		assert_object_held_shared(obj);
#endif
	return obj->mem_flags & I915_BO_FLAG_IOMEM;
}

/**
 * i915_gem_object_can_migrate - Whether an object likely can be migrated
 *
 * @obj: The object to migrate
 * @id: The region intended to migrate to
 *
 * Check whether the object backend supports migration to the
 * given region. Note that pinning may affect the ability to migrate as
 * returned by this function.
 *
 * This function is primarily intended as a helper for checking the
 * possibility to migrate objects and might be slightly less permissive
 * than i915_gem_object_migrate() when it comes to objects with the
 * I915_BO_ALLOC_USER flag set.
 *
 * Return: true if migration is possible, false otherwise.
 */
bool i915_gem_object_can_migrate(struct drm_i915_gem_object *obj,
				 enum intel_region_id id)
{
	struct drm_i915_private *i915 = to_i915(obj->base.dev);
	unsigned int num_allowed = obj->mm.n_placements;
	struct intel_memory_region *mr;
	unsigned int i;

	GEM_BUG_ON(id >= INTEL_REGION_UNKNOWN);
	GEM_BUG_ON(obj->mm.madv != I915_MADV_WILLNEED);

	mr = i915->mm.regions[id];
	if (!mr)
		return false;

	if (obj->mm.region == mr)
		return true;

	if (!i915_gem_object_evictable(obj))
		return false;

	if (!obj->ops->migrate)
		return false;

	if (!(obj->flags & I915_BO_ALLOC_USER))
		return true;

	if (num_allowed == 0)
		return false;

	for (i = 0; i < num_allowed; ++i) {
		if (mr == obj->mm.placements[i])
			return true;
	}

	return false;
}

/**
 * i915_gem_object_migrate - Migrate an object to the desired region id
 * @obj: The object to migrate.
 * @ww: An optional struct i915_gem_ww_ctx. If NULL, the backend may
 * not be successful in evicting other objects to make room for this object.
 * @id: The region id to migrate to.
 *
 * Attempt to migrate the object to the desired memory region. The
 * object backend must support migration and the object may not be
 * pinned, (explicitly pinned pages or pinned vmas). The object must
 * be locked.
 * On successful completion, the object will have pages pointing to
 * memory in the new region, but an async migration task may not have
 * completed yet, and to accomplish that, i915_gem_object_wait_migration()
 * must be called.
 *
 * Note: the @ww parameter is not used yet, but included to make sure
 * callers put some effort into obtaining a valid ww ctx if one is
 * available.
 *
 * Return: 0 on success. Negative error code on failure. In particular may
 * return -ENXIO on lack of region space, -EDEADLK for deadlock avoidance
 * if @ww is set, -EINTR or -ERESTARTSYS if signal pending, and
 * -EBUSY if the object is pinned.
 */
int i915_gem_object_migrate(struct drm_i915_gem_object *obj,
			    struct i915_gem_ww_ctx *ww,
			    enum intel_region_id id)
{
	struct drm_i915_private *i915 = to_i915(obj->base.dev);
	struct intel_memory_region *mr;

	GEM_BUG_ON(id >= INTEL_REGION_UNKNOWN);
	GEM_BUG_ON(obj->mm.madv != I915_MADV_WILLNEED);
	assert_object_held(obj);

	mr = i915->mm.regions[id];
	GEM_BUG_ON(!mr);

	if (!i915_gem_object_can_migrate(obj, id))
		return -EINVAL;

	if (!obj->ops->migrate) {
		if (GEM_WARN_ON(obj->mm.region != mr))
			return -EINVAL;
		return 0;
	}

	return obj->ops->migrate(obj, mr);
}

/**
 * i915_gem_object_placement_possible - Check whether the object can be
 * placed at certain memory type
 * @obj: Pointer to the object
 * @type: The memory type to check
 *
 * Return: True if the object can be placed in @type. False otherwise.
 */
bool i915_gem_object_placement_possible(struct drm_i915_gem_object *obj,
					enum intel_memory_type type)
{
	unsigned int i;

	if (!obj->mm.n_placements) {
		switch (type) {
		case INTEL_MEMORY_LOCAL:
			return i915_gem_object_has_iomem(obj);
		case INTEL_MEMORY_SYSTEM:
			return i915_gem_object_has_pages(obj);
		default:
			/* Ignore stolen for now */
			GEM_BUG_ON(1);
			return false;
		}
	}

	for (i = 0; i < obj->mm.n_placements; i++) {
		if (obj->mm.placements[i]->type == type)
			return true;
	}

	return false;
}

void i915_gem_init__objects(struct drm_i915_private *i915)
{
	INIT_DELAYED_WORK(&i915->mm.free_work, __i915_gem_free_work);
}

void i915_objects_module_exit(void)
{
	kmem_cache_destroy(slab_objects);
}

int __init i915_objects_module_init(void)
{
	slab_objects = KMEM_CACHE(drm_i915_gem_object, SLAB_HWCACHE_ALIGN);
	if (!slab_objects)
		return -ENOMEM;

	return 0;
}

static const struct drm_gem_object_funcs i915_gem_object_funcs = {
	.free = i915_gem_free_object,
	.close = i915_gem_close_object,
	.export = i915_gem_prime_export,
};

/**
 * i915_gem_object_get_moving_fence - Get the object's moving fence if any
 * @obj: The object whose moving fence to get.
 *
 * A non-signaled moving fence means that there is an async operation
 * pending on the object that needs to be waited on before setting up
 * any GPU- or CPU PTEs to the object's pages.
 *
 * Return: A refcounted pointer to the object's moving fence if any,
 * NULL otherwise.
 */
struct dma_fence *
i915_gem_object_get_moving_fence(struct drm_i915_gem_object *obj)
{
	return dma_fence_get(i915_gem_to_ttm(obj)->moving);
}

/**
 * i915_gem_object_wait_moving_fence - Wait for the object's moving fence if any
 * @obj: The object whose moving fence to wait for.
 * @intr: Whether to wait interruptible.
 *
 * If the moving fence signaled without an error, it is detached from the
 * object and put.
 *
 * Return: 0 if successful, -ERESTARTSYS if the wait was interrupted,
 * negative error code if the async operation represented by the
 * moving fence failed.
 */
int i915_gem_object_wait_moving_fence(struct drm_i915_gem_object *obj,
				      bool intr)
{
	struct dma_fence *fence = i915_gem_to_ttm(obj)->moving;
	int ret;

	assert_object_held(obj);
	if (!fence)
		return 0;

	ret = dma_fence_wait(fence, intr);
	if (ret)
		return ret;

	if (fence->error)
		return fence->error;

	i915_gem_to_ttm(obj)->moving = NULL;
	dma_fence_put(fence);
	return 0;
}

#if IS_ENABLED(CONFIG_DRM_I915_SELFTEST)
#include "selftests/huge_gem_object.c"
#include "selftests/huge_pages.c"
#include "selftests/i915_gem_migrate.c"
#include "selftests/i915_gem_object.c"
#include "selftests/i915_gem_coherency.c"
#endif<|MERGE_RESOLUTION|>--- conflicted
+++ resolved
@@ -92,11 +92,7 @@
 }
 
 /**
-<<<<<<< HEAD
- * i915_gem_object_fini - Clean up a GEM object initialization
-=======
  * __i915_gem_object_fini - Clean up a GEM object initialization
->>>>>>> 754e0b0e
  * @obj: The gem object to cleanup
  *
  * This function cleans up gem object fields that are set up by
@@ -112,12 +108,8 @@
 }
 
 /**
-<<<<<<< HEAD
- * Mark up the object's coherency levels for a given cache_level
-=======
  * i915_gem_object_set_cache_coherency - Mark up the object's coherency levels
  * for a given cache_level
->>>>>>> 754e0b0e
  * @obj: #drm_i915_gem_object
  * @cache_level: cache level
  */
@@ -167,32 +159,6 @@
 	return IS_JSL_EHL(i915);
 }
 
-bool i915_gem_object_can_bypass_llc(struct drm_i915_gem_object *obj)
-{
-	struct drm_i915_private *i915 = to_i915(obj->base.dev);
-
-	/*
-	 * This is purely from a security perspective, so we simply don't care
-	 * about non-userspace objects being able to bypass the LLC.
-	 */
-	if (!(obj->flags & I915_BO_ALLOC_USER))
-		return false;
-
-	/*
-	 * EHL and JSL add the 'Bypass LLC' MOCS entry, which should make it
-	 * possible for userspace to bypass the GTT caching bits set by the
-	 * kernel, as per the given object cache_level. This is troublesome
-	 * since the heavy flush we apply when first gathering the pages is
-	 * skipped if the kernel thinks the object is coherent with the GPU. As
-	 * a result it might be possible to bypass the cache and read the
-	 * contents of the page directly, which could be stale data. If it's
-	 * just a case of userspace shooting themselves in the foot then so be
-	 * it, but since i915 takes the stance of always zeroing memory before
-	 * handing it to userspace, we need to prevent this.
-	 */
-	return IS_JSL_EHL(i915);
-}
-
 static void i915_gem_close_object(struct drm_gem_object *gem, struct drm_file *file)
 {
 	struct drm_i915_gem_object *obj = to_intel_bo(gem);
@@ -296,11 +262,8 @@
  */
 void __i915_gem_object_pages_fini(struct drm_i915_gem_object *obj)
 {
-<<<<<<< HEAD
-=======
 	assert_object_held(obj);
 
->>>>>>> 754e0b0e
 	if (!list_empty(&obj->vma.list)) {
 		struct i915_vma *vma;
 
@@ -367,9 +330,6 @@
 			obj->ops->delayed_free(obj);
 			continue;
 		}
-<<<<<<< HEAD
-		__i915_gem_object_pages_fini(obj);
-=======
 
 		if (!i915_gem_object_trylock(obj, NULL)) {
 			/* busy, toss it back to the pile */
@@ -380,7 +340,6 @@
 
 		__i915_gem_object_pages_fini(obj);
 		i915_gem_object_unlock(obj);
->>>>>>> 754e0b0e
 		__i915_gem_free_object(obj);
 
 		/* But keep the pointer alive for RCU-protected lookups */
