/*
 * Copyright 2016 Advanced Micro Devices, Inc.
 * All Rights Reserved.
 *
 * Permission is hereby granted, free of charge, to any person obtaining a
 * copy of this software and associated documentation files (the
 * "Software"), to deal in the Software without restriction, including
 * without limitation the rights to use, copy, modify, merge, publish,
 * distribute, sub license, and/or sell copies of the Software, and to
 * permit persons to whom the Software is furnished to do so, subject to
 * the following conditions:
 *
 * THE SOFTWARE IS PROVIDED "AS IS", WITHOUT WARRANTY OF ANY KIND, EXPRESS OR
 * IMPLIED, INCLUDING BUT NOT LIMITED TO THE WARRANTIES OF MERCHANTABILITY,
 * FITNESS FOR A PARTICULAR PURPOSE AND NON-INFRINGEMENT. IN NO EVENT SHALL
 * THE COPYRIGHT HOLDERS, AUTHORS AND/OR ITS SUPPLIERS BE LIABLE FOR ANY CLAIM,
 * DAMAGES OR OTHER LIABILITY, WHETHER IN AN ACTION OF CONTRACT, TORT OR
 * OTHERWISE, ARISING FROM, OUT OF OR IN CONNECTION WITH THE SOFTWARE OR THE
 * USE OR OTHER DEALINGS IN THE SOFTWARE.
 *
 * The above copyright notice and this permission notice (including the
 * next paragraph) shall be included in all copies or substantial portions
 * of the Software.
 *
 */

#include <linux/firmware.h>
#include <linux/module.h>
#include <linux/dmi.h>
#include <linux/pci.h>
#include <linux/debugfs.h>
#include <drm/drm_drv.h>

#include "amdgpu.h"
#include "amdgpu_pm.h"
#include "amdgpu_vcn.h"
#include "soc15d.h"

/* Firmware Names */
#define FIRMWARE_RAVEN			"amdgpu/raven_vcn.bin"
#define FIRMWARE_PICASSO		"amdgpu/picasso_vcn.bin"
#define FIRMWARE_RAVEN2			"amdgpu/raven2_vcn.bin"
#define FIRMWARE_ARCTURUS		"amdgpu/arcturus_vcn.bin"
#define FIRMWARE_RENOIR			"amdgpu/renoir_vcn.bin"
#define FIRMWARE_GREEN_SARDINE		"amdgpu/green_sardine_vcn.bin"
#define FIRMWARE_NAVI10			"amdgpu/navi10_vcn.bin"
#define FIRMWARE_NAVI14			"amdgpu/navi14_vcn.bin"
#define FIRMWARE_NAVI12			"amdgpu/navi12_vcn.bin"
#define FIRMWARE_SIENNA_CICHLID		"amdgpu/sienna_cichlid_vcn.bin"
#define FIRMWARE_NAVY_FLOUNDER		"amdgpu/navy_flounder_vcn.bin"
#define FIRMWARE_VANGOGH		"amdgpu/vangogh_vcn.bin"
#define FIRMWARE_DIMGREY_CAVEFISH	"amdgpu/dimgrey_cavefish_vcn.bin"
#define FIRMWARE_ALDEBARAN		"amdgpu/aldebaran_vcn.bin"
#define FIRMWARE_BEIGE_GOBY		"amdgpu/beige_goby_vcn.bin"
#define FIRMWARE_YELLOW_CARP		"amdgpu/yellow_carp_vcn.bin"
#define FIRMWARE_VCN_3_1_2		"amdgpu/vcn_3_1_2.bin"
#define FIRMWARE_VCN4_0_0		"amdgpu/vcn_4_0_0.bin"
#define FIRMWARE_VCN4_0_2		"amdgpu/vcn_4_0_2.bin"
#define FIRMWARE_VCN4_0_3		"amdgpu/vcn_4_0_3.bin"
#define FIRMWARE_VCN4_0_4		"amdgpu/vcn_4_0_4.bin"
#define FIRMWARE_VCN4_0_5		"amdgpu/vcn_4_0_5.bin"
#define FIRMWARE_VCN4_0_6		"amdgpu/vcn_4_0_6.bin"
#define FIRMWARE_VCN4_0_6_1		"amdgpu/vcn_4_0_6_1.bin"
#define FIRMWARE_VCN5_0_0		"amdgpu/vcn_5_0_0.bin"

MODULE_FIRMWARE(FIRMWARE_RAVEN);
MODULE_FIRMWARE(FIRMWARE_PICASSO);
MODULE_FIRMWARE(FIRMWARE_RAVEN2);
MODULE_FIRMWARE(FIRMWARE_ARCTURUS);
MODULE_FIRMWARE(FIRMWARE_RENOIR);
MODULE_FIRMWARE(FIRMWARE_GREEN_SARDINE);
MODULE_FIRMWARE(FIRMWARE_ALDEBARAN);
MODULE_FIRMWARE(FIRMWARE_NAVI10);
MODULE_FIRMWARE(FIRMWARE_NAVI14);
MODULE_FIRMWARE(FIRMWARE_NAVI12);
MODULE_FIRMWARE(FIRMWARE_SIENNA_CICHLID);
MODULE_FIRMWARE(FIRMWARE_NAVY_FLOUNDER);
MODULE_FIRMWARE(FIRMWARE_VANGOGH);
MODULE_FIRMWARE(FIRMWARE_DIMGREY_CAVEFISH);
MODULE_FIRMWARE(FIRMWARE_BEIGE_GOBY);
MODULE_FIRMWARE(FIRMWARE_YELLOW_CARP);
MODULE_FIRMWARE(FIRMWARE_VCN_3_1_2);
MODULE_FIRMWARE(FIRMWARE_VCN4_0_0);
MODULE_FIRMWARE(FIRMWARE_VCN4_0_2);
MODULE_FIRMWARE(FIRMWARE_VCN4_0_3);
MODULE_FIRMWARE(FIRMWARE_VCN4_0_4);
MODULE_FIRMWARE(FIRMWARE_VCN4_0_5);
MODULE_FIRMWARE(FIRMWARE_VCN4_0_6);
MODULE_FIRMWARE(FIRMWARE_VCN4_0_6_1);
MODULE_FIRMWARE(FIRMWARE_VCN5_0_0);

static void amdgpu_vcn_idle_work_handler(struct work_struct *work);

int amdgpu_vcn_early_init(struct amdgpu_device *adev)
{
	char ucode_prefix[25];
	char fw_name[40];
	int r, i;

	for (i = 0; i < adev->vcn.num_vcn_inst; i++) {
		amdgpu_ucode_ip_version_decode(adev, UVD_HWIP, ucode_prefix, sizeof(ucode_prefix));
		snprintf(fw_name, sizeof(fw_name), "amdgpu/%s.bin", ucode_prefix);
		if (amdgpu_ip_version(adev, UVD_HWIP, 0) ==  IP_VERSION(4, 0, 6) &&
			i == 1) {
			snprintf(fw_name, sizeof(fw_name), "amdgpu/%s_%d.bin", ucode_prefix, i);
		}

		r = amdgpu_ucode_request(adev, &adev->vcn.fw[i], fw_name);
		if (r) {
			amdgpu_ucode_release(&adev->vcn.fw[i]);
			return r;
		}
	}
	return r;
}

int amdgpu_vcn_sw_init(struct amdgpu_device *adev)
{
	unsigned long bo_size;
	const struct common_firmware_header *hdr;
	unsigned char fw_check;
	unsigned int fw_shared_size, log_offset;
	int i, r;

	INIT_DELAYED_WORK(&adev->vcn.idle_work, amdgpu_vcn_idle_work_handler);
	mutex_init(&adev->vcn.vcn_pg_lock);
	mutex_init(&adev->vcn.vcn1_jpeg1_workaround);
	atomic_set(&adev->vcn.total_submission_cnt, 0);
	for (i = 0; i < adev->vcn.num_vcn_inst; i++)
		atomic_set(&adev->vcn.inst[i].dpg_enc_submission_cnt, 0);

	if ((adev->firmware.load_type == AMDGPU_FW_LOAD_PSP) &&
	    (adev->pg_flags & AMD_PG_SUPPORT_VCN_DPG))
		adev->vcn.indirect_sram = true;

	/*
	 * Some Steam Deck's BIOS versions are incompatible with the
	 * indirect SRAM mode, leading to amdgpu being unable to get
	 * properly probed (and even potentially crashing the kernel).
	 * Hence, check for these versions here - notice this is
	 * restricted to Vangogh (Deck's APU).
	 */
	if (amdgpu_ip_version(adev, UVD_HWIP, 0) == IP_VERSION(3, 0, 2)) {
		const char *bios_ver = dmi_get_system_info(DMI_BIOS_VERSION);

		if (bios_ver && (!strncmp("F7A0113", bios_ver, 7) ||
		     !strncmp("F7A0114", bios_ver, 7))) {
			adev->vcn.indirect_sram = false;
			dev_info(adev->dev,
				"Steam Deck quirk: indirect SRAM disabled on BIOS %s\n", bios_ver);
		}
	}

	hdr = (const struct common_firmware_header *)adev->vcn.fw[0]->data;
	adev->vcn.fw_version = le32_to_cpu(hdr->ucode_version);

	/* Bit 20-23, it is encode major and non-zero for new naming convention.
	 * This field is part of version minor and DRM_DISABLED_FLAG in old naming
	 * convention. Since the l:wq!atest version minor is 0x5B and DRM_DISABLED_FLAG
	 * is zero in old naming convention, this field is always zero so far.
	 * These four bits are used to tell which naming convention is present.
	 */
	fw_check = (le32_to_cpu(hdr->ucode_version) >> 20) & 0xf;
	if (fw_check) {
		unsigned int dec_ver, enc_major, enc_minor, vep, fw_rev;

		fw_rev = le32_to_cpu(hdr->ucode_version) & 0xfff;
		enc_minor = (le32_to_cpu(hdr->ucode_version) >> 12) & 0xff;
		enc_major = fw_check;
		dec_ver = (le32_to_cpu(hdr->ucode_version) >> 24) & 0xf;
		vep = (le32_to_cpu(hdr->ucode_version) >> 28) & 0xf;
		DRM_INFO("Found VCN firmware Version ENC: %u.%u DEC: %u VEP: %u Revision: %u\n",
			enc_major, enc_minor, dec_ver, vep, fw_rev);
	} else {
		unsigned int version_major, version_minor, family_id;

		family_id = le32_to_cpu(hdr->ucode_version) & 0xff;
		version_major = (le32_to_cpu(hdr->ucode_version) >> 24) & 0xff;
		version_minor = (le32_to_cpu(hdr->ucode_version) >> 8) & 0xff;
		DRM_INFO("Found VCN firmware Version: %u.%u Family ID: %u\n",
			version_major, version_minor, family_id);
	}

	bo_size = AMDGPU_VCN_STACK_SIZE + AMDGPU_VCN_CONTEXT_SIZE;
	if (adev->firmware.load_type != AMDGPU_FW_LOAD_PSP)
		bo_size += AMDGPU_GPU_PAGE_ALIGN(le32_to_cpu(hdr->ucode_size_bytes) + 8);

<<<<<<< HEAD
	if (amdgpu_ip_version(adev, UVD_HWIP, 0) >= IP_VERSION(4, 0, 0)) {
=======
	if (amdgpu_ip_version(adev, UVD_HWIP, 0) >= IP_VERSION(5, 0, 0)) {
		fw_shared_size = AMDGPU_GPU_PAGE_ALIGN(sizeof(struct amdgpu_vcn5_fw_shared));
		log_offset = offsetof(struct amdgpu_vcn5_fw_shared, fw_log);
	} else if (amdgpu_ip_version(adev, UVD_HWIP, 0) >= IP_VERSION(4, 0, 0)) {
>>>>>>> 0c383648
		fw_shared_size = AMDGPU_GPU_PAGE_ALIGN(sizeof(struct amdgpu_vcn4_fw_shared));
		log_offset = offsetof(struct amdgpu_vcn4_fw_shared, fw_log);
	} else {
		fw_shared_size = AMDGPU_GPU_PAGE_ALIGN(sizeof(struct amdgpu_fw_shared));
		log_offset = offsetof(struct amdgpu_fw_shared, fw_log);
	}

	bo_size += fw_shared_size;

	if (amdgpu_vcnfw_log)
		bo_size += AMDGPU_VCNFW_LOG_SIZE;

	for (i = 0; i < adev->vcn.num_vcn_inst; i++) {
		if (adev->vcn.harvest_config & (1 << i))
			continue;

		r = amdgpu_bo_create_kernel(adev, bo_size, PAGE_SIZE,
					    AMDGPU_GEM_DOMAIN_VRAM |
					    AMDGPU_GEM_DOMAIN_GTT,
					    &adev->vcn.inst[i].vcpu_bo,
					    &adev->vcn.inst[i].gpu_addr,
					    &adev->vcn.inst[i].cpu_addr);
		if (r) {
			dev_err(adev->dev, "(%d) failed to allocate vcn bo\n", r);
			return r;
		}

		adev->vcn.inst[i].fw_shared.cpu_addr = adev->vcn.inst[i].cpu_addr +
				bo_size - fw_shared_size;
		adev->vcn.inst[i].fw_shared.gpu_addr = adev->vcn.inst[i].gpu_addr +
				bo_size - fw_shared_size;

		adev->vcn.inst[i].fw_shared.mem_size = fw_shared_size;

		if (amdgpu_vcnfw_log) {
			adev->vcn.inst[i].fw_shared.cpu_addr -= AMDGPU_VCNFW_LOG_SIZE;
			adev->vcn.inst[i].fw_shared.gpu_addr -= AMDGPU_VCNFW_LOG_SIZE;
			adev->vcn.inst[i].fw_shared.log_offset = log_offset;
		}

		if (adev->vcn.indirect_sram) {
			r = amdgpu_bo_create_kernel(adev, 64 * 2 * 4, PAGE_SIZE,
					AMDGPU_GEM_DOMAIN_VRAM |
					AMDGPU_GEM_DOMAIN_GTT,
					&adev->vcn.inst[i].dpg_sram_bo,
					&adev->vcn.inst[i].dpg_sram_gpu_addr,
					&adev->vcn.inst[i].dpg_sram_cpu_addr);
			if (r) {
				dev_err(adev->dev, "VCN %d (%d) failed to allocate DPG bo\n", i, r);
				return r;
			}
		}
	}

	return 0;
}

int amdgpu_vcn_sw_fini(struct amdgpu_device *adev)
{
	int i, j;

	for (j = 0; j < adev->vcn.num_vcn_inst; ++j) {
		if (adev->vcn.harvest_config & (1 << j))
			continue;

		amdgpu_bo_free_kernel(
			&adev->vcn.inst[j].dpg_sram_bo,
			&adev->vcn.inst[j].dpg_sram_gpu_addr,
			(void **)&adev->vcn.inst[j].dpg_sram_cpu_addr);

		kvfree(adev->vcn.inst[j].saved_bo);

		amdgpu_bo_free_kernel(&adev->vcn.inst[j].vcpu_bo,
					  &adev->vcn.inst[j].gpu_addr,
					  (void **)&adev->vcn.inst[j].cpu_addr);

		amdgpu_ring_fini(&adev->vcn.inst[j].ring_dec);

		for (i = 0; i < adev->vcn.num_enc_rings; ++i)
			amdgpu_ring_fini(&adev->vcn.inst[j].ring_enc[i]);

		amdgpu_ucode_release(&adev->vcn.fw[j]);
	}

	mutex_destroy(&adev->vcn.vcn1_jpeg1_workaround);
	mutex_destroy(&adev->vcn.vcn_pg_lock);

	return 0;
}

/* from vcn4 and above, only unified queue is used */
static bool amdgpu_vcn_using_unified_queue(struct amdgpu_ring *ring)
{
	struct amdgpu_device *adev = ring->adev;
	bool ret = false;

	if (amdgpu_ip_version(adev, UVD_HWIP, 0) >= IP_VERSION(4, 0, 0))
		ret = true;

	return ret;
}

bool amdgpu_vcn_is_disabled_vcn(struct amdgpu_device *adev, enum vcn_ring_type type, uint32_t vcn_instance)
{
	bool ret = false;
	int vcn_config = adev->vcn.vcn_config[vcn_instance];

	if ((type == VCN_ENCODE_RING) && (vcn_config & VCN_BLOCK_ENCODE_DISABLE_MASK))
		ret = true;
	else if ((type == VCN_DECODE_RING) && (vcn_config & VCN_BLOCK_DECODE_DISABLE_MASK))
		ret = true;
	else if ((type == VCN_UNIFIED_RING) && (vcn_config & VCN_BLOCK_QUEUE_DISABLE_MASK))
		ret = true;

	return ret;
}

int amdgpu_vcn_suspend(struct amdgpu_device *adev)
{
	unsigned int size;
	void *ptr;
	int i, idx;

	bool in_ras_intr = amdgpu_ras_intr_triggered();

	cancel_delayed_work_sync(&adev->vcn.idle_work);

	/* err_event_athub will corrupt VCPU buffer, so we need to
	 * restore fw data and clear buffer in amdgpu_vcn_resume() */
	if (in_ras_intr)
		return 0;

	for (i = 0; i < adev->vcn.num_vcn_inst; ++i) {
		if (adev->vcn.harvest_config & (1 << i))
			continue;
		if (adev->vcn.inst[i].vcpu_bo == NULL)
			return 0;

		size = amdgpu_bo_size(adev->vcn.inst[i].vcpu_bo);
		ptr = adev->vcn.inst[i].cpu_addr;

		adev->vcn.inst[i].saved_bo = kvmalloc(size, GFP_KERNEL);
		if (!adev->vcn.inst[i].saved_bo)
			return -ENOMEM;

		if (drm_dev_enter(adev_to_drm(adev), &idx)) {
			memcpy_fromio(adev->vcn.inst[i].saved_bo, ptr, size);
			drm_dev_exit(idx);
		}
	}
	return 0;
}

int amdgpu_vcn_resume(struct amdgpu_device *adev)
{
	unsigned int size;
	void *ptr;
	int i, idx;

	for (i = 0; i < adev->vcn.num_vcn_inst; ++i) {
		if (adev->vcn.harvest_config & (1 << i))
			continue;
		if (adev->vcn.inst[i].vcpu_bo == NULL)
			return -EINVAL;

		size = amdgpu_bo_size(adev->vcn.inst[i].vcpu_bo);
		ptr = adev->vcn.inst[i].cpu_addr;

		if (adev->vcn.inst[i].saved_bo != NULL) {
			if (drm_dev_enter(adev_to_drm(adev), &idx)) {
				memcpy_toio(ptr, adev->vcn.inst[i].saved_bo, size);
				drm_dev_exit(idx);
			}
			kvfree(adev->vcn.inst[i].saved_bo);
			adev->vcn.inst[i].saved_bo = NULL;
		} else {
			const struct common_firmware_header *hdr;
			unsigned int offset;

			hdr = (const struct common_firmware_header *)adev->vcn.fw[i]->data;
			if (adev->firmware.load_type != AMDGPU_FW_LOAD_PSP) {
				offset = le32_to_cpu(hdr->ucode_array_offset_bytes);
				if (drm_dev_enter(adev_to_drm(adev), &idx)) {
					memcpy_toio(adev->vcn.inst[i].cpu_addr,
						    adev->vcn.fw[i]->data + offset,
						    le32_to_cpu(hdr->ucode_size_bytes));
					drm_dev_exit(idx);
				}
				size -= le32_to_cpu(hdr->ucode_size_bytes);
				ptr += le32_to_cpu(hdr->ucode_size_bytes);
			}
			memset_io(ptr, 0, size);
		}
	}
	return 0;
}

static void amdgpu_vcn_idle_work_handler(struct work_struct *work)
{
	struct amdgpu_device *adev =
		container_of(work, struct amdgpu_device, vcn.idle_work.work);
	unsigned int fences = 0, fence[AMDGPU_MAX_VCN_INSTANCES] = {0};
	unsigned int i, j;
	int r = 0;

	for (j = 0; j < adev->vcn.num_vcn_inst; ++j) {
		if (adev->vcn.harvest_config & (1 << j))
			continue;

		for (i = 0; i < adev->vcn.num_enc_rings; ++i)
			fence[j] += amdgpu_fence_count_emitted(&adev->vcn.inst[j].ring_enc[i]);

		if (adev->pg_flags & AMD_PG_SUPPORT_VCN_DPG)	{
			struct dpg_pause_state new_state;

			if (fence[j] ||
				unlikely(atomic_read(&adev->vcn.inst[j].dpg_enc_submission_cnt)))
				new_state.fw_based = VCN_DPG_STATE__PAUSE;
			else
				new_state.fw_based = VCN_DPG_STATE__UNPAUSE;

			adev->vcn.pause_dpg_mode(adev, j, &new_state);
		}

		fence[j] += amdgpu_fence_count_emitted(&adev->vcn.inst[j].ring_dec);
		fences += fence[j];
	}

	if (!fences && !atomic_read(&adev->vcn.total_submission_cnt)) {
		amdgpu_device_ip_set_powergating_state(adev, AMD_IP_BLOCK_TYPE_VCN,
		       AMD_PG_STATE_GATE);
		r = amdgpu_dpm_switch_power_profile(adev, PP_SMC_POWER_PROFILE_VIDEO,
				false);
		if (r)
			dev_warn(adev->dev, "(%d) failed to disable video power profile mode\n", r);
	} else {
		schedule_delayed_work(&adev->vcn.idle_work, VCN_IDLE_TIMEOUT);
	}
}

void amdgpu_vcn_ring_begin_use(struct amdgpu_ring *ring)
{
	struct amdgpu_device *adev = ring->adev;
	int r = 0;

	atomic_inc(&adev->vcn.total_submission_cnt);

	if (!cancel_delayed_work_sync(&adev->vcn.idle_work)) {
		r = amdgpu_dpm_switch_power_profile(adev, PP_SMC_POWER_PROFILE_VIDEO,
				true);
		if (r)
			dev_warn(adev->dev, "(%d) failed to switch to video power profile mode\n", r);
	}

	mutex_lock(&adev->vcn.vcn_pg_lock);
	amdgpu_device_ip_set_powergating_state(adev, AMD_IP_BLOCK_TYPE_VCN,
	       AMD_PG_STATE_UNGATE);

	if (adev->pg_flags & AMD_PG_SUPPORT_VCN_DPG)	{
		struct dpg_pause_state new_state;

		if (ring->funcs->type == AMDGPU_RING_TYPE_VCN_ENC) {
			atomic_inc(&adev->vcn.inst[ring->me].dpg_enc_submission_cnt);
			new_state.fw_based = VCN_DPG_STATE__PAUSE;
		} else {
			unsigned int fences = 0;
			unsigned int i;

			for (i = 0; i < adev->vcn.num_enc_rings; ++i)
				fences += amdgpu_fence_count_emitted(&adev->vcn.inst[ring->me].ring_enc[i]);

			if (fences || atomic_read(&adev->vcn.inst[ring->me].dpg_enc_submission_cnt))
				new_state.fw_based = VCN_DPG_STATE__PAUSE;
			else
				new_state.fw_based = VCN_DPG_STATE__UNPAUSE;
		}

		adev->vcn.pause_dpg_mode(adev, ring->me, &new_state);
	}
	mutex_unlock(&adev->vcn.vcn_pg_lock);
}

void amdgpu_vcn_ring_end_use(struct amdgpu_ring *ring)
{
	if (ring->adev->pg_flags & AMD_PG_SUPPORT_VCN_DPG &&
		ring->funcs->type == AMDGPU_RING_TYPE_VCN_ENC)
		atomic_dec(&ring->adev->vcn.inst[ring->me].dpg_enc_submission_cnt);

	atomic_dec(&ring->adev->vcn.total_submission_cnt);

	schedule_delayed_work(&ring->adev->vcn.idle_work, VCN_IDLE_TIMEOUT);
}

int amdgpu_vcn_dec_ring_test_ring(struct amdgpu_ring *ring)
{
	struct amdgpu_device *adev = ring->adev;
	uint32_t tmp = 0;
	unsigned int i;
	int r;

	/* VCN in SRIOV does not support direct register read/write */
	if (amdgpu_sriov_vf(adev))
		return 0;

	WREG32(adev->vcn.inst[ring->me].external.scratch9, 0xCAFEDEAD);
	r = amdgpu_ring_alloc(ring, 3);
	if (r)
		return r;
	amdgpu_ring_write(ring, PACKET0(adev->vcn.internal.scratch9, 0));
	amdgpu_ring_write(ring, 0xDEADBEEF);
	amdgpu_ring_commit(ring);
	for (i = 0; i < adev->usec_timeout; i++) {
		tmp = RREG32(adev->vcn.inst[ring->me].external.scratch9);
		if (tmp == 0xDEADBEEF)
			break;
		udelay(1);
	}

	if (i >= adev->usec_timeout)
		r = -ETIMEDOUT;

	return r;
}

int amdgpu_vcn_dec_sw_ring_test_ring(struct amdgpu_ring *ring)
{
	struct amdgpu_device *adev = ring->adev;
	uint32_t rptr;
	unsigned int i;
	int r;

	if (amdgpu_sriov_vf(adev))
		return 0;

	r = amdgpu_ring_alloc(ring, 16);
	if (r)
		return r;

	rptr = amdgpu_ring_get_rptr(ring);

	amdgpu_ring_write(ring, VCN_DEC_SW_CMD_END);
	amdgpu_ring_commit(ring);

	for (i = 0; i < adev->usec_timeout; i++) {
		if (amdgpu_ring_get_rptr(ring) != rptr)
			break;
		udelay(1);
	}

	if (i >= adev->usec_timeout)
		r = -ETIMEDOUT;

	return r;
}

static int amdgpu_vcn_dec_send_msg(struct amdgpu_ring *ring,
				   struct amdgpu_ib *ib_msg,
				   struct dma_fence **fence)
{
	u64 addr = AMDGPU_GPU_PAGE_ALIGN(ib_msg->gpu_addr);
	struct amdgpu_device *adev = ring->adev;
	struct dma_fence *f = NULL;
	struct amdgpu_job *job;
	struct amdgpu_ib *ib;
	int i, r;

	r = amdgpu_job_alloc_with_ib(ring->adev, NULL, NULL,
				     64, AMDGPU_IB_POOL_DIRECT,
				     &job);
	if (r)
		goto err;

	ib = &job->ibs[0];
	ib->ptr[0] = PACKET0(adev->vcn.internal.data0, 0);
	ib->ptr[1] = addr;
	ib->ptr[2] = PACKET0(adev->vcn.internal.data1, 0);
	ib->ptr[3] = addr >> 32;
	ib->ptr[4] = PACKET0(adev->vcn.internal.cmd, 0);
	ib->ptr[5] = 0;
	for (i = 6; i < 16; i += 2) {
		ib->ptr[i] = PACKET0(adev->vcn.internal.nop, 0);
		ib->ptr[i+1] = 0;
	}
	ib->length_dw = 16;

	r = amdgpu_job_submit_direct(job, ring, &f);
	if (r)
		goto err_free;

	amdgpu_ib_free(adev, ib_msg, f);

	if (fence)
		*fence = dma_fence_get(f);
	dma_fence_put(f);

	return 0;

err_free:
	amdgpu_job_free(job);
err:
	amdgpu_ib_free(adev, ib_msg, f);
	return r;
}

static int amdgpu_vcn_dec_get_create_msg(struct amdgpu_ring *ring, uint32_t handle,
		struct amdgpu_ib *ib)
{
	struct amdgpu_device *adev = ring->adev;
	uint32_t *msg;
	int r, i;

	memset(ib, 0, sizeof(*ib));
	r = amdgpu_ib_get(adev, NULL, AMDGPU_GPU_PAGE_SIZE * 2,
			AMDGPU_IB_POOL_DIRECT,
			ib);
	if (r)
		return r;

	msg = (uint32_t *)AMDGPU_GPU_PAGE_ALIGN((unsigned long)ib->ptr);
	msg[0] = cpu_to_le32(0x00000028);
	msg[1] = cpu_to_le32(0x00000038);
	msg[2] = cpu_to_le32(0x00000001);
	msg[3] = cpu_to_le32(0x00000000);
	msg[4] = cpu_to_le32(handle);
	msg[5] = cpu_to_le32(0x00000000);
	msg[6] = cpu_to_le32(0x00000001);
	msg[7] = cpu_to_le32(0x00000028);
	msg[8] = cpu_to_le32(0x00000010);
	msg[9] = cpu_to_le32(0x00000000);
	msg[10] = cpu_to_le32(0x00000007);
	msg[11] = cpu_to_le32(0x00000000);
	msg[12] = cpu_to_le32(0x00000780);
	msg[13] = cpu_to_le32(0x00000440);
	for (i = 14; i < 1024; ++i)
		msg[i] = cpu_to_le32(0x0);

	return 0;
}

static int amdgpu_vcn_dec_get_destroy_msg(struct amdgpu_ring *ring, uint32_t handle,
					  struct amdgpu_ib *ib)
{
	struct amdgpu_device *adev = ring->adev;
	uint32_t *msg;
	int r, i;

	memset(ib, 0, sizeof(*ib));
	r = amdgpu_ib_get(adev, NULL, AMDGPU_GPU_PAGE_SIZE * 2,
			AMDGPU_IB_POOL_DIRECT,
			ib);
	if (r)
		return r;

	msg = (uint32_t *)AMDGPU_GPU_PAGE_ALIGN((unsigned long)ib->ptr);
	msg[0] = cpu_to_le32(0x00000028);
	msg[1] = cpu_to_le32(0x00000018);
	msg[2] = cpu_to_le32(0x00000000);
	msg[3] = cpu_to_le32(0x00000002);
	msg[4] = cpu_to_le32(handle);
	msg[5] = cpu_to_le32(0x00000000);
	for (i = 6; i < 1024; ++i)
		msg[i] = cpu_to_le32(0x0);

	return 0;
}

int amdgpu_vcn_dec_ring_test_ib(struct amdgpu_ring *ring, long timeout)
{
	struct dma_fence *fence = NULL;
	struct amdgpu_ib ib;
	long r;

	r = amdgpu_vcn_dec_get_create_msg(ring, 1, &ib);
	if (r)
		goto error;

	r = amdgpu_vcn_dec_send_msg(ring, &ib, NULL);
	if (r)
		goto error;
	r = amdgpu_vcn_dec_get_destroy_msg(ring, 1, &ib);
	if (r)
		goto error;

	r = amdgpu_vcn_dec_send_msg(ring, &ib, &fence);
	if (r)
		goto error;

	r = dma_fence_wait_timeout(fence, false, timeout);
	if (r == 0)
		r = -ETIMEDOUT;
	else if (r > 0)
		r = 0;

	dma_fence_put(fence);
error:
	return r;
}

static uint32_t *amdgpu_vcn_unified_ring_ib_header(struct amdgpu_ib *ib,
						uint32_t ib_pack_in_dw, bool enc)
{
	uint32_t *ib_checksum;

	ib->ptr[ib->length_dw++] = 0x00000010; /* single queue checksum */
	ib->ptr[ib->length_dw++] = 0x30000002;
	ib_checksum = &ib->ptr[ib->length_dw++];
	ib->ptr[ib->length_dw++] = ib_pack_in_dw;

	ib->ptr[ib->length_dw++] = 0x00000010; /* engine info */
	ib->ptr[ib->length_dw++] = 0x30000001;
	ib->ptr[ib->length_dw++] = enc ? 0x2 : 0x3;
	ib->ptr[ib->length_dw++] = ib_pack_in_dw * sizeof(uint32_t);

	return ib_checksum;
}

static void amdgpu_vcn_unified_ring_ib_checksum(uint32_t **ib_checksum,
						uint32_t ib_pack_in_dw)
{
	uint32_t i;
	uint32_t checksum = 0;

	for (i = 0; i < ib_pack_in_dw; i++)
		checksum += *(*ib_checksum + 2 + i);

	**ib_checksum = checksum;
}

static int amdgpu_vcn_dec_sw_send_msg(struct amdgpu_ring *ring,
				      struct amdgpu_ib *ib_msg,
				      struct dma_fence **fence)
{
	struct amdgpu_vcn_decode_buffer *decode_buffer = NULL;
	unsigned int ib_size_dw = 64;
	struct amdgpu_device *adev = ring->adev;
	struct dma_fence *f = NULL;
	struct amdgpu_job *job;
	struct amdgpu_ib *ib;
	uint64_t addr = AMDGPU_GPU_PAGE_ALIGN(ib_msg->gpu_addr);
	bool sq = amdgpu_vcn_using_unified_queue(ring);
	uint32_t *ib_checksum;
	uint32_t ib_pack_in_dw;
	int i, r;

	if (sq)
		ib_size_dw += 8;

	r = amdgpu_job_alloc_with_ib(ring->adev, NULL, NULL,
				     ib_size_dw * 4, AMDGPU_IB_POOL_DIRECT,
				     &job);
	if (r)
		goto err;

	ib = &job->ibs[0];
	ib->length_dw = 0;

	/* single queue headers */
	if (sq) {
		ib_pack_in_dw = sizeof(struct amdgpu_vcn_decode_buffer) / sizeof(uint32_t)
						+ 4 + 2; /* engine info + decoding ib in dw */
		ib_checksum = amdgpu_vcn_unified_ring_ib_header(ib, ib_pack_in_dw, false);
	}

	ib->ptr[ib->length_dw++] = sizeof(struct amdgpu_vcn_decode_buffer) + 8;
	ib->ptr[ib->length_dw++] = cpu_to_le32(AMDGPU_VCN_IB_FLAG_DECODE_BUFFER);
	decode_buffer = (struct amdgpu_vcn_decode_buffer *)&(ib->ptr[ib->length_dw]);
	ib->length_dw += sizeof(struct amdgpu_vcn_decode_buffer) / 4;
	memset(decode_buffer, 0, sizeof(struct amdgpu_vcn_decode_buffer));

	decode_buffer->valid_buf_flag |= cpu_to_le32(AMDGPU_VCN_CMD_FLAG_MSG_BUFFER);
	decode_buffer->msg_buffer_address_hi = cpu_to_le32(addr >> 32);
	decode_buffer->msg_buffer_address_lo = cpu_to_le32(addr);

	for (i = ib->length_dw; i < ib_size_dw; ++i)
		ib->ptr[i] = 0x0;

	if (sq)
		amdgpu_vcn_unified_ring_ib_checksum(&ib_checksum, ib_pack_in_dw);

	r = amdgpu_job_submit_direct(job, ring, &f);
	if (r)
		goto err_free;

	amdgpu_ib_free(adev, ib_msg, f);

	if (fence)
		*fence = dma_fence_get(f);
	dma_fence_put(f);

	return 0;

err_free:
	amdgpu_job_free(job);
err:
	amdgpu_ib_free(adev, ib_msg, f);
	return r;
}

int amdgpu_vcn_dec_sw_ring_test_ib(struct amdgpu_ring *ring, long timeout)
{
	struct dma_fence *fence = NULL;
	struct amdgpu_ib ib;
	long r;

	r = amdgpu_vcn_dec_get_create_msg(ring, 1, &ib);
	if (r)
		goto error;

	r = amdgpu_vcn_dec_sw_send_msg(ring, &ib, NULL);
	if (r)
		goto error;
	r = amdgpu_vcn_dec_get_destroy_msg(ring, 1, &ib);
	if (r)
		goto error;

	r = amdgpu_vcn_dec_sw_send_msg(ring, &ib, &fence);
	if (r)
		goto error;

	r = dma_fence_wait_timeout(fence, false, timeout);
	if (r == 0)
		r = -ETIMEDOUT;
	else if (r > 0)
		r = 0;

	dma_fence_put(fence);
error:
	return r;
}

int amdgpu_vcn_enc_ring_test_ring(struct amdgpu_ring *ring)
{
	struct amdgpu_device *adev = ring->adev;
	uint32_t rptr;
	unsigned int i;
	int r;

	if (amdgpu_sriov_vf(adev))
		return 0;

	r = amdgpu_ring_alloc(ring, 16);
	if (r)
		return r;

	rptr = amdgpu_ring_get_rptr(ring);

	amdgpu_ring_write(ring, VCN_ENC_CMD_END);
	amdgpu_ring_commit(ring);

	for (i = 0; i < adev->usec_timeout; i++) {
		if (amdgpu_ring_get_rptr(ring) != rptr)
			break;
		udelay(1);
	}

	if (i >= adev->usec_timeout)
		r = -ETIMEDOUT;

	return r;
}

static int amdgpu_vcn_enc_get_create_msg(struct amdgpu_ring *ring, uint32_t handle,
					 struct amdgpu_ib *ib_msg,
					 struct dma_fence **fence)
{
	unsigned int ib_size_dw = 16;
	struct amdgpu_job *job;
	struct amdgpu_ib *ib;
	struct dma_fence *f = NULL;
	uint32_t *ib_checksum = NULL;
	uint64_t addr;
	bool sq = amdgpu_vcn_using_unified_queue(ring);
	int i, r;

	if (sq)
		ib_size_dw += 8;

	r = amdgpu_job_alloc_with_ib(ring->adev, NULL, NULL,
				     ib_size_dw * 4, AMDGPU_IB_POOL_DIRECT,
				     &job);
	if (r)
		return r;

	ib = &job->ibs[0];
	addr = AMDGPU_GPU_PAGE_ALIGN(ib_msg->gpu_addr);

	ib->length_dw = 0;

	if (sq)
		ib_checksum = amdgpu_vcn_unified_ring_ib_header(ib, 0x11, true);

	ib->ptr[ib->length_dw++] = 0x00000018;
	ib->ptr[ib->length_dw++] = 0x00000001; /* session info */
	ib->ptr[ib->length_dw++] = handle;
	ib->ptr[ib->length_dw++] = upper_32_bits(addr);
	ib->ptr[ib->length_dw++] = addr;
	ib->ptr[ib->length_dw++] = 0x0000000b;

	ib->ptr[ib->length_dw++] = 0x00000014;
	ib->ptr[ib->length_dw++] = 0x00000002; /* task info */
	ib->ptr[ib->length_dw++] = 0x0000001c;
	ib->ptr[ib->length_dw++] = 0x00000000;
	ib->ptr[ib->length_dw++] = 0x00000000;

	ib->ptr[ib->length_dw++] = 0x00000008;
	ib->ptr[ib->length_dw++] = 0x08000001; /* op initialize */

	for (i = ib->length_dw; i < ib_size_dw; ++i)
		ib->ptr[i] = 0x0;

	if (sq)
		amdgpu_vcn_unified_ring_ib_checksum(&ib_checksum, 0x11);

	r = amdgpu_job_submit_direct(job, ring, &f);
	if (r)
		goto err;

	if (fence)
		*fence = dma_fence_get(f);
	dma_fence_put(f);

	return 0;

err:
	amdgpu_job_free(job);
	return r;
}

static int amdgpu_vcn_enc_get_destroy_msg(struct amdgpu_ring *ring, uint32_t handle,
					  struct amdgpu_ib *ib_msg,
					  struct dma_fence **fence)
{
	unsigned int ib_size_dw = 16;
	struct amdgpu_job *job;
	struct amdgpu_ib *ib;
	struct dma_fence *f = NULL;
	uint32_t *ib_checksum = NULL;
	uint64_t addr;
	bool sq = amdgpu_vcn_using_unified_queue(ring);
	int i, r;

	if (sq)
		ib_size_dw += 8;

	r = amdgpu_job_alloc_with_ib(ring->adev, NULL, NULL,
				     ib_size_dw * 4, AMDGPU_IB_POOL_DIRECT,
				     &job);
	if (r)
		return r;

	ib = &job->ibs[0];
	addr = AMDGPU_GPU_PAGE_ALIGN(ib_msg->gpu_addr);

	ib->length_dw = 0;

	if (sq)
		ib_checksum = amdgpu_vcn_unified_ring_ib_header(ib, 0x11, true);

	ib->ptr[ib->length_dw++] = 0x00000018;
	ib->ptr[ib->length_dw++] = 0x00000001;
	ib->ptr[ib->length_dw++] = handle;
	ib->ptr[ib->length_dw++] = upper_32_bits(addr);
	ib->ptr[ib->length_dw++] = addr;
	ib->ptr[ib->length_dw++] = 0x0000000b;

	ib->ptr[ib->length_dw++] = 0x00000014;
	ib->ptr[ib->length_dw++] = 0x00000002;
	ib->ptr[ib->length_dw++] = 0x0000001c;
	ib->ptr[ib->length_dw++] = 0x00000000;
	ib->ptr[ib->length_dw++] = 0x00000000;

	ib->ptr[ib->length_dw++] = 0x00000008;
	ib->ptr[ib->length_dw++] = 0x08000002; /* op close session */

	for (i = ib->length_dw; i < ib_size_dw; ++i)
		ib->ptr[i] = 0x0;

	if (sq)
		amdgpu_vcn_unified_ring_ib_checksum(&ib_checksum, 0x11);

	r = amdgpu_job_submit_direct(job, ring, &f);
	if (r)
		goto err;

	if (fence)
		*fence = dma_fence_get(f);
	dma_fence_put(f);

	return 0;

err:
	amdgpu_job_free(job);
	return r;
}

int amdgpu_vcn_enc_ring_test_ib(struct amdgpu_ring *ring, long timeout)
{
	struct amdgpu_device *adev = ring->adev;
	struct dma_fence *fence = NULL;
	struct amdgpu_ib ib;
	long r;

	memset(&ib, 0, sizeof(ib));
	r = amdgpu_ib_get(adev, NULL, (128 << 10) + AMDGPU_GPU_PAGE_SIZE,
			AMDGPU_IB_POOL_DIRECT,
			&ib);
	if (r)
		return r;

	r = amdgpu_vcn_enc_get_create_msg(ring, 1, &ib, NULL);
	if (r)
		goto error;

	r = amdgpu_vcn_enc_get_destroy_msg(ring, 1, &ib, &fence);
	if (r)
		goto error;

	r = dma_fence_wait_timeout(fence, false, timeout);
	if (r == 0)
		r = -ETIMEDOUT;
	else if (r > 0)
		r = 0;

error:
	amdgpu_ib_free(adev, &ib, fence);
	dma_fence_put(fence);

	return r;
}

int amdgpu_vcn_unified_ring_test_ib(struct amdgpu_ring *ring, long timeout)
{
	struct amdgpu_device *adev = ring->adev;
	long r;

	if (amdgpu_ip_version(adev, UVD_HWIP, 0) != IP_VERSION(4, 0, 3)) {
		r = amdgpu_vcn_enc_ring_test_ib(ring, timeout);
		if (r)
			goto error;
	}

	r =  amdgpu_vcn_dec_sw_ring_test_ib(ring, timeout);

error:
	return r;
}

enum amdgpu_ring_priority_level amdgpu_vcn_get_enc_ring_prio(int ring)
{
	switch (ring) {
	case 0:
		return AMDGPU_RING_PRIO_0;
	case 1:
		return AMDGPU_RING_PRIO_1;
	case 2:
		return AMDGPU_RING_PRIO_2;
	default:
		return AMDGPU_RING_PRIO_0;
	}
}

void amdgpu_vcn_setup_ucode(struct amdgpu_device *adev)
{
	int i;
	unsigned int idx;

	if (adev->firmware.load_type == AMDGPU_FW_LOAD_PSP) {
		const struct common_firmware_header *hdr;

		for (i = 0; i < adev->vcn.num_vcn_inst; i++) {
			if (adev->vcn.harvest_config & (1 << i))
				continue;

			hdr = (const struct common_firmware_header *)adev->vcn.fw[i]->data;
			/* currently only support 2 FW instances */
			if (i >= 2) {
				dev_info(adev->dev, "More then 2 VCN FW instances!\n");
				break;
			}
			idx = AMDGPU_UCODE_ID_VCN + i;
			adev->firmware.ucode[idx].ucode_id = idx;
			adev->firmware.ucode[idx].fw = adev->vcn.fw[i];
			adev->firmware.fw_size +=
				ALIGN(le32_to_cpu(hdr->ucode_size_bytes), PAGE_SIZE);

			if (amdgpu_ip_version(adev, UVD_HWIP, 0) ==
			    IP_VERSION(4, 0, 3))
				break;
		}
		dev_info(adev->dev, "Will use PSP to load VCN firmware\n");
	}
}

/*
 * debugfs for mapping vcn firmware log buffer.
 */
#if defined(CONFIG_DEBUG_FS)
static ssize_t amdgpu_debugfs_vcn_fwlog_read(struct file *f, char __user *buf,
					     size_t size, loff_t *pos)
{
	struct amdgpu_vcn_inst *vcn;
	void *log_buf;
	volatile struct amdgpu_vcn_fwlog *plog;
	unsigned int read_pos, write_pos, available, i, read_bytes = 0;
	unsigned int read_num[2] = {0};

	vcn = file_inode(f)->i_private;
	if (!vcn)
		return -ENODEV;

	if (!vcn->fw_shared.cpu_addr || !amdgpu_vcnfw_log)
		return -EFAULT;

	log_buf = vcn->fw_shared.cpu_addr + vcn->fw_shared.mem_size;

	plog = (volatile struct amdgpu_vcn_fwlog *)log_buf;
	read_pos = plog->rptr;
	write_pos = plog->wptr;

	if (read_pos > AMDGPU_VCNFW_LOG_SIZE || write_pos > AMDGPU_VCNFW_LOG_SIZE)
		return -EFAULT;

	if (!size || (read_pos == write_pos))
		return 0;

	if (write_pos > read_pos) {
		available = write_pos - read_pos;
		read_num[0] = min_t(size_t, size, available);
	} else {
		read_num[0] = AMDGPU_VCNFW_LOG_SIZE - read_pos;
		available = read_num[0] + write_pos - plog->header_size;
		if (size > available)
			read_num[1] = write_pos - plog->header_size;
		else if (size > read_num[0])
			read_num[1] = size - read_num[0];
		else
			read_num[0] = size;
	}

	for (i = 0; i < 2; i++) {
		if (read_num[i]) {
			if (read_pos == AMDGPU_VCNFW_LOG_SIZE)
				read_pos = plog->header_size;
			if (read_num[i] == copy_to_user((buf + read_bytes),
							(log_buf + read_pos), read_num[i]))
				return -EFAULT;

			read_bytes += read_num[i];
			read_pos += read_num[i];
		}
	}

	plog->rptr = read_pos;
	*pos += read_bytes;
	return read_bytes;
}

static const struct file_operations amdgpu_debugfs_vcnfwlog_fops = {
	.owner = THIS_MODULE,
	.read = amdgpu_debugfs_vcn_fwlog_read,
	.llseek = default_llseek
};
#endif

void amdgpu_debugfs_vcn_fwlog_init(struct amdgpu_device *adev, uint8_t i,
				   struct amdgpu_vcn_inst *vcn)
{
#if defined(CONFIG_DEBUG_FS)
	struct drm_minor *minor = adev_to_drm(adev)->primary;
	struct dentry *root = minor->debugfs_root;
	char name[32];

	sprintf(name, "amdgpu_vcn_%d_fwlog", i);
	debugfs_create_file_size(name, S_IFREG | 0444, root, vcn,
				 &amdgpu_debugfs_vcnfwlog_fops,
				 AMDGPU_VCNFW_LOG_SIZE);
#endif
}

void amdgpu_vcn_fwlog_init(struct amdgpu_vcn_inst *vcn)
{
#if defined(CONFIG_DEBUG_FS)
	volatile uint32_t *flag = vcn->fw_shared.cpu_addr;
	void *fw_log_cpu_addr = vcn->fw_shared.cpu_addr + vcn->fw_shared.mem_size;
	uint64_t fw_log_gpu_addr = vcn->fw_shared.gpu_addr + vcn->fw_shared.mem_size;
	volatile struct amdgpu_vcn_fwlog *log_buf = fw_log_cpu_addr;
	volatile struct amdgpu_fw_shared_fw_logging *fw_log = vcn->fw_shared.cpu_addr
							 + vcn->fw_shared.log_offset;
	*flag |= cpu_to_le32(AMDGPU_VCN_FW_LOGGING_FLAG);
	fw_log->is_enabled = 1;
	fw_log->addr_lo = cpu_to_le32(fw_log_gpu_addr & 0xFFFFFFFF);
	fw_log->addr_hi = cpu_to_le32(fw_log_gpu_addr >> 32);
	fw_log->size = cpu_to_le32(AMDGPU_VCNFW_LOG_SIZE);

	log_buf->header_size = sizeof(struct amdgpu_vcn_fwlog);
	log_buf->buffer_size = AMDGPU_VCNFW_LOG_SIZE;
	log_buf->rptr = log_buf->header_size;
	log_buf->wptr = log_buf->header_size;
	log_buf->wrapped = 0;
#endif
}

int amdgpu_vcn_process_poison_irq(struct amdgpu_device *adev,
				struct amdgpu_irq_src *source,
				struct amdgpu_iv_entry *entry)
{
	struct ras_common_if *ras_if = adev->vcn.ras_if;
	struct ras_dispatch_if ih_data = {
		.entry = entry,
	};

	if (!ras_if)
		return 0;

	if (!amdgpu_sriov_vf(adev)) {
		ih_data.head = *ras_if;
		amdgpu_ras_interrupt_dispatch(adev, &ih_data);
	} else {
		if (adev->virt.ops && adev->virt.ops->ras_poison_handler)
			adev->virt.ops->ras_poison_handler(adev, ras_if->block);
		else
			dev_warn(adev->dev,
				"No ras_poison_handler interface in SRIOV for VCN!\n");
	}

	return 0;
}

int amdgpu_vcn_ras_late_init(struct amdgpu_device *adev, struct ras_common_if *ras_block)
{
	int r, i;

	r = amdgpu_ras_block_late_init(adev, ras_block);
	if (r)
		return r;

	if (amdgpu_ras_is_supported(adev, ras_block->block)) {
		for (i = 0; i < adev->vcn.num_vcn_inst; i++) {
			if (adev->vcn.harvest_config & (1 << i) ||
			    !adev->vcn.inst[i].ras_poison_irq.funcs)
				continue;

			r = amdgpu_irq_get(adev, &adev->vcn.inst[i].ras_poison_irq, 0);
			if (r)
				goto late_fini;
		}
	}
	return 0;

late_fini:
	amdgpu_ras_block_late_fini(adev, ras_block);
	return r;
}

int amdgpu_vcn_ras_sw_init(struct amdgpu_device *adev)
{
	int err;
	struct amdgpu_vcn_ras *ras;

	if (!adev->vcn.ras)
		return 0;

	ras = adev->vcn.ras;
	err = amdgpu_ras_register_ras_block(adev, &ras->ras_block);
	if (err) {
		dev_err(adev->dev, "Failed to register vcn ras block!\n");
		return err;
	}

	strcpy(ras->ras_block.ras_comm.name, "vcn");
	ras->ras_block.ras_comm.block = AMDGPU_RAS_BLOCK__VCN;
	ras->ras_block.ras_comm.type = AMDGPU_RAS_ERROR__POISON;
	adev->vcn.ras_if = &ras->ras_block.ras_comm;

	if (!ras->ras_block.ras_late_init)
		ras->ras_block.ras_late_init = amdgpu_vcn_ras_late_init;

	return 0;
}

int amdgpu_vcn_psp_update_sram(struct amdgpu_device *adev, int inst_idx,
			       enum AMDGPU_UCODE_ID ucode_id)
{
	struct amdgpu_firmware_info ucode = {
		.ucode_id = (ucode_id ? ucode_id :
			    (inst_idx ? AMDGPU_UCODE_ID_VCN1_RAM :
					AMDGPU_UCODE_ID_VCN0_RAM)),
		.mc_addr = adev->vcn.inst[inst_idx].dpg_sram_gpu_addr,
		.ucode_size = ((uintptr_t)adev->vcn.inst[inst_idx].dpg_sram_curr_addr -
			      (uintptr_t)adev->vcn.inst[inst_idx].dpg_sram_cpu_addr),
	};

	return psp_execute_ip_fw_load(&adev->psp, &ucode);
}<|MERGE_RESOLUTION|>--- conflicted
+++ resolved
@@ -185,14 +185,10 @@
 	if (adev->firmware.load_type != AMDGPU_FW_LOAD_PSP)
 		bo_size += AMDGPU_GPU_PAGE_ALIGN(le32_to_cpu(hdr->ucode_size_bytes) + 8);
 
-<<<<<<< HEAD
-	if (amdgpu_ip_version(adev, UVD_HWIP, 0) >= IP_VERSION(4, 0, 0)) {
-=======
 	if (amdgpu_ip_version(adev, UVD_HWIP, 0) >= IP_VERSION(5, 0, 0)) {
 		fw_shared_size = AMDGPU_GPU_PAGE_ALIGN(sizeof(struct amdgpu_vcn5_fw_shared));
 		log_offset = offsetof(struct amdgpu_vcn5_fw_shared, fw_log);
 	} else if (amdgpu_ip_version(adev, UVD_HWIP, 0) >= IP_VERSION(4, 0, 0)) {
->>>>>>> 0c383648
 		fw_shared_size = AMDGPU_GPU_PAGE_ALIGN(sizeof(struct amdgpu_vcn4_fw_shared));
 		log_offset = offsetof(struct amdgpu_vcn4_fw_shared, fw_log);
 	} else {
