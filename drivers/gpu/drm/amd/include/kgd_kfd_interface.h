--- conflicted
+++ resolved
@@ -57,23 +57,6 @@
 	bool		prot_exec;
 };
 
-<<<<<<< HEAD
-struct kfd_cu_info {
-	uint32_t num_shader_engines;
-	uint32_t num_shader_arrays_per_engine;
-	uint32_t num_cu_per_sh;
-	uint32_t cu_active_number;
-	uint32_t cu_ao_mask;
-	uint32_t simd_per_cu;
-	uint32_t max_waves_per_simd;
-	uint32_t wave_front_size;
-	uint32_t max_scratch_slots_per_cu;
-	uint32_t lds_size;
-	uint32_t cu_bitmap[AMDGPU_MAX_GC_INSTANCES][4][4];
-};
-
-=======
->>>>>>> cd905115
 /* For getting GPU local memory information from KGD */
 struct kfd_local_mem_info {
 	uint64_t local_mem_size_private;
