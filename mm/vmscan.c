// SPDX-License-Identifier: GPL-2.0
/*
 *  Copyright (C) 1991, 1992, 1993, 1994  Linus Torvalds
 *
 *  Swap reorganised 29.12.95, Stephen Tweedie.
 *  kswapd added: 7.1.96  sct
 *  Removed kswapd_ctl limits, and swap out as many pages as needed
 *  to bring the system back to freepages.high: 2.4.97, Rik van Riel.
 *  Zone aware kswapd started 02/00, Kanoj Sarcar (kanoj@sgi.com).
 *  Multiqueue VM started 5.8.00, Rik van Riel.
 */

#define pr_fmt(fmt) KBUILD_MODNAME ": " fmt

#include <linux/mm.h>
#include <linux/sched/mm.h>
#include <linux/module.h>
#include <linux/gfp.h>
#include <linux/kernel_stat.h>
#include <linux/swap.h>
#include <linux/pagemap.h>
#include <linux/init.h>
#include <linux/highmem.h>
#include <linux/vmpressure.h>
#include <linux/vmstat.h>
#include <linux/file.h>
#include <linux/writeback.h>
#include <linux/blkdev.h>
#include <linux/buffer_head.h>	/* for try_to_release_page(),
					buffer_heads_over_limit */
#include <linux/mm_inline.h>
#include <linux/backing-dev.h>
#include <linux/rmap.h>
#include <linux/topology.h>
#include <linux/cpu.h>
#include <linux/cpuset.h>
#include <linux/compaction.h>
#include <linux/notifier.h>
#include <linux/rwsem.h>
#include <linux/delay.h>
#include <linux/kthread.h>
#include <linux/freezer.h>
#include <linux/memcontrol.h>
#include <linux/migrate.h>
#include <linux/delayacct.h>
#include <linux/sysctl.h>
#include <linux/oom.h>
#include <linux/pagevec.h>
#include <linux/prefetch.h>
#include <linux/printk.h>
#include <linux/dax.h>
#include <linux/psi.h>

#include <asm/tlbflush.h>
#include <asm/div64.h>

#include <linux/swapops.h>
#include <linux/balloon_compaction.h>

#include "internal.h"

#define CREATE_TRACE_POINTS
#include <trace/events/vmscan.h>

struct scan_control {
	/* How many pages shrink_list() should reclaim */
	unsigned long nr_to_reclaim;

	/*
	 * Nodemask of nodes allowed by the caller. If NULL, all nodes
	 * are scanned.
	 */
	nodemask_t	*nodemask;

	/*
	 * The memory cgroup that hit its limit and as a result is the
	 * primary target of this reclaim invocation.
	 */
	struct mem_cgroup *target_mem_cgroup;

	/*
	 * Scan pressure balancing between anon and file LRUs
	 */
	unsigned long	anon_cost;
	unsigned long	file_cost;

	/* Can active pages be deactivated as part of reclaim? */
#define DEACTIVATE_ANON 1
#define DEACTIVATE_FILE 2
	unsigned int may_deactivate:2;
	unsigned int force_deactivate:1;
	unsigned int skipped_deactivate:1;

	/* Writepage batching in laptop mode; RECLAIM_WRITE */
	unsigned int may_writepage:1;

	/* Can mapped pages be reclaimed? */
	unsigned int may_unmap:1;

	/* Can pages be swapped as part of reclaim? */
	unsigned int may_swap:1;

	/*
	 * Cgroup memory below memory.low is protected as long as we
	 * don't threaten to OOM. If any cgroup is reclaimed at
	 * reduced force or passed over entirely due to its memory.low
	 * setting (memcg_low_skipped), and nothing is reclaimed as a
	 * result, then go back for one more cycle that reclaims the protected
	 * memory (memcg_low_reclaim) to avert OOM.
	 */
	unsigned int memcg_low_reclaim:1;
	unsigned int memcg_low_skipped:1;

	unsigned int hibernation_mode:1;

	/* One of the zones is ready for compaction */
	unsigned int compaction_ready:1;

	/* There is easily reclaimable cold cache in the current node */
	unsigned int cache_trim_mode:1;

	/* The file pages on the current node are dangerously low */
	unsigned int file_is_tiny:1;

	/* Always discard instead of demoting to lower tier memory */
	unsigned int no_demotion:1;

	/* Allocation order */
	s8 order;

	/* Scan (total_size >> priority) pages at once */
	s8 priority;

	/* The highest zone to isolate pages for reclaim from */
	s8 reclaim_idx;

	/* This context's GFP mask */
	gfp_t gfp_mask;

	/* Incremented by the number of inactive pages that were scanned */
	unsigned long nr_scanned;

	/* Number of pages freed so far during a call to shrink_zones() */
	unsigned long nr_reclaimed;

	struct {
		unsigned int dirty;
		unsigned int unqueued_dirty;
		unsigned int congested;
		unsigned int writeback;
		unsigned int immediate;
		unsigned int file_taken;
		unsigned int taken;
	} nr;

	/* for recording the reclaimed slab by now */
	struct reclaim_state reclaim_state;
};

#ifdef ARCH_HAS_PREFETCHW
#define prefetchw_prev_lru_page(_page, _base, _field)			\
	do {								\
		if ((_page)->lru.prev != _base) {			\
			struct page *prev;				\
									\
			prev = lru_to_page(&(_page->lru));		\
			prefetchw(&prev->_field);			\
		}							\
	} while (0)
#else
#define prefetchw_prev_lru_page(_page, _base, _field) do { } while (0)
#endif

/*
 * From 0 .. 200.  Higher means more swappy.
 */
int vm_swappiness = 60;

static void set_task_reclaim_state(struct task_struct *task,
				   struct reclaim_state *rs)
{
	/* Check for an overwrite */
	WARN_ON_ONCE(rs && task->reclaim_state);

	/* Check for the nulling of an already-nulled member */
	WARN_ON_ONCE(!rs && !task->reclaim_state);

	task->reclaim_state = rs;
}

static LIST_HEAD(shrinker_list);
static DECLARE_RWSEM(shrinker_rwsem);

#ifdef CONFIG_MEMCG
static int shrinker_nr_max;

/* The shrinker_info is expanded in a batch of BITS_PER_LONG */
static inline int shrinker_map_size(int nr_items)
{
	return (DIV_ROUND_UP(nr_items, BITS_PER_LONG) * sizeof(unsigned long));
}

static inline int shrinker_defer_size(int nr_items)
{
	return (round_up(nr_items, BITS_PER_LONG) * sizeof(atomic_long_t));
}

static struct shrinker_info *shrinker_info_protected(struct mem_cgroup *memcg,
						     int nid)
{
	return rcu_dereference_protected(memcg->nodeinfo[nid]->shrinker_info,
					 lockdep_is_held(&shrinker_rwsem));
}

static int expand_one_shrinker_info(struct mem_cgroup *memcg,
				    int map_size, int defer_size,
				    int old_map_size, int old_defer_size)
{
	struct shrinker_info *new, *old;
	struct mem_cgroup_per_node *pn;
	int nid;
	int size = map_size + defer_size;

	for_each_node(nid) {
		pn = memcg->nodeinfo[nid];
		old = shrinker_info_protected(memcg, nid);
		/* Not yet online memcg */
		if (!old)
			return 0;

		new = kvmalloc_node(sizeof(*new) + size, GFP_KERNEL, nid);
		if (!new)
			return -ENOMEM;

		new->nr_deferred = (atomic_long_t *)(new + 1);
		new->map = (void *)new->nr_deferred + defer_size;

		/* map: set all old bits, clear all new bits */
		memset(new->map, (int)0xff, old_map_size);
		memset((void *)new->map + old_map_size, 0, map_size - old_map_size);
		/* nr_deferred: copy old values, clear all new values */
		memcpy(new->nr_deferred, old->nr_deferred, old_defer_size);
		memset((void *)new->nr_deferred + old_defer_size, 0,
		       defer_size - old_defer_size);

		rcu_assign_pointer(pn->shrinker_info, new);
		kvfree_rcu(old, rcu);
	}

	return 0;
}

void free_shrinker_info(struct mem_cgroup *memcg)
{
	struct mem_cgroup_per_node *pn;
	struct shrinker_info *info;
	int nid;

	for_each_node(nid) {
		pn = memcg->nodeinfo[nid];
		info = rcu_dereference_protected(pn->shrinker_info, true);
		kvfree(info);
		rcu_assign_pointer(pn->shrinker_info, NULL);
	}
}

int alloc_shrinker_info(struct mem_cgroup *memcg)
{
	struct shrinker_info *info;
	int nid, size, ret = 0;
	int map_size, defer_size = 0;

	down_write(&shrinker_rwsem);
	map_size = shrinker_map_size(shrinker_nr_max);
	defer_size = shrinker_defer_size(shrinker_nr_max);
	size = map_size + defer_size;
	for_each_node(nid) {
		info = kvzalloc_node(sizeof(*info) + size, GFP_KERNEL, nid);
		if (!info) {
			free_shrinker_info(memcg);
			ret = -ENOMEM;
			break;
		}
		info->nr_deferred = (atomic_long_t *)(info + 1);
		info->map = (void *)info->nr_deferred + defer_size;
		rcu_assign_pointer(memcg->nodeinfo[nid]->shrinker_info, info);
	}
	up_write(&shrinker_rwsem);

	return ret;
}

static inline bool need_expand(int nr_max)
{
	return round_up(nr_max, BITS_PER_LONG) >
	       round_up(shrinker_nr_max, BITS_PER_LONG);
}

static int expand_shrinker_info(int new_id)
{
	int ret = 0;
	int new_nr_max = new_id + 1;
	int map_size, defer_size = 0;
	int old_map_size, old_defer_size = 0;
	struct mem_cgroup *memcg;

	if (!need_expand(new_nr_max))
		goto out;

	if (!root_mem_cgroup)
		goto out;

	lockdep_assert_held(&shrinker_rwsem);

	map_size = shrinker_map_size(new_nr_max);
	defer_size = shrinker_defer_size(new_nr_max);
	old_map_size = shrinker_map_size(shrinker_nr_max);
	old_defer_size = shrinker_defer_size(shrinker_nr_max);

	memcg = mem_cgroup_iter(NULL, NULL, NULL);
	do {
		ret = expand_one_shrinker_info(memcg, map_size, defer_size,
					       old_map_size, old_defer_size);
		if (ret) {
			mem_cgroup_iter_break(NULL, memcg);
			goto out;
		}
	} while ((memcg = mem_cgroup_iter(NULL, memcg, NULL)) != NULL);
out:
	if (!ret)
		shrinker_nr_max = new_nr_max;

	return ret;
}

void set_shrinker_bit(struct mem_cgroup *memcg, int nid, int shrinker_id)
{
	if (shrinker_id >= 0 && memcg && !mem_cgroup_is_root(memcg)) {
		struct shrinker_info *info;

		rcu_read_lock();
		info = rcu_dereference(memcg->nodeinfo[nid]->shrinker_info);
		/* Pairs with smp mb in shrink_slab() */
		smp_mb__before_atomic();
		set_bit(shrinker_id, info->map);
		rcu_read_unlock();
	}
}

static DEFINE_IDR(shrinker_idr);

static int prealloc_memcg_shrinker(struct shrinker *shrinker)
{
	int id, ret = -ENOMEM;

	if (mem_cgroup_disabled())
		return -ENOSYS;

	down_write(&shrinker_rwsem);
	/* This may call shrinker, so it must use down_read_trylock() */
	id = idr_alloc(&shrinker_idr, shrinker, 0, 0, GFP_KERNEL);
	if (id < 0)
		goto unlock;

	if (id >= shrinker_nr_max) {
		if (expand_shrinker_info(id)) {
			idr_remove(&shrinker_idr, id);
			goto unlock;
		}
	}
	shrinker->id = id;
	ret = 0;
unlock:
	up_write(&shrinker_rwsem);
	return ret;
}

static void unregister_memcg_shrinker(struct shrinker *shrinker)
{
	int id = shrinker->id;

	BUG_ON(id < 0);

	lockdep_assert_held(&shrinker_rwsem);

	idr_remove(&shrinker_idr, id);
}

static long xchg_nr_deferred_memcg(int nid, struct shrinker *shrinker,
				   struct mem_cgroup *memcg)
{
	struct shrinker_info *info;

	info = shrinker_info_protected(memcg, nid);
	return atomic_long_xchg(&info->nr_deferred[shrinker->id], 0);
}

static long add_nr_deferred_memcg(long nr, int nid, struct shrinker *shrinker,
				  struct mem_cgroup *memcg)
{
	struct shrinker_info *info;

	info = shrinker_info_protected(memcg, nid);
	return atomic_long_add_return(nr, &info->nr_deferred[shrinker->id]);
}

void reparent_shrinker_deferred(struct mem_cgroup *memcg)
{
	int i, nid;
	long nr;
	struct mem_cgroup *parent;
	struct shrinker_info *child_info, *parent_info;

	parent = parent_mem_cgroup(memcg);
	if (!parent)
		parent = root_mem_cgroup;

	/* Prevent from concurrent shrinker_info expand */
	down_read(&shrinker_rwsem);
	for_each_node(nid) {
		child_info = shrinker_info_protected(memcg, nid);
		parent_info = shrinker_info_protected(parent, nid);
		for (i = 0; i < shrinker_nr_max; i++) {
			nr = atomic_long_read(&child_info->nr_deferred[i]);
			atomic_long_add(nr, &parent_info->nr_deferred[i]);
		}
	}
	up_read(&shrinker_rwsem);
}

static bool cgroup_reclaim(struct scan_control *sc)
{
	return sc->target_mem_cgroup;
}

/**
 * writeback_throttling_sane - is the usual dirty throttling mechanism available?
 * @sc: scan_control in question
 *
 * The normal page dirty throttling mechanism in balance_dirty_pages() is
 * completely broken with the legacy memcg and direct stalling in
 * shrink_page_list() is used for throttling instead, which lacks all the
 * niceties such as fairness, adaptive pausing, bandwidth proportional
 * allocation and configurability.
 *
 * This function tests whether the vmscan currently in progress can assume
 * that the normal dirty throttling mechanism is operational.
 */
static bool writeback_throttling_sane(struct scan_control *sc)
{
	if (!cgroup_reclaim(sc))
		return true;
#ifdef CONFIG_CGROUP_WRITEBACK
	if (cgroup_subsys_on_dfl(memory_cgrp_subsys))
		return true;
#endif
	return false;
}
#else
static int prealloc_memcg_shrinker(struct shrinker *shrinker)
{
	return -ENOSYS;
}

static void unregister_memcg_shrinker(struct shrinker *shrinker)
{
}

static long xchg_nr_deferred_memcg(int nid, struct shrinker *shrinker,
				   struct mem_cgroup *memcg)
{
	return 0;
}

static long add_nr_deferred_memcg(long nr, int nid, struct shrinker *shrinker,
				  struct mem_cgroup *memcg)
{
	return 0;
}

static bool cgroup_reclaim(struct scan_control *sc)
{
	return false;
}

static bool writeback_throttling_sane(struct scan_control *sc)
{
	return true;
}
#endif

static long xchg_nr_deferred(struct shrinker *shrinker,
			     struct shrink_control *sc)
{
	int nid = sc->nid;

	if (!(shrinker->flags & SHRINKER_NUMA_AWARE))
		nid = 0;

	if (sc->memcg &&
	    (shrinker->flags & SHRINKER_MEMCG_AWARE))
		return xchg_nr_deferred_memcg(nid, shrinker,
					      sc->memcg);

	return atomic_long_xchg(&shrinker->nr_deferred[nid], 0);
}


static long add_nr_deferred(long nr, struct shrinker *shrinker,
			    struct shrink_control *sc)
{
	int nid = sc->nid;

	if (!(shrinker->flags & SHRINKER_NUMA_AWARE))
		nid = 0;

	if (sc->memcg &&
	    (shrinker->flags & SHRINKER_MEMCG_AWARE))
		return add_nr_deferred_memcg(nr, nid, shrinker,
					     sc->memcg);

	return atomic_long_add_return(nr, &shrinker->nr_deferred[nid]);
}

static bool can_demote(int nid, struct scan_control *sc)
{
	if (!numa_demotion_enabled)
		return false;
	if (sc) {
		if (sc->no_demotion)
			return false;
		/* It is pointless to do demotion in memcg reclaim */
		if (cgroup_reclaim(sc))
			return false;
	}
	if (next_demotion_node(nid) == NUMA_NO_NODE)
		return false;

	return true;
}

static inline bool can_reclaim_anon_pages(struct mem_cgroup *memcg,
					  int nid,
					  struct scan_control *sc)
{
	if (memcg == NULL) {
		/*
		 * For non-memcg reclaim, is there
		 * space in any swap device?
		 */
		if (get_nr_swap_pages() > 0)
			return true;
	} else {
		/* Is the memcg below its swap limit? */
		if (mem_cgroup_get_nr_swap_pages(memcg) > 0)
			return true;
	}

	/*
	 * The page can not be swapped.
	 *
	 * Can it be reclaimed from this node via demotion?
	 */
	return can_demote(nid, sc);
}

/*
 * This misses isolated pages which are not accounted for to save counters.
 * As the data only determines if reclaim or compaction continues, it is
 * not expected that isolated pages will be a dominating factor.
 */
unsigned long zone_reclaimable_pages(struct zone *zone)
{
	unsigned long nr;

	nr = zone_page_state_snapshot(zone, NR_ZONE_INACTIVE_FILE) +
		zone_page_state_snapshot(zone, NR_ZONE_ACTIVE_FILE);
	if (can_reclaim_anon_pages(NULL, zone_to_nid(zone), NULL))
		nr += zone_page_state_snapshot(zone, NR_ZONE_INACTIVE_ANON) +
			zone_page_state_snapshot(zone, NR_ZONE_ACTIVE_ANON);

	return nr;
}

/**
 * lruvec_lru_size -  Returns the number of pages on the given LRU list.
 * @lruvec: lru vector
 * @lru: lru to use
 * @zone_idx: zones to consider (use MAX_NR_ZONES for the whole LRU list)
 */
static unsigned long lruvec_lru_size(struct lruvec *lruvec, enum lru_list lru,
				     int zone_idx)
{
	unsigned long size = 0;
	int zid;

	for (zid = 0; zid <= zone_idx && zid < MAX_NR_ZONES; zid++) {
		struct zone *zone = &lruvec_pgdat(lruvec)->node_zones[zid];

		if (!managed_zone(zone))
			continue;

		if (!mem_cgroup_disabled())
			size += mem_cgroup_get_zone_lru_size(lruvec, lru, zid);
		else
			size += zone_page_state(zone, NR_ZONE_LRU_BASE + lru);
	}
	return size;
}

/*
 * Add a shrinker callback to be called from the vm.
 */
int prealloc_shrinker(struct shrinker *shrinker)
{
	unsigned int size;
	int err;

	if (shrinker->flags & SHRINKER_MEMCG_AWARE) {
		err = prealloc_memcg_shrinker(shrinker);
		if (err != -ENOSYS)
			return err;

		shrinker->flags &= ~SHRINKER_MEMCG_AWARE;
	}

	size = sizeof(*shrinker->nr_deferred);
	if (shrinker->flags & SHRINKER_NUMA_AWARE)
		size *= nr_node_ids;

	shrinker->nr_deferred = kzalloc(size, GFP_KERNEL);
	if (!shrinker->nr_deferred)
		return -ENOMEM;

	return 0;
}

void free_prealloced_shrinker(struct shrinker *shrinker)
{
	if (shrinker->flags & SHRINKER_MEMCG_AWARE) {
		down_write(&shrinker_rwsem);
		unregister_memcg_shrinker(shrinker);
		up_write(&shrinker_rwsem);
		return;
	}

	kfree(shrinker->nr_deferred);
	shrinker->nr_deferred = NULL;
}

void register_shrinker_prepared(struct shrinker *shrinker)
{
	down_write(&shrinker_rwsem);
	list_add_tail(&shrinker->list, &shrinker_list);
	shrinker->flags |= SHRINKER_REGISTERED;
	up_write(&shrinker_rwsem);
}

int register_shrinker(struct shrinker *shrinker)
{
	int err = prealloc_shrinker(shrinker);

	if (err)
		return err;
	register_shrinker_prepared(shrinker);
	return 0;
}
EXPORT_SYMBOL(register_shrinker);

/*
 * Remove one
 */
void unregister_shrinker(struct shrinker *shrinker)
{
	if (!(shrinker->flags & SHRINKER_REGISTERED))
		return;

	down_write(&shrinker_rwsem);
	list_del(&shrinker->list);
	shrinker->flags &= ~SHRINKER_REGISTERED;
	if (shrinker->flags & SHRINKER_MEMCG_AWARE)
		unregister_memcg_shrinker(shrinker);
	up_write(&shrinker_rwsem);

	kfree(shrinker->nr_deferred);
	shrinker->nr_deferred = NULL;
}
EXPORT_SYMBOL(unregister_shrinker);

/**
 * synchronize_shrinkers - Wait for all running shrinkers to complete.
 *
 * This is equivalent to calling unregister_shrink() and register_shrinker(),
 * but atomically and with less overhead. This is useful to guarantee that all
 * shrinker invocations have seen an update, before freeing memory, similar to
 * rcu.
 */
void synchronize_shrinkers(void)
{
	down_write(&shrinker_rwsem);
	up_write(&shrinker_rwsem);
}
EXPORT_SYMBOL(synchronize_shrinkers);

#define SHRINK_BATCH 128

static unsigned long do_shrink_slab(struct shrink_control *shrinkctl,
				    struct shrinker *shrinker, int priority)
{
	unsigned long freed = 0;
	unsigned long long delta;
	long total_scan;
	long freeable;
	long nr;
	long new_nr;
	long batch_size = shrinker->batch ? shrinker->batch
					  : SHRINK_BATCH;
	long scanned = 0, next_deferred;

	freeable = shrinker->count_objects(shrinker, shrinkctl);
	if (freeable == 0 || freeable == SHRINK_EMPTY)
		return freeable;

	/*
	 * copy the current shrinker scan count into a local variable
	 * and zero it so that other concurrent shrinker invocations
	 * don't also do this scanning work.
	 */
	nr = xchg_nr_deferred(shrinker, shrinkctl);

	if (shrinker->seeks) {
		delta = freeable >> priority;
		delta *= 4;
		do_div(delta, shrinker->seeks);
	} else {
		/*
		 * These objects don't require any IO to create. Trim
		 * them aggressively under memory pressure to keep
		 * them from causing refetches in the IO caches.
		 */
		delta = freeable / 2;
	}

	total_scan = nr >> priority;
	total_scan += delta;
	total_scan = min(total_scan, (2 * freeable));

	trace_mm_shrink_slab_start(shrinker, shrinkctl, nr,
				   freeable, delta, total_scan, priority);

	/*
	 * Normally, we should not scan less than batch_size objects in one
	 * pass to avoid too frequent shrinker calls, but if the slab has less
	 * than batch_size objects in total and we are really tight on memory,
	 * we will try to reclaim all available objects, otherwise we can end
	 * up failing allocations although there are plenty of reclaimable
	 * objects spread over several slabs with usage less than the
	 * batch_size.
	 *
	 * We detect the "tight on memory" situations by looking at the total
	 * number of objects we want to scan (total_scan). If it is greater
	 * than the total number of objects on slab (freeable), we must be
	 * scanning at high prio and therefore should try to reclaim as much as
	 * possible.
	 */
	while (total_scan >= batch_size ||
	       total_scan >= freeable) {
		unsigned long ret;
		unsigned long nr_to_scan = min(batch_size, total_scan);

		shrinkctl->nr_to_scan = nr_to_scan;
		shrinkctl->nr_scanned = nr_to_scan;
		ret = shrinker->scan_objects(shrinker, shrinkctl);
		if (ret == SHRINK_STOP)
			break;
		freed += ret;

		count_vm_events(SLABS_SCANNED, shrinkctl->nr_scanned);
		total_scan -= shrinkctl->nr_scanned;
		scanned += shrinkctl->nr_scanned;

		cond_resched();
	}

	/*
	 * The deferred work is increased by any new work (delta) that wasn't
	 * done, decreased by old deferred work that was done now.
	 *
	 * And it is capped to two times of the freeable items.
	 */
	next_deferred = max_t(long, (nr + delta - scanned), 0);
	next_deferred = min(next_deferred, (2 * freeable));

	/*
	 * move the unused scan count back into the shrinker in a
	 * manner that handles concurrent updates.
	 */
	new_nr = add_nr_deferred(next_deferred, shrinker, shrinkctl);

	trace_mm_shrink_slab_end(shrinker, shrinkctl->nid, freed, nr, new_nr, total_scan);
	return freed;
}

#ifdef CONFIG_MEMCG
static unsigned long shrink_slab_memcg(gfp_t gfp_mask, int nid,
			struct mem_cgroup *memcg, int priority)
{
	struct shrinker_info *info;
	unsigned long ret, freed = 0;
	int i;

	if (!mem_cgroup_online(memcg))
		return 0;

	if (!down_read_trylock(&shrinker_rwsem))
		return 0;

	info = shrinker_info_protected(memcg, nid);
	if (unlikely(!info))
		goto unlock;

	for_each_set_bit(i, info->map, shrinker_nr_max) {
		struct shrink_control sc = {
			.gfp_mask = gfp_mask,
			.nid = nid,
			.memcg = memcg,
		};
		struct shrinker *shrinker;

		shrinker = idr_find(&shrinker_idr, i);
		if (unlikely(!shrinker || !(shrinker->flags & SHRINKER_REGISTERED))) {
			if (!shrinker)
				clear_bit(i, info->map);
			continue;
		}

		/* Call non-slab shrinkers even though kmem is disabled */
		if (!memcg_kmem_enabled() &&
		    !(shrinker->flags & SHRINKER_NONSLAB))
			continue;

		ret = do_shrink_slab(&sc, shrinker, priority);
		if (ret == SHRINK_EMPTY) {
			clear_bit(i, info->map);
			/*
			 * After the shrinker reported that it had no objects to
			 * free, but before we cleared the corresponding bit in
			 * the memcg shrinker map, a new object might have been
			 * added. To make sure, we have the bit set in this
			 * case, we invoke the shrinker one more time and reset
			 * the bit if it reports that it is not empty anymore.
			 * The memory barrier here pairs with the barrier in
			 * set_shrinker_bit():
			 *
			 * list_lru_add()     shrink_slab_memcg()
			 *   list_add_tail()    clear_bit()
			 *   <MB>               <MB>
			 *   set_bit()          do_shrink_slab()
			 */
			smp_mb__after_atomic();
			ret = do_shrink_slab(&sc, shrinker, priority);
			if (ret == SHRINK_EMPTY)
				ret = 0;
			else
				set_shrinker_bit(memcg, nid, i);
		}
		freed += ret;

		if (rwsem_is_contended(&shrinker_rwsem)) {
			freed = freed ? : 1;
			break;
		}
	}
unlock:
	up_read(&shrinker_rwsem);
	return freed;
}
#else /* CONFIG_MEMCG */
static unsigned long shrink_slab_memcg(gfp_t gfp_mask, int nid,
			struct mem_cgroup *memcg, int priority)
{
	return 0;
}
#endif /* CONFIG_MEMCG */

/**
 * shrink_slab - shrink slab caches
 * @gfp_mask: allocation context
 * @nid: node whose slab caches to target
 * @memcg: memory cgroup whose slab caches to target
 * @priority: the reclaim priority
 *
 * Call the shrink functions to age shrinkable caches.
 *
 * @nid is passed along to shrinkers with SHRINKER_NUMA_AWARE set,
 * unaware shrinkers will receive a node id of 0 instead.
 *
 * @memcg specifies the memory cgroup to target. Unaware shrinkers
 * are called only if it is the root cgroup.
 *
 * @priority is sc->priority, we take the number of objects and >> by priority
 * in order to get the scan target.
 *
 * Returns the number of reclaimed slab objects.
 */
static unsigned long shrink_slab(gfp_t gfp_mask, int nid,
				 struct mem_cgroup *memcg,
				 int priority)
{
	unsigned long ret, freed = 0;
	struct shrinker *shrinker;

	/*
	 * The root memcg might be allocated even though memcg is disabled
	 * via "cgroup_disable=memory" boot parameter.  This could make
	 * mem_cgroup_is_root() return false, then just run memcg slab
	 * shrink, but skip global shrink.  This may result in premature
	 * oom.
	 */
	if (!mem_cgroup_disabled() && !mem_cgroup_is_root(memcg))
		return shrink_slab_memcg(gfp_mask, nid, memcg, priority);

	if (!down_read_trylock(&shrinker_rwsem))
		goto out;

	list_for_each_entry(shrinker, &shrinker_list, list) {
		struct shrink_control sc = {
			.gfp_mask = gfp_mask,
			.nid = nid,
			.memcg = memcg,
		};

		ret = do_shrink_slab(&sc, shrinker, priority);
		if (ret == SHRINK_EMPTY)
			ret = 0;
		freed += ret;
		/*
		 * Bail out if someone want to register a new shrinker to
		 * prevent the registration from being stalled for long periods
		 * by parallel ongoing shrinking.
		 */
		if (rwsem_is_contended(&shrinker_rwsem)) {
			freed = freed ? : 1;
			break;
		}
	}

	up_read(&shrinker_rwsem);
out:
	cond_resched();
	return freed;
}

void drop_slab_node(int nid)
{
	unsigned long freed;
	int shift = 0;

	do {
		struct mem_cgroup *memcg = NULL;

		if (fatal_signal_pending(current))
			return;

		freed = 0;
		memcg = mem_cgroup_iter(NULL, NULL, NULL);
		do {
			freed += shrink_slab(GFP_KERNEL, nid, memcg, 0);
		} while ((memcg = mem_cgroup_iter(NULL, memcg, NULL)) != NULL);
	} while ((freed >> shift++) > 1);
}

void drop_slab(void)
{
	int nid;

	for_each_online_node(nid)
		drop_slab_node(nid);
}

static inline int is_page_cache_freeable(struct page *page)
{
	/*
	 * A freeable page cache page is referenced only by the caller
	 * that isolated the page, the page cache and optional buffer
	 * heads at page->private.
	 */
	int page_cache_pins = thp_nr_pages(page);
	return page_count(page) - page_has_private(page) == 1 + page_cache_pins;
}

static int may_write_to_inode(struct inode *inode)
{
	if (current->flags & PF_SWAPWRITE)
		return 1;
	if (!inode_write_congested(inode))
		return 1;
	if (inode_to_bdi(inode) == current->backing_dev_info)
		return 1;
	return 0;
}

/*
 * We detected a synchronous write error writing a page out.  Probably
 * -ENOSPC.  We need to propagate that into the address_space for a subsequent
 * fsync(), msync() or close().
 *
 * The tricky part is that after writepage we cannot touch the mapping: nothing
 * prevents it from being freed up.  But we have a ref on the page and once
 * that page is locked, the mapping is pinned.
 *
 * We're allowed to run sleeping lock_page() here because we know the caller has
 * __GFP_FS.
 */
static void handle_write_error(struct address_space *mapping,
				struct page *page, int error)
{
	lock_page(page);
	if (page_mapping(page) == mapping)
		mapping_set_error(mapping, error);
	unlock_page(page);
}

static bool skip_throttle_noprogress(pg_data_t *pgdat)
{
	int reclaimable = 0, write_pending = 0;
	int i;

	/*
	 * If kswapd is disabled, reschedule if necessary but do not
	 * throttle as the system is likely near OOM.
	 */
	if (pgdat->kswapd_failures >= MAX_RECLAIM_RETRIES)
		return true;

	/*
	 * If there are a lot of dirty/writeback pages then do not
	 * throttle as throttling will occur when the pages cycle
	 * towards the end of the LRU if still under writeback.
	 */
	for (i = 0; i < MAX_NR_ZONES; i++) {
		struct zone *zone = pgdat->node_zones + i;

		if (!populated_zone(zone))
			continue;

		reclaimable += zone_reclaimable_pages(zone);
		write_pending += zone_page_state_snapshot(zone,
						  NR_ZONE_WRITE_PENDING);
	}
	if (2 * write_pending <= reclaimable)
		return true;

	return false;
}

void reclaim_throttle(pg_data_t *pgdat, enum vmscan_throttle_state reason)
{
	wait_queue_head_t *wqh = &pgdat->reclaim_wait[reason];
	long timeout, ret;
	DEFINE_WAIT(wait);

	/*
	 * Do not throttle IO workers, kthreads other than kswapd or
	 * workqueues. They may be required for reclaim to make
	 * forward progress (e.g. journalling workqueues or kthreads).
	 */
	if (!current_is_kswapd() &&
	    current->flags & (PF_IO_WORKER|PF_KTHREAD))
		return;

	/*
	 * These figures are pulled out of thin air.
	 * VMSCAN_THROTTLE_ISOLATED is a transient condition based on too many
	 * parallel reclaimers which is a short-lived event so the timeout is
	 * short. Failing to make progress or waiting on writeback are
	 * potentially long-lived events so use a longer timeout. This is shaky
	 * logic as a failure to make progress could be due to anything from
	 * writeback to a slow device to excessive references pages at the tail
	 * of the inactive LRU.
	 */
	switch(reason) {
	case VMSCAN_THROTTLE_WRITEBACK:
		timeout = HZ/10;

		if (atomic_inc_return(&pgdat->nr_writeback_throttled) == 1) {
			WRITE_ONCE(pgdat->nr_reclaim_start,
				node_page_state(pgdat, NR_THROTTLED_WRITTEN));
		}

		break;
	case VMSCAN_THROTTLE_CONGESTED:
		fallthrough;
	case VMSCAN_THROTTLE_NOPROGRESS:
		if (skip_throttle_noprogress(pgdat)) {
			cond_resched();
			return;
		}

		timeout = 1;

		break;
	case VMSCAN_THROTTLE_ISOLATED:
		timeout = HZ/50;
		break;
	default:
		WARN_ON_ONCE(1);
		timeout = HZ;
		break;
	}

	prepare_to_wait(wqh, &wait, TASK_UNINTERRUPTIBLE);
	ret = schedule_timeout(timeout);
	finish_wait(wqh, &wait);

	if (reason == VMSCAN_THROTTLE_WRITEBACK)
		atomic_dec(&pgdat->nr_writeback_throttled);

	trace_mm_vmscan_throttled(pgdat->node_id, jiffies_to_usecs(timeout),
				jiffies_to_usecs(timeout - ret),
				reason);
}

/*
 * Account for pages written if tasks are throttled waiting on dirty
 * pages to clean. If enough pages have been cleaned since throttling
 * started then wakeup the throttled tasks.
 */
void __acct_reclaim_writeback(pg_data_t *pgdat, struct folio *folio,
							int nr_throttled)
{
	unsigned long nr_written;

	node_stat_add_folio(folio, NR_THROTTLED_WRITTEN);

	/*
	 * This is an inaccurate read as the per-cpu deltas may not
	 * be synchronised. However, given that the system is
	 * writeback throttled, it is not worth taking the penalty
	 * of getting an accurate count. At worst, the throttle
	 * timeout guarantees forward progress.
	 */
	nr_written = node_page_state(pgdat, NR_THROTTLED_WRITTEN) -
		READ_ONCE(pgdat->nr_reclaim_start);

	if (nr_written > SWAP_CLUSTER_MAX * nr_throttled)
		wake_up(&pgdat->reclaim_wait[VMSCAN_THROTTLE_WRITEBACK]);
}

/* possible outcome of pageout() */
typedef enum {
	/* failed to write page out, page is locked */
	PAGE_KEEP,
	/* move page to the active list, page is locked */
	PAGE_ACTIVATE,
	/* page has been sent to the disk successfully, page is unlocked */
	PAGE_SUCCESS,
	/* page is clean and locked */
	PAGE_CLEAN,
} pageout_t;

/*
 * pageout is called by shrink_page_list() for each dirty page.
 * Calls ->writepage().
 */
static pageout_t pageout(struct page *page, struct address_space *mapping)
{
	/*
	 * If the page is dirty, only perform writeback if that write
	 * will be non-blocking.  To prevent this allocation from being
	 * stalled by pagecache activity.  But note that there may be
	 * stalls if we need to run get_block().  We could test
	 * PagePrivate for that.
	 *
	 * If this process is currently in __generic_file_write_iter() against
	 * this page's queue, we can perform writeback even if that
	 * will block.
	 *
	 * If the page is swapcache, write it back even if that would
	 * block, for some throttling. This happens by accident, because
	 * swap_backing_dev_info is bust: it doesn't reflect the
	 * congestion state of the swapdevs.  Easy to fix, if needed.
	 */
	if (!is_page_cache_freeable(page))
		return PAGE_KEEP;
	if (!mapping) {
		/*
		 * Some data journaling orphaned pages can have
		 * page->mapping == NULL while being dirty with clean buffers.
		 */
		if (page_has_private(page)) {
			if (try_to_free_buffers(page)) {
				ClearPageDirty(page);
				pr_info("%s: orphaned page\n", __func__);
				return PAGE_CLEAN;
			}
		}
		return PAGE_KEEP;
	}
	if (mapping->a_ops->writepage == NULL)
		return PAGE_ACTIVATE;
	if (!may_write_to_inode(mapping->host))
		return PAGE_KEEP;

	if (clear_page_dirty_for_io(page)) {
		int res;
		struct writeback_control wbc = {
			.sync_mode = WB_SYNC_NONE,
			.nr_to_write = SWAP_CLUSTER_MAX,
			.range_start = 0,
			.range_end = LLONG_MAX,
			.for_reclaim = 1,
		};

		SetPageReclaim(page);
		res = mapping->a_ops->writepage(page, &wbc);
		if (res < 0)
			handle_write_error(mapping, page, res);
		if (res == AOP_WRITEPAGE_ACTIVATE) {
			ClearPageReclaim(page);
			return PAGE_ACTIVATE;
		}

		if (!PageWriteback(page)) {
			/* synchronous write or broken a_ops? */
			ClearPageReclaim(page);
		}
		trace_mm_vmscan_writepage(page);
		inc_node_page_state(page, NR_VMSCAN_WRITE);
		return PAGE_SUCCESS;
	}

	return PAGE_CLEAN;
}

/*
 * Same as remove_mapping, but if the page is removed from the mapping, it
 * gets returned with a refcount of 0.
 */
static int __remove_mapping(struct address_space *mapping, struct page *page,
			    bool reclaimed, struct mem_cgroup *target_memcg)
{
	int refcount;
	void *shadow = NULL;

	BUG_ON(!PageLocked(page));
	BUG_ON(mapping != page_mapping(page));

<<<<<<< HEAD
=======
	if (!PageSwapCache(page))
		spin_lock(&mapping->host->i_lock);
>>>>>>> df0cc57e
	xa_lock_irq(&mapping->i_pages);
	/*
	 * The non racy check for a busy page.
	 *
	 * Must be careful with the order of the tests. When someone has
	 * a ref to the page, it may be possible that they dirty it then
	 * drop the reference. So if PageDirty is tested before page_count
	 * here, then the following race may occur:
	 *
	 * get_user_pages(&page);
	 * [user mapping goes away]
	 * write_to(page);
	 *				!PageDirty(page)    [good]
	 * SetPageDirty(page);
	 * put_page(page);
	 *				!page_count(page)   [good, discard it]
	 *
	 * [oops, our write_to data is lost]
	 *
	 * Reversing the order of the tests ensures such a situation cannot
	 * escape unnoticed. The smp_rmb is needed to ensure the page->flags
	 * load is not satisfied before that of page->_refcount.
	 *
	 * Note that if SetPageDirty is always performed via set_page_dirty,
	 * and thus under the i_pages lock, then this ordering is not required.
	 */
	refcount = 1 + compound_nr(page);
	if (!page_ref_freeze(page, refcount))
		goto cannot_free;
	/* note: atomic_cmpxchg in page_ref_freeze provides the smp_rmb */
	if (unlikely(PageDirty(page))) {
		page_ref_unfreeze(page, refcount);
		goto cannot_free;
	}

	if (PageSwapCache(page)) {
		swp_entry_t swap = { .val = page_private(page) };
		mem_cgroup_swapout(page, swap);
		if (reclaimed && !mapping_exiting(mapping))
			shadow = workingset_eviction(page, target_memcg);
		__delete_from_swap_cache(page, swap, shadow);
		xa_unlock_irq(&mapping->i_pages);
		put_swap_page(page, swap);
	} else {
		void (*freepage)(struct page *);

		freepage = mapping->a_ops->freepage;
		/*
		 * Remember a shadow entry for reclaimed file cache in
		 * order to detect refaults, thus thrashing, later on.
		 *
		 * But don't store shadows in an address space that is
		 * already exiting.  This is not just an optimization,
		 * inode reclaim needs to empty out the radix tree or
		 * the nodes are lost.  Don't plant shadows behind its
		 * back.
		 *
		 * We also don't store shadows for DAX mappings because the
		 * only page cache pages found in these are zero pages
		 * covering holes, and because we don't want to mix DAX
		 * exceptional entries and shadow exceptional entries in the
		 * same address_space.
		 */
		if (reclaimed && page_is_file_lru(page) &&
		    !mapping_exiting(mapping) && !dax_mapping(mapping))
			shadow = workingset_eviction(page, target_memcg);
		__delete_from_page_cache(page, shadow);
		xa_unlock_irq(&mapping->i_pages);
<<<<<<< HEAD
=======
		if (mapping_shrinkable(mapping))
			inode_add_lru(mapping->host);
		spin_unlock(&mapping->host->i_lock);
>>>>>>> df0cc57e

		if (freepage != NULL)
			freepage(page);
	}

	return 1;

cannot_free:
	xa_unlock_irq(&mapping->i_pages);
<<<<<<< HEAD
=======
	if (!PageSwapCache(page))
		spin_unlock(&mapping->host->i_lock);
>>>>>>> df0cc57e
	return 0;
}

/*
 * Attempt to detach a locked page from its ->mapping.  If it is dirty or if
 * someone else has a ref on the page, abort and return 0.  If it was
 * successfully detached, return 1.  Assumes the caller has a single ref on
 * this page.
 */
int remove_mapping(struct address_space *mapping, struct page *page)
{
	if (__remove_mapping(mapping, page, false, NULL)) {
		/*
		 * Unfreezing the refcount with 1 rather than 2 effectively
		 * drops the pagecache ref for us without requiring another
		 * atomic operation.
		 */
		page_ref_unfreeze(page, 1);
		return 1;
	}
	return 0;
}

/**
 * putback_lru_page - put previously isolated page onto appropriate LRU list
 * @page: page to be put back to appropriate lru list
 *
 * Add previously isolated @page to appropriate LRU list.
 * Page may still be unevictable for other reasons.
 *
 * lru_lock must not be held, interrupts must be enabled.
 */
void putback_lru_page(struct page *page)
{
	lru_cache_add(page);
	put_page(page);		/* drop ref from isolate */
}

enum page_references {
	PAGEREF_RECLAIM,
	PAGEREF_RECLAIM_CLEAN,
	PAGEREF_KEEP,
	PAGEREF_ACTIVATE,
};

static enum page_references page_check_references(struct page *page,
						  struct scan_control *sc)
{
	int referenced_ptes, referenced_page;
	unsigned long vm_flags;

	referenced_ptes = page_referenced(page, 1, sc->target_mem_cgroup,
					  &vm_flags);
	referenced_page = TestClearPageReferenced(page);

	/*
	 * Mlock lost the isolation race with us.  Let try_to_unmap()
	 * move the page to the unevictable list.
	 */
	if (vm_flags & VM_LOCKED)
		return PAGEREF_RECLAIM;

	if (referenced_ptes) {
		/*
		 * All mapped pages start out with page table
		 * references from the instantiating fault, so we need
		 * to look twice if a mapped file page is used more
		 * than once.
		 *
		 * Mark it and spare it for another trip around the
		 * inactive list.  Another page table reference will
		 * lead to its activation.
		 *
		 * Note: the mark is set for activated pages as well
		 * so that recently deactivated but used pages are
		 * quickly recovered.
		 */
		SetPageReferenced(page);

		if (referenced_page || referenced_ptes > 1)
			return PAGEREF_ACTIVATE;

		/*
		 * Activate file-backed executable pages after first usage.
		 */
		if ((vm_flags & VM_EXEC) && !PageSwapBacked(page))
			return PAGEREF_ACTIVATE;

		return PAGEREF_KEEP;
	}

	/* Reclaim if clean, defer dirty pages to writeback */
	if (referenced_page && !PageSwapBacked(page))
		return PAGEREF_RECLAIM_CLEAN;

	return PAGEREF_RECLAIM;
}

/* Check if a page is dirty or under writeback */
static void page_check_dirty_writeback(struct page *page,
				       bool *dirty, bool *writeback)
{
	struct address_space *mapping;

	/*
	 * Anonymous pages are not handled by flushers and must be written
	 * from reclaim context. Do not stall reclaim based on them
	 */
	if (!page_is_file_lru(page) ||
	    (PageAnon(page) && !PageSwapBacked(page))) {
		*dirty = false;
		*writeback = false;
		return;
	}

	/* By default assume that the page flags are accurate */
	*dirty = PageDirty(page);
	*writeback = PageWriteback(page);

	/* Verify dirty/writeback state if the filesystem supports it */
	if (!page_has_private(page))
		return;

	mapping = page_mapping(page);
	if (mapping && mapping->a_ops->is_dirty_writeback)
		mapping->a_ops->is_dirty_writeback(page, dirty, writeback);
}

static struct page *alloc_demote_page(struct page *page, unsigned long node)
{
	struct migration_target_control mtc = {
		/*
		 * Allocate from 'node', or fail quickly and quietly.
		 * When this happens, 'page' will likely just be discarded
		 * instead of migrated.
		 */
		.gfp_mask = (GFP_HIGHUSER_MOVABLE & ~__GFP_RECLAIM) |
			    __GFP_THISNODE  | __GFP_NOWARN |
			    __GFP_NOMEMALLOC | GFP_NOWAIT,
		.nid = node
	};

	return alloc_migration_target(page, (unsigned long)&mtc);
}

/*
 * Take pages on @demote_list and attempt to demote them to
 * another node.  Pages which are not demoted are left on
 * @demote_pages.
 */
static unsigned int demote_page_list(struct list_head *demote_pages,
				     struct pglist_data *pgdat)
{
	int target_nid = next_demotion_node(pgdat->node_id);
	unsigned int nr_succeeded;
<<<<<<< HEAD
	int err;
=======
>>>>>>> df0cc57e

	if (list_empty(demote_pages))
		return 0;

	if (target_nid == NUMA_NO_NODE)
		return 0;

	/* Demotion ignores all cpuset and mempolicy settings */
<<<<<<< HEAD
	err = migrate_pages(demote_pages, alloc_demote_page, NULL,
=======
	migrate_pages(demote_pages, alloc_demote_page, NULL,
>>>>>>> df0cc57e
			    target_nid, MIGRATE_ASYNC, MR_DEMOTION,
			    &nr_succeeded);

	if (current_is_kswapd())
		__count_vm_events(PGDEMOTE_KSWAPD, nr_succeeded);
	else
		__count_vm_events(PGDEMOTE_DIRECT, nr_succeeded);

	return nr_succeeded;
}

/*
 * shrink_page_list() returns the number of reclaimed pages
 */
static unsigned int shrink_page_list(struct list_head *page_list,
				     struct pglist_data *pgdat,
				     struct scan_control *sc,
				     struct reclaim_stat *stat,
				     bool ignore_references)
{
	LIST_HEAD(ret_pages);
	LIST_HEAD(free_pages);
	LIST_HEAD(demote_pages);
	unsigned int nr_reclaimed = 0;
	unsigned int pgactivate = 0;
	bool do_demote_pass;

	memset(stat, 0, sizeof(*stat));
	cond_resched();
	do_demote_pass = can_demote(pgdat->node_id, sc);

retry:
	while (!list_empty(page_list)) {
		struct address_space *mapping;
		struct page *page;
		enum page_references references = PAGEREF_RECLAIM;
		bool dirty, writeback, may_enter_fs;
		unsigned int nr_pages;

		cond_resched();

		page = lru_to_page(page_list);
		list_del(&page->lru);

		if (!trylock_page(page))
			goto keep;

		VM_BUG_ON_PAGE(PageActive(page), page);

		nr_pages = compound_nr(page);

		/* Account the number of base pages even though THP */
		sc->nr_scanned += nr_pages;

		if (unlikely(!page_evictable(page)))
			goto activate_locked;

		if (!sc->may_unmap && page_mapped(page))
			goto keep_locked;

		may_enter_fs = (sc->gfp_mask & __GFP_FS) ||
			(PageSwapCache(page) && (sc->gfp_mask & __GFP_IO));

		/*
		 * The number of dirty pages determines if a node is marked
		 * reclaim_congested. kswapd will stall and start writing
		 * pages if the tail of the LRU is all dirty unqueued pages.
		 */
		page_check_dirty_writeback(page, &dirty, &writeback);
		if (dirty || writeback)
			stat->nr_dirty++;

		if (dirty && !writeback)
			stat->nr_unqueued_dirty++;

		/*
		 * Treat this page as congested if the underlying BDI is or if
		 * pages are cycling through the LRU so quickly that the
		 * pages marked for immediate reclaim are making it to the
		 * end of the LRU a second time.
		 */
		mapping = page_mapping(page);
		if (((dirty || writeback) && mapping &&
		     inode_write_congested(mapping->host)) ||
		    (writeback && PageReclaim(page)))
			stat->nr_congested++;

		/*
		 * If a page at the tail of the LRU is under writeback, there
		 * are three cases to consider.
		 *
		 * 1) If reclaim is encountering an excessive number of pages
		 *    under writeback and this page is both under writeback and
		 *    PageReclaim then it indicates that pages are being queued
		 *    for IO but are being recycled through the LRU before the
		 *    IO can complete. Waiting on the page itself risks an
		 *    indefinite stall if it is impossible to writeback the
		 *    page due to IO error or disconnected storage so instead
		 *    note that the LRU is being scanned too quickly and the
		 *    caller can stall after page list has been processed.
		 *
		 * 2) Global or new memcg reclaim encounters a page that is
		 *    not marked for immediate reclaim, or the caller does not
		 *    have __GFP_FS (or __GFP_IO if it's simply going to swap,
		 *    not to fs). In this case mark the page for immediate
		 *    reclaim and continue scanning.
		 *
		 *    Require may_enter_fs because we would wait on fs, which
		 *    may not have submitted IO yet. And the loop driver might
		 *    enter reclaim, and deadlock if it waits on a page for
		 *    which it is needed to do the write (loop masks off
		 *    __GFP_IO|__GFP_FS for this reason); but more thought
		 *    would probably show more reasons.
		 *
		 * 3) Legacy memcg encounters a page that is already marked
		 *    PageReclaim. memcg does not have any dirty pages
		 *    throttling so we could easily OOM just because too many
		 *    pages are in writeback and there is nothing else to
		 *    reclaim. Wait for the writeback to complete.
		 *
		 * In cases 1) and 2) we activate the pages to get them out of
		 * the way while we continue scanning for clean pages on the
		 * inactive list and refilling from the active list. The
		 * observation here is that waiting for disk writes is more
		 * expensive than potentially causing reloads down the line.
		 * Since they're marked for immediate reclaim, they won't put
		 * memory pressure on the cache working set any longer than it
		 * takes to write them to disk.
		 */
		if (PageWriteback(page)) {
			/* Case 1 above */
			if (current_is_kswapd() &&
			    PageReclaim(page) &&
			    test_bit(PGDAT_WRITEBACK, &pgdat->flags)) {
				stat->nr_immediate++;
				goto activate_locked;

			/* Case 2 above */
			} else if (writeback_throttling_sane(sc) ||
			    !PageReclaim(page) || !may_enter_fs) {
				/*
				 * This is slightly racy - end_page_writeback()
				 * might have just cleared PageReclaim, then
				 * setting PageReclaim here end up interpreted
				 * as PageReadahead - but that does not matter
				 * enough to care.  What we do want is for this
				 * page to have PageReclaim set next time memcg
				 * reclaim reaches the tests above, so it will
				 * then wait_on_page_writeback() to avoid OOM;
				 * and it's also appropriate in global reclaim.
				 */
				SetPageReclaim(page);
				stat->nr_writeback++;
				goto activate_locked;

			/* Case 3 above */
			} else {
				unlock_page(page);
				wait_on_page_writeback(page);
				/* then go back and try same page again */
				list_add_tail(&page->lru, page_list);
				continue;
			}
		}

		if (!ignore_references)
			references = page_check_references(page, sc);

		switch (references) {
		case PAGEREF_ACTIVATE:
			goto activate_locked;
		case PAGEREF_KEEP:
			stat->nr_ref_keep += nr_pages;
			goto keep_locked;
		case PAGEREF_RECLAIM:
		case PAGEREF_RECLAIM_CLEAN:
			; /* try to reclaim the page below */
		}

		/*
		 * Before reclaiming the page, try to relocate
		 * its contents to another node.
		 */
		if (do_demote_pass &&
		    (thp_migration_supported() || !PageTransHuge(page))) {
			list_add(&page->lru, &demote_pages);
			unlock_page(page);
			continue;
		}

		/*
		 * Anonymous process memory has backing store?
		 * Try to allocate it some swap space here.
		 * Lazyfree page could be freed directly
		 */
		if (PageAnon(page) && PageSwapBacked(page)) {
			if (!PageSwapCache(page)) {
				if (!(sc->gfp_mask & __GFP_IO))
					goto keep_locked;
				if (page_maybe_dma_pinned(page))
					goto keep_locked;
				if (PageTransHuge(page)) {
					/* cannot split THP, skip it */
					if (!can_split_huge_page(page, NULL))
						goto activate_locked;
					/*
					 * Split pages without a PMD map right
					 * away. Chances are some or all of the
					 * tail pages can be freed without IO.
					 */
					if (!compound_mapcount(page) &&
					    split_huge_page_to_list(page,
								    page_list))
						goto activate_locked;
				}
				if (!add_to_swap(page)) {
					if (!PageTransHuge(page))
						goto activate_locked_split;
					/* Fallback to swap normal pages */
					if (split_huge_page_to_list(page,
								    page_list))
						goto activate_locked;
#ifdef CONFIG_TRANSPARENT_HUGEPAGE
					count_vm_event(THP_SWPOUT_FALLBACK);
#endif
					if (!add_to_swap(page))
						goto activate_locked_split;
				}

				may_enter_fs = true;

				/* Adding to swap updated mapping */
				mapping = page_mapping(page);
			}
		} else if (unlikely(PageTransHuge(page))) {
			/* Split file THP */
			if (split_huge_page_to_list(page, page_list))
				goto keep_locked;
		}

		/*
		 * THP may get split above, need minus tail pages and update
		 * nr_pages to avoid accounting tail pages twice.
		 *
		 * The tail pages that are added into swap cache successfully
		 * reach here.
		 */
		if ((nr_pages > 1) && !PageTransHuge(page)) {
			sc->nr_scanned -= (nr_pages - 1);
			nr_pages = 1;
		}

		/*
		 * The page is mapped into the page tables of one or more
		 * processes. Try to unmap it here.
		 */
		if (page_mapped(page)) {
			enum ttu_flags flags = TTU_BATCH_FLUSH;
			bool was_swapbacked = PageSwapBacked(page);

			if (unlikely(PageTransHuge(page)))
				flags |= TTU_SPLIT_HUGE_PMD;

			try_to_unmap(page, flags);
			if (page_mapped(page)) {
				stat->nr_unmap_fail += nr_pages;
				if (!was_swapbacked && PageSwapBacked(page))
					stat->nr_lazyfree_fail += nr_pages;
				goto activate_locked;
			}
		}

		if (PageDirty(page)) {
			/*
			 * Only kswapd can writeback filesystem pages
			 * to avoid risk of stack overflow. But avoid
			 * injecting inefficient single-page IO into
			 * flusher writeback as much as possible: only
			 * write pages when we've encountered many
			 * dirty pages, and when we've already scanned
			 * the rest of the LRU for clean pages and see
			 * the same dirty pages again (PageReclaim).
			 */
			if (page_is_file_lru(page) &&
			    (!current_is_kswapd() || !PageReclaim(page) ||
			     !test_bit(PGDAT_DIRTY, &pgdat->flags))) {
				/*
				 * Immediately reclaim when written back.
				 * Similar in principal to deactivate_page()
				 * except we already have the page isolated
				 * and know it's dirty
				 */
				inc_node_page_state(page, NR_VMSCAN_IMMEDIATE);
				SetPageReclaim(page);

				goto activate_locked;
			}

			if (references == PAGEREF_RECLAIM_CLEAN)
				goto keep_locked;
			if (!may_enter_fs)
				goto keep_locked;
			if (!sc->may_writepage)
				goto keep_locked;

			/*
			 * Page is dirty. Flush the TLB if a writable entry
			 * potentially exists to avoid CPU writes after IO
			 * starts and then write it out here.
			 */
			try_to_unmap_flush_dirty();
			switch (pageout(page, mapping)) {
			case PAGE_KEEP:
				goto keep_locked;
			case PAGE_ACTIVATE:
				goto activate_locked;
			case PAGE_SUCCESS:
				stat->nr_pageout += thp_nr_pages(page);

				if (PageWriteback(page))
					goto keep;
				if (PageDirty(page))
					goto keep;

				/*
				 * A synchronous write - probably a ramdisk.  Go
				 * ahead and try to reclaim the page.
				 */
				if (!trylock_page(page))
					goto keep;
				if (PageDirty(page) || PageWriteback(page))
					goto keep_locked;
				mapping = page_mapping(page);
				fallthrough;
			case PAGE_CLEAN:
				; /* try to free the page below */
			}
		}

		/*
		 * If the page has buffers, try to free the buffer mappings
		 * associated with this page. If we succeed we try to free
		 * the page as well.
		 *
		 * We do this even if the page is PageDirty().
		 * try_to_release_page() does not perform I/O, but it is
		 * possible for a page to have PageDirty set, but it is actually
		 * clean (all its buffers are clean).  This happens if the
		 * buffers were written out directly, with submit_bh(). ext3
		 * will do this, as well as the blockdev mapping.
		 * try_to_release_page() will discover that cleanness and will
		 * drop the buffers and mark the page clean - it can be freed.
		 *
		 * Rarely, pages can have buffers and no ->mapping.  These are
		 * the pages which were not successfully invalidated in
		 * truncate_cleanup_page().  We try to drop those buffers here
		 * and if that worked, and the page is no longer mapped into
		 * process address space (page_count == 1) it can be freed.
		 * Otherwise, leave the page on the LRU so it is swappable.
		 */
		if (page_has_private(page)) {
			if (!try_to_release_page(page, sc->gfp_mask))
				goto activate_locked;
			if (!mapping && page_count(page) == 1) {
				unlock_page(page);
				if (put_page_testzero(page))
					goto free_it;
				else {
					/*
					 * rare race with speculative reference.
					 * the speculative reference will free
					 * this page shortly, so we may
					 * increment nr_reclaimed here (and
					 * leave it off the LRU).
					 */
					nr_reclaimed++;
					continue;
				}
			}
		}

		if (PageAnon(page) && !PageSwapBacked(page)) {
			/* follow __remove_mapping for reference */
			if (!page_ref_freeze(page, 1))
				goto keep_locked;
			/*
			 * The page has only one reference left, which is
			 * from the isolation. After the caller puts the
			 * page back on lru and drops the reference, the
			 * page will be freed anyway. It doesn't matter
			 * which lru it goes. So we don't bother checking
			 * PageDirty here.
			 */
			count_vm_event(PGLAZYFREED);
			count_memcg_page_event(page, PGLAZYFREED);
		} else if (!mapping || !__remove_mapping(mapping, page, true,
							 sc->target_mem_cgroup))
			goto keep_locked;

		unlock_page(page);
free_it:
		/*
		 * THP may get swapped out in a whole, need account
		 * all base pages.
		 */
		nr_reclaimed += nr_pages;

		/*
		 * Is there need to periodically free_page_list? It would
		 * appear not as the counts should be low
		 */
		if (unlikely(PageTransHuge(page)))
			destroy_compound_page(page);
		else
			list_add(&page->lru, &free_pages);
		continue;

activate_locked_split:
		/*
		 * The tail pages that are failed to add into swap cache
		 * reach here.  Fixup nr_scanned and nr_pages.
		 */
		if (nr_pages > 1) {
			sc->nr_scanned -= (nr_pages - 1);
			nr_pages = 1;
		}
activate_locked:
		/* Not a candidate for swapping, so reclaim swap space. */
		if (PageSwapCache(page) && (mem_cgroup_swap_full(page) ||
						PageMlocked(page)))
			try_to_free_swap(page);
		VM_BUG_ON_PAGE(PageActive(page), page);
		if (!PageMlocked(page)) {
			int type = page_is_file_lru(page);
			SetPageActive(page);
			stat->nr_activate[type] += nr_pages;
			count_memcg_page_event(page, PGACTIVATE);
		}
keep_locked:
		unlock_page(page);
keep:
		list_add(&page->lru, &ret_pages);
		VM_BUG_ON_PAGE(PageLRU(page) || PageUnevictable(page), page);
	}
	/* 'page_list' is always empty here */

	/* Migrate pages selected for demotion */
	nr_reclaimed += demote_page_list(&demote_pages, pgdat);
	/* Pages that could not be demoted are still in @demote_pages */
	if (!list_empty(&demote_pages)) {
		/* Pages which failed to demoted go back on @page_list for retry: */
		list_splice_init(&demote_pages, page_list);
		do_demote_pass = false;
		goto retry;
	}

	pgactivate = stat->nr_activate[0] + stat->nr_activate[1];

	mem_cgroup_uncharge_list(&free_pages);
	try_to_unmap_flush();
	free_unref_page_list(&free_pages);

	list_splice(&ret_pages, page_list);
	count_vm_events(PGACTIVATE, pgactivate);

	return nr_reclaimed;
}

unsigned int reclaim_clean_pages_from_list(struct zone *zone,
					    struct list_head *page_list)
{
	struct scan_control sc = {
		.gfp_mask = GFP_KERNEL,
		.may_unmap = 1,
	};
	struct reclaim_stat stat;
	unsigned int nr_reclaimed;
	struct page *page, *next;
	LIST_HEAD(clean_pages);
	unsigned int noreclaim_flag;

	list_for_each_entry_safe(page, next, page_list, lru) {
		if (!PageHuge(page) && page_is_file_lru(page) &&
		    !PageDirty(page) && !__PageMovable(page) &&
		    !PageUnevictable(page)) {
			ClearPageActive(page);
			list_move(&page->lru, &clean_pages);
		}
	}

	/*
	 * We should be safe here since we are only dealing with file pages and
	 * we are not kswapd and therefore cannot write dirty file pages. But
	 * call memalloc_noreclaim_save() anyway, just in case these conditions
	 * change in the future.
	 */
	noreclaim_flag = memalloc_noreclaim_save();
	nr_reclaimed = shrink_page_list(&clean_pages, zone->zone_pgdat, &sc,
					&stat, true);
	memalloc_noreclaim_restore(noreclaim_flag);

	list_splice(&clean_pages, page_list);
	mod_node_page_state(zone->zone_pgdat, NR_ISOLATED_FILE,
			    -(long)nr_reclaimed);
	/*
	 * Since lazyfree pages are isolated from file LRU from the beginning,
	 * they will rotate back to anonymous LRU in the end if it failed to
	 * discard so isolated count will be mismatched.
	 * Compensate the isolated count for both LRU lists.
	 */
	mod_node_page_state(zone->zone_pgdat, NR_ISOLATED_ANON,
			    stat.nr_lazyfree_fail);
	mod_node_page_state(zone->zone_pgdat, NR_ISOLATED_FILE,
			    -(long)stat.nr_lazyfree_fail);
	return nr_reclaimed;
}

/*
 * Attempt to remove the specified page from its LRU.  Only take this page
 * if it is of the appropriate PageActive status.  Pages which are being
 * freed elsewhere are also ignored.
 *
 * page:	page to consider
 * mode:	one of the LRU isolation modes defined above
 *
 * returns true on success, false on failure.
 */
bool __isolate_lru_page_prepare(struct page *page, isolate_mode_t mode)
{
	/* Only take pages on the LRU. */
	if (!PageLRU(page))
		return false;

	/* Compaction should not handle unevictable pages but CMA can do so */
	if (PageUnevictable(page) && !(mode & ISOLATE_UNEVICTABLE))
		return false;

	/*
	 * To minimise LRU disruption, the caller can indicate that it only
	 * wants to isolate pages it will be able to operate on without
	 * blocking - clean pages for the most part.
	 *
	 * ISOLATE_ASYNC_MIGRATE is used to indicate that it only wants to pages
	 * that it is possible to migrate without blocking
	 */
	if (mode & ISOLATE_ASYNC_MIGRATE) {
		/* All the caller can do on PageWriteback is block */
		if (PageWriteback(page))
			return false;

		if (PageDirty(page)) {
			struct address_space *mapping;
			bool migrate_dirty;

			/*
			 * Only pages without mappings or that have a
			 * ->migratepage callback are possible to migrate
			 * without blocking. However, we can be racing with
			 * truncation so it's necessary to lock the page
			 * to stabilise the mapping as truncation holds
			 * the page lock until after the page is removed
			 * from the page cache.
			 */
			if (!trylock_page(page))
				return false;

			mapping = page_mapping(page);
			migrate_dirty = !mapping || mapping->a_ops->migratepage;
			unlock_page(page);
			if (!migrate_dirty)
				return false;
		}
	}

	if ((mode & ISOLATE_UNMAPPED) && page_mapped(page))
		return false;

	return true;
}

/*
 * Update LRU sizes after isolating pages. The LRU size updates must
 * be complete before mem_cgroup_update_lru_size due to a sanity check.
 */
static __always_inline void update_lru_sizes(struct lruvec *lruvec,
			enum lru_list lru, unsigned long *nr_zone_taken)
{
	int zid;

	for (zid = 0; zid < MAX_NR_ZONES; zid++) {
		if (!nr_zone_taken[zid])
			continue;

		update_lru_size(lruvec, lru, zid, -nr_zone_taken[zid]);
	}

}

/*
 * Isolating page from the lruvec to fill in @dst list by nr_to_scan times.
 *
 * lruvec->lru_lock is heavily contended.  Some of the functions that
 * shrink the lists perform better by taking out a batch of pages
 * and working on them outside the LRU lock.
 *
 * For pagecache intensive workloads, this function is the hottest
 * spot in the kernel (apart from copy_*_user functions).
 *
 * Lru_lock must be held before calling this function.
 *
 * @nr_to_scan:	The number of eligible pages to look through on the list.
 * @lruvec:	The LRU vector to pull pages from.
 * @dst:	The temp list to put pages on to.
 * @nr_scanned:	The number of pages that were scanned.
 * @sc:		The scan_control struct for this reclaim session
 * @lru:	LRU list id for isolating
 *
 * returns how many pages were moved onto *@dst.
 */
static unsigned long isolate_lru_pages(unsigned long nr_to_scan,
		struct lruvec *lruvec, struct list_head *dst,
		unsigned long *nr_scanned, struct scan_control *sc,
		enum lru_list lru)
{
	struct list_head *src = &lruvec->lists[lru];
	unsigned long nr_taken = 0;
	unsigned long nr_zone_taken[MAX_NR_ZONES] = { 0 };
	unsigned long nr_skipped[MAX_NR_ZONES] = { 0, };
	unsigned long skipped = 0;
	unsigned long scan, total_scan, nr_pages;
	LIST_HEAD(pages_skipped);
	isolate_mode_t mode = (sc->may_unmap ? 0 : ISOLATE_UNMAPPED);

	total_scan = 0;
	scan = 0;
	while (scan < nr_to_scan && !list_empty(src)) {
		struct page *page;

		page = lru_to_page(src);
		prefetchw_prev_lru_page(page, src, flags);

		nr_pages = compound_nr(page);
		total_scan += nr_pages;

		if (page_zonenum(page) > sc->reclaim_idx) {
			list_move(&page->lru, &pages_skipped);
			nr_skipped[page_zonenum(page)] += nr_pages;
			continue;
		}

		/*
		 * Do not count skipped pages because that makes the function
		 * return with no isolated pages if the LRU mostly contains
		 * ineligible pages.  This causes the VM to not reclaim any
		 * pages, triggering a premature OOM.
		 *
		 * Account all tail pages of THP.  This would not cause
		 * premature OOM since __isolate_lru_page() returns -EBUSY
		 * only when the page is being freed somewhere else.
		 */
		scan += nr_pages;
		if (!__isolate_lru_page_prepare(page, mode)) {
			/* It is being freed elsewhere */
			list_move(&page->lru, src);
			continue;
		}
		/*
		 * Be careful not to clear PageLRU until after we're
		 * sure the page is not being freed elsewhere -- the
		 * page release code relies on it.
		 */
		if (unlikely(!get_page_unless_zero(page))) {
			list_move(&page->lru, src);
			continue;
		}

		if (!TestClearPageLRU(page)) {
			/* Another thread is already isolating this page */
			put_page(page);
			list_move(&page->lru, src);
			continue;
		}

		nr_taken += nr_pages;
		nr_zone_taken[page_zonenum(page)] += nr_pages;
		list_move(&page->lru, dst);
	}

	/*
	 * Splice any skipped pages to the start of the LRU list. Note that
	 * this disrupts the LRU order when reclaiming for lower zones but
	 * we cannot splice to the tail. If we did then the SWAP_CLUSTER_MAX
	 * scanning would soon rescan the same pages to skip and put the
	 * system at risk of premature OOM.
	 */
	if (!list_empty(&pages_skipped)) {
		int zid;

		list_splice(&pages_skipped, src);
		for (zid = 0; zid < MAX_NR_ZONES; zid++) {
			if (!nr_skipped[zid])
				continue;

			__count_zid_vm_events(PGSCAN_SKIP, zid, nr_skipped[zid]);
			skipped += nr_skipped[zid];
		}
	}
	*nr_scanned = total_scan;
	trace_mm_vmscan_lru_isolate(sc->reclaim_idx, sc->order, nr_to_scan,
				    total_scan, skipped, nr_taken, mode, lru);
	update_lru_sizes(lruvec, lru, nr_zone_taken);
	return nr_taken;
}

/**
 * isolate_lru_page - tries to isolate a page from its LRU list
 * @page: page to isolate from its LRU list
 *
 * Isolates a @page from an LRU list, clears PageLRU and adjusts the
 * vmstat statistic corresponding to whatever LRU list the page was on.
 *
 * Returns 0 if the page was removed from an LRU list.
 * Returns -EBUSY if the page was not on an LRU list.
 *
 * The returned page will have PageLRU() cleared.  If it was found on
 * the active list, it will have PageActive set.  If it was found on
 * the unevictable list, it will have the PageUnevictable bit set. That flag
 * may need to be cleared by the caller before letting the page go.
 *
 * The vmstat statistic corresponding to the list on which the page was
 * found will be decremented.
 *
 * Restrictions:
 *
 * (1) Must be called with an elevated refcount on the page. This is a
 *     fundamental difference from isolate_lru_pages (which is called
 *     without a stable reference).
 * (2) the lru_lock must not be held.
 * (3) interrupts must be enabled.
 */
int isolate_lru_page(struct page *page)
{
	struct folio *folio = page_folio(page);
	int ret = -EBUSY;

	VM_BUG_ON_PAGE(!page_count(page), page);
	WARN_RATELIMIT(PageTail(page), "trying to isolate tail page");

	if (TestClearPageLRU(page)) {
		struct lruvec *lruvec;

		get_page(page);
		lruvec = folio_lruvec_lock_irq(folio);
		del_page_from_lru_list(page, lruvec);
		unlock_page_lruvec_irq(lruvec);
		ret = 0;
	}

	return ret;
}

/*
 * A direct reclaimer may isolate SWAP_CLUSTER_MAX pages from the LRU list and
 * then get rescheduled. When there are massive number of tasks doing page
 * allocation, such sleeping direct reclaimers may keep piling up on each CPU,
 * the LRU list will go small and be scanned faster than necessary, leading to
 * unnecessary swapping, thrashing and OOM.
 */
static int too_many_isolated(struct pglist_data *pgdat, int file,
		struct scan_control *sc)
{
	unsigned long inactive, isolated;
	bool too_many;

	if (current_is_kswapd())
		return 0;

	if (!writeback_throttling_sane(sc))
		return 0;

	if (file) {
		inactive = node_page_state(pgdat, NR_INACTIVE_FILE);
		isolated = node_page_state(pgdat, NR_ISOLATED_FILE);
	} else {
		inactive = node_page_state(pgdat, NR_INACTIVE_ANON);
		isolated = node_page_state(pgdat, NR_ISOLATED_ANON);
	}

	/*
	 * GFP_NOIO/GFP_NOFS callers are allowed to isolate more pages, so they
	 * won't get blocked by normal direct-reclaimers, forming a circular
	 * deadlock.
	 */
	if ((sc->gfp_mask & (__GFP_IO | __GFP_FS)) == (__GFP_IO | __GFP_FS))
		inactive >>= 3;

	too_many = isolated > inactive;

	/* Wake up tasks throttled due to too_many_isolated. */
	if (!too_many)
		wake_throttle_isolated(pgdat);

	return too_many;
}

/*
 * move_pages_to_lru() moves pages from private @list to appropriate LRU list.
 * On return, @list is reused as a list of pages to be freed by the caller.
 *
 * Returns the number of pages moved to the given lruvec.
 */
static unsigned int move_pages_to_lru(struct lruvec *lruvec,
				      struct list_head *list)
{
	int nr_pages, nr_moved = 0;
	LIST_HEAD(pages_to_free);
	struct page *page;

	while (!list_empty(list)) {
		page = lru_to_page(list);
		VM_BUG_ON_PAGE(PageLRU(page), page);
		list_del(&page->lru);
		if (unlikely(!page_evictable(page))) {
			spin_unlock_irq(&lruvec->lru_lock);
			putback_lru_page(page);
			spin_lock_irq(&lruvec->lru_lock);
			continue;
		}

		/*
		 * The SetPageLRU needs to be kept here for list integrity.
		 * Otherwise:
		 *   #0 move_pages_to_lru             #1 release_pages
		 *   if !put_page_testzero
		 *				      if (put_page_testzero())
		 *				        !PageLRU //skip lru_lock
		 *     SetPageLRU()
		 *     list_add(&page->lru,)
		 *                                        list_add(&page->lru,)
		 */
		SetPageLRU(page);

		if (unlikely(put_page_testzero(page))) {
			__clear_page_lru_flags(page);

			if (unlikely(PageCompound(page))) {
				spin_unlock_irq(&lruvec->lru_lock);
				destroy_compound_page(page);
				spin_lock_irq(&lruvec->lru_lock);
			} else
				list_add(&page->lru, &pages_to_free);

			continue;
		}

		/*
		 * All pages were isolated from the same lruvec (and isolation
		 * inhibits memcg migration).
		 */
<<<<<<< HEAD
		VM_BUG_ON_PAGE(!page_matches_lruvec(page, lruvec), page);
=======
		VM_BUG_ON_PAGE(!folio_matches_lruvec(page_folio(page), lruvec), page);
>>>>>>> df0cc57e
		add_page_to_lru_list(page, lruvec);
		nr_pages = thp_nr_pages(page);
		nr_moved += nr_pages;
		if (PageActive(page))
			workingset_age_nonresident(lruvec, nr_pages);
	}

	/*
	 * To save our caller's stack, now use input list for pages to free.
	 */
	list_splice(&pages_to_free, list);

	return nr_moved;
}

/*
 * If a kernel thread (such as nfsd for loop-back mounts) services
 * a backing device by writing to the page cache it sets PF_LOCAL_THROTTLE.
 * In that case we should only throttle if the backing device it is
 * writing to is congested.  In other cases it is safe to throttle.
 */
static int current_may_throttle(void)
{
	return !(current->flags & PF_LOCAL_THROTTLE) ||
		current->backing_dev_info == NULL ||
		bdi_write_congested(current->backing_dev_info);
}

/*
 * shrink_inactive_list() is a helper for shrink_node().  It returns the number
 * of reclaimed pages
 */
static unsigned long
shrink_inactive_list(unsigned long nr_to_scan, struct lruvec *lruvec,
		     struct scan_control *sc, enum lru_list lru)
{
	LIST_HEAD(page_list);
	unsigned long nr_scanned;
	unsigned int nr_reclaimed = 0;
	unsigned long nr_taken;
	struct reclaim_stat stat;
	bool file = is_file_lru(lru);
	enum vm_event_item item;
	struct pglist_data *pgdat = lruvec_pgdat(lruvec);
	bool stalled = false;

	while (unlikely(too_many_isolated(pgdat, file, sc))) {
		if (stalled)
			return 0;

		/* wait a bit for the reclaimer. */
		stalled = true;
		reclaim_throttle(pgdat, VMSCAN_THROTTLE_ISOLATED);

		/* We are about to die and free our memory. Return now. */
		if (fatal_signal_pending(current))
			return SWAP_CLUSTER_MAX;
	}

	lru_add_drain();

	spin_lock_irq(&lruvec->lru_lock);

	nr_taken = isolate_lru_pages(nr_to_scan, lruvec, &page_list,
				     &nr_scanned, sc, lru);

	__mod_node_page_state(pgdat, NR_ISOLATED_ANON + file, nr_taken);
	item = current_is_kswapd() ? PGSCAN_KSWAPD : PGSCAN_DIRECT;
	if (!cgroup_reclaim(sc))
		__count_vm_events(item, nr_scanned);
	__count_memcg_events(lruvec_memcg(lruvec), item, nr_scanned);
	__count_vm_events(PGSCAN_ANON + file, nr_scanned);

	spin_unlock_irq(&lruvec->lru_lock);

	if (nr_taken == 0)
		return 0;

	nr_reclaimed = shrink_page_list(&page_list, pgdat, sc, &stat, false);

	spin_lock_irq(&lruvec->lru_lock);
	move_pages_to_lru(lruvec, &page_list);

	__mod_node_page_state(pgdat, NR_ISOLATED_ANON + file, -nr_taken);
	item = current_is_kswapd() ? PGSTEAL_KSWAPD : PGSTEAL_DIRECT;
	if (!cgroup_reclaim(sc))
		__count_vm_events(item, nr_reclaimed);
	__count_memcg_events(lruvec_memcg(lruvec), item, nr_reclaimed);
	__count_vm_events(PGSTEAL_ANON + file, nr_reclaimed);
	spin_unlock_irq(&lruvec->lru_lock);

	lru_note_cost(lruvec, file, stat.nr_pageout);
	mem_cgroup_uncharge_list(&page_list);
	free_unref_page_list(&page_list);

	/*
	 * If dirty pages are scanned that are not queued for IO, it
	 * implies that flushers are not doing their job. This can
	 * happen when memory pressure pushes dirty pages to the end of
	 * the LRU before the dirty limits are breached and the dirty
	 * data has expired. It can also happen when the proportion of
	 * dirty pages grows not through writes but through memory
	 * pressure reclaiming all the clean cache. And in some cases,
	 * the flushers simply cannot keep up with the allocation
	 * rate. Nudge the flusher threads in case they are asleep.
	 */
	if (stat.nr_unqueued_dirty == nr_taken)
		wakeup_flusher_threads(WB_REASON_VMSCAN);

	sc->nr.dirty += stat.nr_dirty;
	sc->nr.congested += stat.nr_congested;
	sc->nr.unqueued_dirty += stat.nr_unqueued_dirty;
	sc->nr.writeback += stat.nr_writeback;
	sc->nr.immediate += stat.nr_immediate;
	sc->nr.taken += nr_taken;
	if (file)
		sc->nr.file_taken += nr_taken;

	trace_mm_vmscan_lru_shrink_inactive(pgdat->node_id,
			nr_scanned, nr_reclaimed, &stat, sc->priority, file);
	return nr_reclaimed;
}

/*
 * shrink_active_list() moves pages from the active LRU to the inactive LRU.
 *
 * We move them the other way if the page is referenced by one or more
 * processes.
 *
 * If the pages are mostly unmapped, the processing is fast and it is
 * appropriate to hold lru_lock across the whole operation.  But if
 * the pages are mapped, the processing is slow (page_referenced()), so
 * we should drop lru_lock around each page.  It's impossible to balance
 * this, so instead we remove the pages from the LRU while processing them.
 * It is safe to rely on PG_active against the non-LRU pages in here because
 * nobody will play with that bit on a non-LRU page.
 *
 * The downside is that we have to touch page->_refcount against each page.
 * But we had to alter page->flags anyway.
 */
static void shrink_active_list(unsigned long nr_to_scan,
			       struct lruvec *lruvec,
			       struct scan_control *sc,
			       enum lru_list lru)
{
	unsigned long nr_taken;
	unsigned long nr_scanned;
	unsigned long vm_flags;
	LIST_HEAD(l_hold);	/* The pages which were snipped off */
	LIST_HEAD(l_active);
	LIST_HEAD(l_inactive);
	struct page *page;
	unsigned nr_deactivate, nr_activate;
	unsigned nr_rotated = 0;
	int file = is_file_lru(lru);
	struct pglist_data *pgdat = lruvec_pgdat(lruvec);

	lru_add_drain();

	spin_lock_irq(&lruvec->lru_lock);

	nr_taken = isolate_lru_pages(nr_to_scan, lruvec, &l_hold,
				     &nr_scanned, sc, lru);

	__mod_node_page_state(pgdat, NR_ISOLATED_ANON + file, nr_taken);

	if (!cgroup_reclaim(sc))
		__count_vm_events(PGREFILL, nr_scanned);
	__count_memcg_events(lruvec_memcg(lruvec), PGREFILL, nr_scanned);

	spin_unlock_irq(&lruvec->lru_lock);

	while (!list_empty(&l_hold)) {
		cond_resched();
		page = lru_to_page(&l_hold);
		list_del(&page->lru);

		if (unlikely(!page_evictable(page))) {
			putback_lru_page(page);
			continue;
		}

		if (unlikely(buffer_heads_over_limit)) {
			if (page_has_private(page) && trylock_page(page)) {
				if (page_has_private(page))
					try_to_release_page(page, 0);
				unlock_page(page);
			}
		}

		if (page_referenced(page, 0, sc->target_mem_cgroup,
				    &vm_flags)) {
			/*
			 * Identify referenced, file-backed active pages and
			 * give them one more trip around the active list. So
			 * that executable code get better chances to stay in
			 * memory under moderate memory pressure.  Anon pages
			 * are not likely to be evicted by use-once streaming
			 * IO, plus JVM can create lots of anon VM_EXEC pages,
			 * so we ignore them here.
			 */
			if ((vm_flags & VM_EXEC) && page_is_file_lru(page)) {
				nr_rotated += thp_nr_pages(page);
				list_add(&page->lru, &l_active);
				continue;
			}
		}

		ClearPageActive(page);	/* we are de-activating */
		SetPageWorkingset(page);
		list_add(&page->lru, &l_inactive);
	}

	/*
	 * Move pages back to the lru list.
	 */
	spin_lock_irq(&lruvec->lru_lock);

	nr_activate = move_pages_to_lru(lruvec, &l_active);
	nr_deactivate = move_pages_to_lru(lruvec, &l_inactive);
	/* Keep all free pages in l_active list */
	list_splice(&l_inactive, &l_active);

	__count_vm_events(PGDEACTIVATE, nr_deactivate);
	__count_memcg_events(lruvec_memcg(lruvec), PGDEACTIVATE, nr_deactivate);

	__mod_node_page_state(pgdat, NR_ISOLATED_ANON + file, -nr_taken);
	spin_unlock_irq(&lruvec->lru_lock);

	mem_cgroup_uncharge_list(&l_active);
	free_unref_page_list(&l_active);
	trace_mm_vmscan_lru_shrink_active(pgdat->node_id, nr_taken, nr_activate,
			nr_deactivate, nr_rotated, sc->priority, file);
}

unsigned long reclaim_pages(struct list_head *page_list)
{
	int nid = NUMA_NO_NODE;
	unsigned int nr_reclaimed = 0;
	LIST_HEAD(node_page_list);
	struct reclaim_stat dummy_stat;
	struct page *page;
	unsigned int noreclaim_flag;
	struct scan_control sc = {
		.gfp_mask = GFP_KERNEL,
		.may_writepage = 1,
		.may_unmap = 1,
		.may_swap = 1,
		.no_demotion = 1,
	};

	noreclaim_flag = memalloc_noreclaim_save();

	while (!list_empty(page_list)) {
		page = lru_to_page(page_list);
		if (nid == NUMA_NO_NODE) {
			nid = page_to_nid(page);
			INIT_LIST_HEAD(&node_page_list);
		}

		if (nid == page_to_nid(page)) {
			ClearPageActive(page);
			list_move(&page->lru, &node_page_list);
			continue;
		}

		nr_reclaimed += shrink_page_list(&node_page_list,
						NODE_DATA(nid),
						&sc, &dummy_stat, false);
		while (!list_empty(&node_page_list)) {
			page = lru_to_page(&node_page_list);
			list_del(&page->lru);
			putback_lru_page(page);
		}

		nid = NUMA_NO_NODE;
	}

	if (!list_empty(&node_page_list)) {
		nr_reclaimed += shrink_page_list(&node_page_list,
						NODE_DATA(nid),
						&sc, &dummy_stat, false);
		while (!list_empty(&node_page_list)) {
			page = lru_to_page(&node_page_list);
			list_del(&page->lru);
			putback_lru_page(page);
		}
	}

	memalloc_noreclaim_restore(noreclaim_flag);

	return nr_reclaimed;
}

static unsigned long shrink_list(enum lru_list lru, unsigned long nr_to_scan,
				 struct lruvec *lruvec, struct scan_control *sc)
{
	if (is_active_lru(lru)) {
		if (sc->may_deactivate & (1 << is_file_lru(lru)))
			shrink_active_list(nr_to_scan, lruvec, sc, lru);
		else
			sc->skipped_deactivate = 1;
		return 0;
	}

	return shrink_inactive_list(nr_to_scan, lruvec, sc, lru);
}

/*
 * The inactive anon list should be small enough that the VM never has
 * to do too much work.
 *
 * The inactive file list should be small enough to leave most memory
 * to the established workingset on the scan-resistant active list,
 * but large enough to avoid thrashing the aggregate readahead window.
 *
 * Both inactive lists should also be large enough that each inactive
 * page has a chance to be referenced again before it is reclaimed.
 *
 * If that fails and refaulting is observed, the inactive list grows.
 *
 * The inactive_ratio is the target ratio of ACTIVE to INACTIVE pages
 * on this LRU, maintained by the pageout code. An inactive_ratio
 * of 3 means 3:1 or 25% of the pages are kept on the inactive list.
 *
 * total     target    max
 * memory    ratio     inactive
 * -------------------------------------
 *   10MB       1         5MB
 *  100MB       1        50MB
 *    1GB       3       250MB
 *   10GB      10       0.9GB
 *  100GB      31         3GB
 *    1TB     101        10GB
 *   10TB     320        32GB
 */
static bool inactive_is_low(struct lruvec *lruvec, enum lru_list inactive_lru)
{
	enum lru_list active_lru = inactive_lru + LRU_ACTIVE;
	unsigned long inactive, active;
	unsigned long inactive_ratio;
	unsigned long gb;

	inactive = lruvec_page_state(lruvec, NR_LRU_BASE + inactive_lru);
	active = lruvec_page_state(lruvec, NR_LRU_BASE + active_lru);

	gb = (inactive + active) >> (30 - PAGE_SHIFT);
	if (gb)
		inactive_ratio = int_sqrt(10 * gb);
	else
		inactive_ratio = 1;

	return inactive * inactive_ratio < active;
}

enum scan_balance {
	SCAN_EQUAL,
	SCAN_FRACT,
	SCAN_ANON,
	SCAN_FILE,
};

/*
 * Determine how aggressively the anon and file LRU lists should be
 * scanned.  The relative value of each set of LRU lists is determined
 * by looking at the fraction of the pages scanned we did rotate back
 * onto the active list instead of evict.
 *
 * nr[0] = anon inactive pages to scan; nr[1] = anon active pages to scan
 * nr[2] = file inactive pages to scan; nr[3] = file active pages to scan
 */
static void get_scan_count(struct lruvec *lruvec, struct scan_control *sc,
			   unsigned long *nr)
{
	struct pglist_data *pgdat = lruvec_pgdat(lruvec);
	struct mem_cgroup *memcg = lruvec_memcg(lruvec);
	unsigned long anon_cost, file_cost, total_cost;
	int swappiness = mem_cgroup_swappiness(memcg);
	u64 fraction[ANON_AND_FILE];
	u64 denominator = 0;	/* gcc */
	enum scan_balance scan_balance;
	unsigned long ap, fp;
	enum lru_list lru;

	/* If we have no swap space, do not bother scanning anon pages. */
	if (!sc->may_swap || !can_reclaim_anon_pages(memcg, pgdat->node_id, sc)) {
		scan_balance = SCAN_FILE;
		goto out;
	}

	/*
	 * Global reclaim will swap to prevent OOM even with no
	 * swappiness, but memcg users want to use this knob to
	 * disable swapping for individual groups completely when
	 * using the memory controller's swap limit feature would be
	 * too expensive.
	 */
	if (cgroup_reclaim(sc) && !swappiness) {
		scan_balance = SCAN_FILE;
		goto out;
	}

	/*
	 * Do not apply any pressure balancing cleverness when the
	 * system is close to OOM, scan both anon and file equally
	 * (unless the swappiness setting disagrees with swapping).
	 */
	if (!sc->priority && swappiness) {
		scan_balance = SCAN_EQUAL;
		goto out;
	}

	/*
	 * If the system is almost out of file pages, force-scan anon.
	 */
	if (sc->file_is_tiny) {
		scan_balance = SCAN_ANON;
		goto out;
	}

	/*
	 * If there is enough inactive page cache, we do not reclaim
	 * anything from the anonymous working right now.
	 */
	if (sc->cache_trim_mode) {
		scan_balance = SCAN_FILE;
		goto out;
	}

	scan_balance = SCAN_FRACT;
	/*
	 * Calculate the pressure balance between anon and file pages.
	 *
	 * The amount of pressure we put on each LRU is inversely
	 * proportional to the cost of reclaiming each list, as
	 * determined by the share of pages that are refaulting, times
	 * the relative IO cost of bringing back a swapped out
	 * anonymous page vs reloading a filesystem page (swappiness).
	 *
	 * Although we limit that influence to ensure no list gets
	 * left behind completely: at least a third of the pressure is
	 * applied, before swappiness.
	 *
	 * With swappiness at 100, anon and file have equal IO cost.
	 */
	total_cost = sc->anon_cost + sc->file_cost;
	anon_cost = total_cost + sc->anon_cost;
	file_cost = total_cost + sc->file_cost;
	total_cost = anon_cost + file_cost;

	ap = swappiness * (total_cost + 1);
	ap /= anon_cost + 1;

	fp = (200 - swappiness) * (total_cost + 1);
	fp /= file_cost + 1;

	fraction[0] = ap;
	fraction[1] = fp;
	denominator = ap + fp;
out:
	for_each_evictable_lru(lru) {
		int file = is_file_lru(lru);
		unsigned long lruvec_size;
		unsigned long low, min;
		unsigned long scan;

		lruvec_size = lruvec_lru_size(lruvec, lru, sc->reclaim_idx);
		mem_cgroup_protection(sc->target_mem_cgroup, memcg,
				      &min, &low);

		if (min || low) {
			/*
			 * Scale a cgroup's reclaim pressure by proportioning
			 * its current usage to its memory.low or memory.min
			 * setting.
			 *
			 * This is important, as otherwise scanning aggression
			 * becomes extremely binary -- from nothing as we
			 * approach the memory protection threshold, to totally
			 * nominal as we exceed it.  This results in requiring
			 * setting extremely liberal protection thresholds. It
			 * also means we simply get no protection at all if we
			 * set it too low, which is not ideal.
			 *
			 * If there is any protection in place, we reduce scan
			 * pressure by how much of the total memory used is
			 * within protection thresholds.
			 *
			 * There is one special case: in the first reclaim pass,
			 * we skip over all groups that are within their low
			 * protection. If that fails to reclaim enough pages to
			 * satisfy the reclaim goal, we come back and override
			 * the best-effort low protection. However, we still
			 * ideally want to honor how well-behaved groups are in
			 * that case instead of simply punishing them all
			 * equally. As such, we reclaim them based on how much
			 * memory they are using, reducing the scan pressure
			 * again by how much of the total memory used is under
			 * hard protection.
			 */
			unsigned long cgroup_size = mem_cgroup_size(memcg);
			unsigned long protection;

			/* memory.low scaling, make sure we retry before OOM */
			if (!sc->memcg_low_reclaim && low > min) {
				protection = low;
				sc->memcg_low_skipped = 1;
			} else {
				protection = min;
			}

			/* Avoid TOCTOU with earlier protection check */
			cgroup_size = max(cgroup_size, protection);

			scan = lruvec_size - lruvec_size * protection /
				(cgroup_size + 1);

			/*
			 * Minimally target SWAP_CLUSTER_MAX pages to keep
			 * reclaim moving forwards, avoiding decrementing
			 * sc->priority further than desirable.
			 */
			scan = max(scan, SWAP_CLUSTER_MAX);
		} else {
			scan = lruvec_size;
		}

		scan >>= sc->priority;

		/*
		 * If the cgroup's already been deleted, make sure to
		 * scrape out the remaining cache.
		 */
		if (!scan && !mem_cgroup_online(memcg))
			scan = min(lruvec_size, SWAP_CLUSTER_MAX);

		switch (scan_balance) {
		case SCAN_EQUAL:
			/* Scan lists relative to size */
			break;
		case SCAN_FRACT:
			/*
			 * Scan types proportional to swappiness and
			 * their relative recent reclaim efficiency.
			 * Make sure we don't miss the last page on
			 * the offlined memory cgroups because of a
			 * round-off error.
			 */
			scan = mem_cgroup_online(memcg) ?
			       div64_u64(scan * fraction[file], denominator) :
			       DIV64_U64_ROUND_UP(scan * fraction[file],
						  denominator);
			break;
		case SCAN_FILE:
		case SCAN_ANON:
			/* Scan one type exclusively */
			if ((scan_balance == SCAN_FILE) != file)
				scan = 0;
			break;
		default:
			/* Look ma, no brain */
			BUG();
		}

		nr[lru] = scan;
	}
}

/*
 * Anonymous LRU management is a waste if there is
 * ultimately no way to reclaim the memory.
 */
static bool can_age_anon_pages(struct pglist_data *pgdat,
			       struct scan_control *sc)
{
	/* Aging the anon LRU is valuable if swap is present: */
	if (total_swap_pages > 0)
		return true;

	/* Also valuable if anon pages can be demoted: */
	return can_demote(pgdat->node_id, sc);
}

static void shrink_lruvec(struct lruvec *lruvec, struct scan_control *sc)
{
	unsigned long nr[NR_LRU_LISTS];
	unsigned long targets[NR_LRU_LISTS];
	unsigned long nr_to_scan;
	enum lru_list lru;
	unsigned long nr_reclaimed = 0;
	unsigned long nr_to_reclaim = sc->nr_to_reclaim;
	struct blk_plug plug;
	bool scan_adjusted;

	get_scan_count(lruvec, sc, nr);

	/* Record the original scan target for proportional adjustments later */
	memcpy(targets, nr, sizeof(nr));

	/*
	 * Global reclaiming within direct reclaim at DEF_PRIORITY is a normal
	 * event that can occur when there is little memory pressure e.g.
	 * multiple streaming readers/writers. Hence, we do not abort scanning
	 * when the requested number of pages are reclaimed when scanning at
	 * DEF_PRIORITY on the assumption that the fact we are direct
	 * reclaiming implies that kswapd is not keeping up and it is best to
	 * do a batch of work at once. For memcg reclaim one check is made to
	 * abort proportional reclaim if either the file or anon lru has already
	 * dropped to zero at the first pass.
	 */
	scan_adjusted = (!cgroup_reclaim(sc) && !current_is_kswapd() &&
			 sc->priority == DEF_PRIORITY);

	blk_start_plug(&plug);
	while (nr[LRU_INACTIVE_ANON] || nr[LRU_ACTIVE_FILE] ||
					nr[LRU_INACTIVE_FILE]) {
		unsigned long nr_anon, nr_file, percentage;
		unsigned long nr_scanned;

		for_each_evictable_lru(lru) {
			if (nr[lru]) {
				nr_to_scan = min(nr[lru], SWAP_CLUSTER_MAX);
				nr[lru] -= nr_to_scan;

				nr_reclaimed += shrink_list(lru, nr_to_scan,
							    lruvec, sc);
			}
		}

		cond_resched();

		if (nr_reclaimed < nr_to_reclaim || scan_adjusted)
			continue;

		/*
		 * For kswapd and memcg, reclaim at least the number of pages
		 * requested. Ensure that the anon and file LRUs are scanned
		 * proportionally what was requested by get_scan_count(). We
		 * stop reclaiming one LRU and reduce the amount scanning
		 * proportional to the original scan target.
		 */
		nr_file = nr[LRU_INACTIVE_FILE] + nr[LRU_ACTIVE_FILE];
		nr_anon = nr[LRU_INACTIVE_ANON] + nr[LRU_ACTIVE_ANON];

		/*
		 * It's just vindictive to attack the larger once the smaller
		 * has gone to zero.  And given the way we stop scanning the
		 * smaller below, this makes sure that we only make one nudge
		 * towards proportionality once we've got nr_to_reclaim.
		 */
		if (!nr_file || !nr_anon)
			break;

		if (nr_file > nr_anon) {
			unsigned long scan_target = targets[LRU_INACTIVE_ANON] +
						targets[LRU_ACTIVE_ANON] + 1;
			lru = LRU_BASE;
			percentage = nr_anon * 100 / scan_target;
		} else {
			unsigned long scan_target = targets[LRU_INACTIVE_FILE] +
						targets[LRU_ACTIVE_FILE] + 1;
			lru = LRU_FILE;
			percentage = nr_file * 100 / scan_target;
		}

		/* Stop scanning the smaller of the LRU */
		nr[lru] = 0;
		nr[lru + LRU_ACTIVE] = 0;

		/*
		 * Recalculate the other LRU scan count based on its original
		 * scan target and the percentage scanning already complete
		 */
		lru = (lru == LRU_FILE) ? LRU_BASE : LRU_FILE;
		nr_scanned = targets[lru] - nr[lru];
		nr[lru] = targets[lru] * (100 - percentage) / 100;
		nr[lru] -= min(nr[lru], nr_scanned);

		lru += LRU_ACTIVE;
		nr_scanned = targets[lru] - nr[lru];
		nr[lru] = targets[lru] * (100 - percentage) / 100;
		nr[lru] -= min(nr[lru], nr_scanned);

		scan_adjusted = true;
	}
	blk_finish_plug(&plug);
	sc->nr_reclaimed += nr_reclaimed;

	/*
	 * Even if we did not try to evict anon pages at all, we want to
	 * rebalance the anon lru active/inactive ratio.
	 */
	if (can_age_anon_pages(lruvec_pgdat(lruvec), sc) &&
	    inactive_is_low(lruvec, LRU_INACTIVE_ANON))
		shrink_active_list(SWAP_CLUSTER_MAX, lruvec,
				   sc, LRU_ACTIVE_ANON);
}

/* Use reclaim/compaction for costly allocs or under memory pressure */
static bool in_reclaim_compaction(struct scan_control *sc)
{
	if (IS_ENABLED(CONFIG_COMPACTION) && sc->order &&
			(sc->order > PAGE_ALLOC_COSTLY_ORDER ||
			 sc->priority < DEF_PRIORITY - 2))
		return true;

	return false;
}

/*
 * Reclaim/compaction is used for high-order allocation requests. It reclaims
 * order-0 pages before compacting the zone. should_continue_reclaim() returns
 * true if more pages should be reclaimed such that when the page allocator
 * calls try_to_compact_pages() that it will have enough free pages to succeed.
 * It will give up earlier than that if there is difficulty reclaiming pages.
 */
static inline bool should_continue_reclaim(struct pglist_data *pgdat,
					unsigned long nr_reclaimed,
					struct scan_control *sc)
{
	unsigned long pages_for_compaction;
	unsigned long inactive_lru_pages;
	int z;

	/* If not in reclaim/compaction mode, stop */
	if (!in_reclaim_compaction(sc))
		return false;

	/*
	 * Stop if we failed to reclaim any pages from the last SWAP_CLUSTER_MAX
	 * number of pages that were scanned. This will return to the caller
	 * with the risk reclaim/compaction and the resulting allocation attempt
	 * fails. In the past we have tried harder for __GFP_RETRY_MAYFAIL
	 * allocations through requiring that the full LRU list has been scanned
	 * first, by assuming that zero delta of sc->nr_scanned means full LRU
	 * scan, but that approximation was wrong, and there were corner cases
	 * where always a non-zero amount of pages were scanned.
	 */
	if (!nr_reclaimed)
		return false;

	/* If compaction would go ahead or the allocation would succeed, stop */
	for (z = 0; z <= sc->reclaim_idx; z++) {
		struct zone *zone = &pgdat->node_zones[z];
		if (!managed_zone(zone))
			continue;

		switch (compaction_suitable(zone, sc->order, 0, sc->reclaim_idx)) {
		case COMPACT_SUCCESS:
		case COMPACT_CONTINUE:
			return false;
		default:
			/* check next zone */
			;
		}
	}

	/*
	 * If we have not reclaimed enough pages for compaction and the
	 * inactive lists are large enough, continue reclaiming
	 */
	pages_for_compaction = compact_gap(sc->order);
	inactive_lru_pages = node_page_state(pgdat, NR_INACTIVE_FILE);
	if (can_reclaim_anon_pages(NULL, pgdat->node_id, sc))
		inactive_lru_pages += node_page_state(pgdat, NR_INACTIVE_ANON);

	return inactive_lru_pages > pages_for_compaction;
}

static void shrink_node_memcgs(pg_data_t *pgdat, struct scan_control *sc)
{
	struct mem_cgroup *target_memcg = sc->target_mem_cgroup;
	struct mem_cgroup *memcg;

	memcg = mem_cgroup_iter(target_memcg, NULL, NULL);
	do {
		struct lruvec *lruvec = mem_cgroup_lruvec(memcg, pgdat);
		unsigned long reclaimed;
		unsigned long scanned;

		/*
		 * This loop can become CPU-bound when target memcgs
		 * aren't eligible for reclaim - either because they
		 * don't have any reclaimable pages, or because their
		 * memory is explicitly protected. Avoid soft lockups.
		 */
		cond_resched();

		mem_cgroup_calculate_protection(target_memcg, memcg);

		if (mem_cgroup_below_min(memcg)) {
			/*
			 * Hard protection.
			 * If there is no reclaimable memory, OOM.
			 */
			continue;
		} else if (mem_cgroup_below_low(memcg)) {
			/*
			 * Soft protection.
			 * Respect the protection only as long as
			 * there is an unprotected supply
			 * of reclaimable memory from other cgroups.
			 */
			if (!sc->memcg_low_reclaim) {
				sc->memcg_low_skipped = 1;
				continue;
			}
			memcg_memory_event(memcg, MEMCG_LOW);
		}

		reclaimed = sc->nr_reclaimed;
		scanned = sc->nr_scanned;

		shrink_lruvec(lruvec, sc);

		shrink_slab(sc->gfp_mask, pgdat->node_id, memcg,
			    sc->priority);

		/* Record the group's reclaim efficiency */
		vmpressure(sc->gfp_mask, memcg, false,
			   sc->nr_scanned - scanned,
			   sc->nr_reclaimed - reclaimed);

	} while ((memcg = mem_cgroup_iter(target_memcg, memcg, NULL)));
}

static void shrink_node(pg_data_t *pgdat, struct scan_control *sc)
{
	struct reclaim_state *reclaim_state = current->reclaim_state;
	unsigned long nr_reclaimed, nr_scanned;
	struct lruvec *target_lruvec;
	bool reclaimable = false;
	unsigned long file;

	target_lruvec = mem_cgroup_lruvec(sc->target_mem_cgroup, pgdat);

again:
	/*
	 * Flush the memory cgroup stats, so that we read accurate per-memcg
	 * lruvec stats for heuristics.
	 */
	mem_cgroup_flush_stats();

	memset(&sc->nr, 0, sizeof(sc->nr));

	nr_reclaimed = sc->nr_reclaimed;
	nr_scanned = sc->nr_scanned;

	/*
	 * Determine the scan balance between anon and file LRUs.
	 */
	spin_lock_irq(&target_lruvec->lru_lock);
	sc->anon_cost = target_lruvec->anon_cost;
	sc->file_cost = target_lruvec->file_cost;
	spin_unlock_irq(&target_lruvec->lru_lock);

	/*
	 * Target desirable inactive:active list ratios for the anon
	 * and file LRU lists.
	 */
	if (!sc->force_deactivate) {
		unsigned long refaults;

		refaults = lruvec_page_state(target_lruvec,
				WORKINGSET_ACTIVATE_ANON);
		if (refaults != target_lruvec->refaults[0] ||
			inactive_is_low(target_lruvec, LRU_INACTIVE_ANON))
			sc->may_deactivate |= DEACTIVATE_ANON;
		else
			sc->may_deactivate &= ~DEACTIVATE_ANON;

		/*
		 * When refaults are being observed, it means a new
		 * workingset is being established. Deactivate to get
		 * rid of any stale active pages quickly.
		 */
		refaults = lruvec_page_state(target_lruvec,
				WORKINGSET_ACTIVATE_FILE);
		if (refaults != target_lruvec->refaults[1] ||
		    inactive_is_low(target_lruvec, LRU_INACTIVE_FILE))
			sc->may_deactivate |= DEACTIVATE_FILE;
		else
			sc->may_deactivate &= ~DEACTIVATE_FILE;
	} else
		sc->may_deactivate = DEACTIVATE_ANON | DEACTIVATE_FILE;

	/*
	 * If we have plenty of inactive file pages that aren't
	 * thrashing, try to reclaim those first before touching
	 * anonymous pages.
	 */
	file = lruvec_page_state(target_lruvec, NR_INACTIVE_FILE);
	if (file >> sc->priority && !(sc->may_deactivate & DEACTIVATE_FILE))
		sc->cache_trim_mode = 1;
	else
		sc->cache_trim_mode = 0;

	/*
	 * Prevent the reclaimer from falling into the cache trap: as
	 * cache pages start out inactive, every cache fault will tip
	 * the scan balance towards the file LRU.  And as the file LRU
	 * shrinks, so does the window for rotation from references.
	 * This means we have a runaway feedback loop where a tiny
	 * thrashing file LRU becomes infinitely more attractive than
	 * anon pages.  Try to detect this based on file LRU size.
	 */
	if (!cgroup_reclaim(sc)) {
		unsigned long total_high_wmark = 0;
		unsigned long free, anon;
		int z;

		free = sum_zone_node_page_state(pgdat->node_id, NR_FREE_PAGES);
		file = node_page_state(pgdat, NR_ACTIVE_FILE) +
			   node_page_state(pgdat, NR_INACTIVE_FILE);

		for (z = 0; z < MAX_NR_ZONES; z++) {
			struct zone *zone = &pgdat->node_zones[z];
			if (!managed_zone(zone))
				continue;

			total_high_wmark += high_wmark_pages(zone);
		}

		/*
		 * Consider anon: if that's low too, this isn't a
		 * runaway file reclaim problem, but rather just
		 * extreme pressure. Reclaim as per usual then.
		 */
		anon = node_page_state(pgdat, NR_INACTIVE_ANON);

		sc->file_is_tiny =
			file + free <= total_high_wmark &&
			!(sc->may_deactivate & DEACTIVATE_ANON) &&
			anon >> sc->priority;
	}

	shrink_node_memcgs(pgdat, sc);

	if (reclaim_state) {
		sc->nr_reclaimed += reclaim_state->reclaimed_slab;
		reclaim_state->reclaimed_slab = 0;
	}

	/* Record the subtree's reclaim efficiency */
	vmpressure(sc->gfp_mask, sc->target_mem_cgroup, true,
		   sc->nr_scanned - nr_scanned,
		   sc->nr_reclaimed - nr_reclaimed);

	if (sc->nr_reclaimed - nr_reclaimed)
		reclaimable = true;

	if (current_is_kswapd()) {
		/*
		 * If reclaim is isolating dirty pages under writeback,
		 * it implies that the long-lived page allocation rate
		 * is exceeding the page laundering rate. Either the
		 * global limits are not being effective at throttling
		 * processes due to the page distribution throughout
		 * zones or there is heavy usage of a slow backing
		 * device. The only option is to throttle from reclaim
		 * context which is not ideal as there is no guarantee
		 * the dirtying process is throttled in the same way
		 * balance_dirty_pages() manages.
		 *
		 * Once a node is flagged PGDAT_WRITEBACK, kswapd will
		 * count the number of pages under pages flagged for
		 * immediate reclaim and stall if any are encountered
		 * in the nr_immediate check below.
		 */
		if (sc->nr.writeback && sc->nr.writeback == sc->nr.taken)
			set_bit(PGDAT_WRITEBACK, &pgdat->flags);

		/* Allow kswapd to start writing pages during reclaim.*/
		if (sc->nr.unqueued_dirty == sc->nr.file_taken)
			set_bit(PGDAT_DIRTY, &pgdat->flags);

		/*
		 * If kswapd scans pages marked for immediate
		 * reclaim and under writeback (nr_immediate), it
		 * implies that pages are cycling through the LRU
		 * faster than they are written so forcibly stall
		 * until some pages complete writeback.
		 */
		if (sc->nr.immediate)
			reclaim_throttle(pgdat, VMSCAN_THROTTLE_WRITEBACK);
	}

	/*
	 * Tag a node/memcg as congested if all the dirty pages were marked
	 * for writeback and immediate reclaim (counted in nr.congested).
	 *
	 * Legacy memcg will stall in page writeback so avoid forcibly
	 * stalling in reclaim_throttle().
	 */
	if ((current_is_kswapd() ||
	     (cgroup_reclaim(sc) && writeback_throttling_sane(sc))) &&
	    sc->nr.dirty && sc->nr.dirty == sc->nr.congested)
		set_bit(LRUVEC_CONGESTED, &target_lruvec->flags);

	/*
	 * Stall direct reclaim for IO completions if the lruvec is
	 * node is congested. Allow kswapd to continue until it
	 * starts encountering unqueued dirty pages or cycling through
	 * the LRU too quickly.
	 */
	if (!current_is_kswapd() && current_may_throttle() &&
	    !sc->hibernation_mode &&
	    test_bit(LRUVEC_CONGESTED, &target_lruvec->flags))
		reclaim_throttle(pgdat, VMSCAN_THROTTLE_CONGESTED);

	if (should_continue_reclaim(pgdat, sc->nr_reclaimed - nr_reclaimed,
				    sc))
		goto again;

	/*
	 * Kswapd gives up on balancing particular nodes after too
	 * many failures to reclaim anything from them and goes to
	 * sleep. On reclaim progress, reset the failure counter. A
	 * successful direct reclaim run will revive a dormant kswapd.
	 */
	if (reclaimable)
		pgdat->kswapd_failures = 0;
}

/*
 * Returns true if compaction should go ahead for a costly-order request, or
 * the allocation would already succeed without compaction. Return false if we
 * should reclaim first.
 */
static inline bool compaction_ready(struct zone *zone, struct scan_control *sc)
{
	unsigned long watermark;
	enum compact_result suitable;

	suitable = compaction_suitable(zone, sc->order, 0, sc->reclaim_idx);
	if (suitable == COMPACT_SUCCESS)
		/* Allocation should succeed already. Don't reclaim. */
		return true;
	if (suitable == COMPACT_SKIPPED)
		/* Compaction cannot yet proceed. Do reclaim. */
		return false;

	/*
	 * Compaction is already possible, but it takes time to run and there
	 * are potentially other callers using the pages just freed. So proceed
	 * with reclaim to make a buffer of free pages available to give
	 * compaction a reasonable chance of completing and allocating the page.
	 * Note that we won't actually reclaim the whole buffer in one attempt
	 * as the target watermark in should_continue_reclaim() is lower. But if
	 * we are already above the high+gap watermark, don't reclaim at all.
	 */
	watermark = high_wmark_pages(zone) + compact_gap(sc->order);

	return zone_watermark_ok_safe(zone, 0, watermark, sc->reclaim_idx);
}

static void consider_reclaim_throttle(pg_data_t *pgdat, struct scan_control *sc)
{
	/*
	 * If reclaim is making progress greater than 12% efficiency then
	 * wake all the NOPROGRESS throttled tasks.
	 */
	if (sc->nr_reclaimed > (sc->nr_scanned >> 3)) {
		wait_queue_head_t *wqh;

		wqh = &pgdat->reclaim_wait[VMSCAN_THROTTLE_NOPROGRESS];
		if (waitqueue_active(wqh))
			wake_up(wqh);

		return;
	}

	/*
	 * Do not throttle kswapd or cgroup reclaim on NOPROGRESS as it will
	 * throttle on VMSCAN_THROTTLE_WRITEBACK if there are too many pages
	 * under writeback and marked for immediate reclaim at the tail of the
	 * LRU.
	 */
	if (current_is_kswapd() || cgroup_reclaim(sc))
		return;

	/* Throttle if making no progress at high prioities. */
	if (sc->priority == 1 && !sc->nr_reclaimed)
		reclaim_throttle(pgdat, VMSCAN_THROTTLE_NOPROGRESS);
}

/*
 * This is the direct reclaim path, for page-allocating processes.  We only
 * try to reclaim pages from zones which will satisfy the caller's allocation
 * request.
 *
 * If a zone is deemed to be full of pinned pages then just give it a light
 * scan then give up on it.
 */
static void shrink_zones(struct zonelist *zonelist, struct scan_control *sc)
{
	struct zoneref *z;
	struct zone *zone;
	unsigned long nr_soft_reclaimed;
	unsigned long nr_soft_scanned;
	gfp_t orig_mask;
	pg_data_t *last_pgdat = NULL;
	pg_data_t *first_pgdat = NULL;

	/*
	 * If the number of buffer_heads in the machine exceeds the maximum
	 * allowed level, force direct reclaim to scan the highmem zone as
	 * highmem pages could be pinning lowmem pages storing buffer_heads
	 */
	orig_mask = sc->gfp_mask;
	if (buffer_heads_over_limit) {
		sc->gfp_mask |= __GFP_HIGHMEM;
		sc->reclaim_idx = gfp_zone(sc->gfp_mask);
	}

	for_each_zone_zonelist_nodemask(zone, z, zonelist,
					sc->reclaim_idx, sc->nodemask) {
		/*
		 * Take care memory controller reclaiming has small influence
		 * to global LRU.
		 */
		if (!cgroup_reclaim(sc)) {
			if (!cpuset_zone_allowed(zone,
						 GFP_KERNEL | __GFP_HARDWALL))
				continue;

			/*
			 * If we already have plenty of memory free for
			 * compaction in this zone, don't free any more.
			 * Even though compaction is invoked for any
			 * non-zero order, only frequent costly order
			 * reclamation is disruptive enough to become a
			 * noticeable problem, like transparent huge
			 * page allocations.
			 */
			if (IS_ENABLED(CONFIG_COMPACTION) &&
			    sc->order > PAGE_ALLOC_COSTLY_ORDER &&
			    compaction_ready(zone, sc)) {
				sc->compaction_ready = true;
				continue;
			}

			/*
			 * Shrink each node in the zonelist once. If the
			 * zonelist is ordered by zone (not the default) then a
			 * node may be shrunk multiple times but in that case
			 * the user prefers lower zones being preserved.
			 */
			if (zone->zone_pgdat == last_pgdat)
				continue;

			/*
			 * This steals pages from memory cgroups over softlimit
			 * and returns the number of reclaimed pages and
			 * scanned pages. This works for global memory pressure
			 * and balancing, not for a memcg's limit.
			 */
			nr_soft_scanned = 0;
			nr_soft_reclaimed = mem_cgroup_soft_limit_reclaim(zone->zone_pgdat,
						sc->order, sc->gfp_mask,
						&nr_soft_scanned);
			sc->nr_reclaimed += nr_soft_reclaimed;
			sc->nr_scanned += nr_soft_scanned;
			/* need some check for avoid more shrink_zone() */
		}

		if (!first_pgdat)
			first_pgdat = zone->zone_pgdat;

		/* See comment about same check for global reclaim above */
		if (zone->zone_pgdat == last_pgdat)
			continue;
		last_pgdat = zone->zone_pgdat;
		shrink_node(zone->zone_pgdat, sc);
	}

	if (first_pgdat)
		consider_reclaim_throttle(first_pgdat, sc);

	/*
	 * Restore to original mask to avoid the impact on the caller if we
	 * promoted it to __GFP_HIGHMEM.
	 */
	sc->gfp_mask = orig_mask;
}

static void snapshot_refaults(struct mem_cgroup *target_memcg, pg_data_t *pgdat)
{
	struct lruvec *target_lruvec;
	unsigned long refaults;

	target_lruvec = mem_cgroup_lruvec(target_memcg, pgdat);
	refaults = lruvec_page_state(target_lruvec, WORKINGSET_ACTIVATE_ANON);
	target_lruvec->refaults[0] = refaults;
	refaults = lruvec_page_state(target_lruvec, WORKINGSET_ACTIVATE_FILE);
	target_lruvec->refaults[1] = refaults;
}

/*
 * This is the main entry point to direct page reclaim.
 *
 * If a full scan of the inactive list fails to free enough memory then we
 * are "out of memory" and something needs to be killed.
 *
 * If the caller is !__GFP_FS then the probability of a failure is reasonably
 * high - the zone may be full of dirty or under-writeback pages, which this
 * caller can't do much about.  We kick the writeback threads and take explicit
 * naps in the hope that some of these pages can be written.  But if the
 * allocating task holds filesystem locks which prevent writeout this might not
 * work, and the allocation attempt will fail.
 *
 * returns:	0, if no pages reclaimed
 * 		else, the number of pages reclaimed
 */
static unsigned long do_try_to_free_pages(struct zonelist *zonelist,
					  struct scan_control *sc)
{
	int initial_priority = sc->priority;
	pg_data_t *last_pgdat;
	struct zoneref *z;
	struct zone *zone;
retry:
	delayacct_freepages_start();

	if (!cgroup_reclaim(sc))
		__count_zid_vm_events(ALLOCSTALL, sc->reclaim_idx, 1);

	do {
		vmpressure_prio(sc->gfp_mask, sc->target_mem_cgroup,
				sc->priority);
		sc->nr_scanned = 0;
		shrink_zones(zonelist, sc);

		if (sc->nr_reclaimed >= sc->nr_to_reclaim)
			break;

		if (sc->compaction_ready)
			break;

		/*
		 * If we're getting trouble reclaiming, start doing
		 * writepage even in laptop mode.
		 */
		if (sc->priority < DEF_PRIORITY - 2)
			sc->may_writepage = 1;
	} while (--sc->priority >= 0);

	last_pgdat = NULL;
	for_each_zone_zonelist_nodemask(zone, z, zonelist, sc->reclaim_idx,
					sc->nodemask) {
		if (zone->zone_pgdat == last_pgdat)
			continue;
		last_pgdat = zone->zone_pgdat;

		snapshot_refaults(sc->target_mem_cgroup, zone->zone_pgdat);

		if (cgroup_reclaim(sc)) {
			struct lruvec *lruvec;

			lruvec = mem_cgroup_lruvec(sc->target_mem_cgroup,
						   zone->zone_pgdat);
			clear_bit(LRUVEC_CONGESTED, &lruvec->flags);
		}
	}

	delayacct_freepages_end();

	if (sc->nr_reclaimed)
		return sc->nr_reclaimed;

	/* Aborted reclaim to try compaction? don't OOM, then */
	if (sc->compaction_ready)
		return 1;

	/*
	 * We make inactive:active ratio decisions based on the node's
	 * composition of memory, but a restrictive reclaim_idx or a
	 * memory.low cgroup setting can exempt large amounts of
	 * memory from reclaim. Neither of which are very common, so
	 * instead of doing costly eligibility calculations of the
	 * entire cgroup subtree up front, we assume the estimates are
	 * good, and retry with forcible deactivation if that fails.
	 */
	if (sc->skipped_deactivate) {
		sc->priority = initial_priority;
		sc->force_deactivate = 1;
		sc->skipped_deactivate = 0;
		goto retry;
	}

	/* Untapped cgroup reserves?  Don't OOM, retry. */
	if (sc->memcg_low_skipped) {
		sc->priority = initial_priority;
		sc->force_deactivate = 0;
		sc->memcg_low_reclaim = 1;
		sc->memcg_low_skipped = 0;
		goto retry;
	}

	return 0;
}

static bool allow_direct_reclaim(pg_data_t *pgdat)
{
	struct zone *zone;
	unsigned long pfmemalloc_reserve = 0;
	unsigned long free_pages = 0;
	int i;
	bool wmark_ok;

	if (pgdat->kswapd_failures >= MAX_RECLAIM_RETRIES)
		return true;

	for (i = 0; i <= ZONE_NORMAL; i++) {
		zone = &pgdat->node_zones[i];
		if (!managed_zone(zone))
			continue;

		if (!zone_reclaimable_pages(zone))
			continue;

		pfmemalloc_reserve += min_wmark_pages(zone);
		free_pages += zone_page_state(zone, NR_FREE_PAGES);
	}

	/* If there are no reserves (unexpected config) then do not throttle */
	if (!pfmemalloc_reserve)
		return true;

	wmark_ok = free_pages > pfmemalloc_reserve / 2;

	/* kswapd must be awake if processes are being throttled */
	if (!wmark_ok && waitqueue_active(&pgdat->kswapd_wait)) {
		if (READ_ONCE(pgdat->kswapd_highest_zoneidx) > ZONE_NORMAL)
			WRITE_ONCE(pgdat->kswapd_highest_zoneidx, ZONE_NORMAL);

		wake_up_interruptible(&pgdat->kswapd_wait);
	}

	return wmark_ok;
}

/*
 * Throttle direct reclaimers if backing storage is backed by the network
 * and the PFMEMALLOC reserve for the preferred node is getting dangerously
 * depleted. kswapd will continue to make progress and wake the processes
 * when the low watermark is reached.
 *
 * Returns true if a fatal signal was delivered during throttling. If this
 * happens, the page allocator should not consider triggering the OOM killer.
 */
static bool throttle_direct_reclaim(gfp_t gfp_mask, struct zonelist *zonelist,
					nodemask_t *nodemask)
{
	struct zoneref *z;
	struct zone *zone;
	pg_data_t *pgdat = NULL;

	/*
	 * Kernel threads should not be throttled as they may be indirectly
	 * responsible for cleaning pages necessary for reclaim to make forward
	 * progress. kjournald for example may enter direct reclaim while
	 * committing a transaction where throttling it could forcing other
	 * processes to block on log_wait_commit().
	 */
	if (current->flags & PF_KTHREAD)
		goto out;

	/*
	 * If a fatal signal is pending, this process should not throttle.
	 * It should return quickly so it can exit and free its memory
	 */
	if (fatal_signal_pending(current))
		goto out;

	/*
	 * Check if the pfmemalloc reserves are ok by finding the first node
	 * with a usable ZONE_NORMAL or lower zone. The expectation is that
	 * GFP_KERNEL will be required for allocating network buffers when
	 * swapping over the network so ZONE_HIGHMEM is unusable.
	 *
	 * Throttling is based on the first usable node and throttled processes
	 * wait on a queue until kswapd makes progress and wakes them. There
	 * is an affinity then between processes waking up and where reclaim
	 * progress has been made assuming the process wakes on the same node.
	 * More importantly, processes running on remote nodes will not compete
	 * for remote pfmemalloc reserves and processes on different nodes
	 * should make reasonable progress.
	 */
	for_each_zone_zonelist_nodemask(zone, z, zonelist,
					gfp_zone(gfp_mask), nodemask) {
		if (zone_idx(zone) > ZONE_NORMAL)
			continue;

		/* Throttle based on the first usable node */
		pgdat = zone->zone_pgdat;
		if (allow_direct_reclaim(pgdat))
			goto out;
		break;
	}

	/* If no zone was usable by the allocation flags then do not throttle */
	if (!pgdat)
		goto out;

	/* Account for the throttling */
	count_vm_event(PGSCAN_DIRECT_THROTTLE);

	/*
	 * If the caller cannot enter the filesystem, it's possible that it
	 * is due to the caller holding an FS lock or performing a journal
	 * transaction in the case of a filesystem like ext[3|4]. In this case,
	 * it is not safe to block on pfmemalloc_wait as kswapd could be
	 * blocked waiting on the same lock. Instead, throttle for up to a
	 * second before continuing.
	 */
	if (!(gfp_mask & __GFP_FS))
		wait_event_interruptible_timeout(pgdat->pfmemalloc_wait,
			allow_direct_reclaim(pgdat), HZ);
	else
		/* Throttle until kswapd wakes the process */
		wait_event_killable(zone->zone_pgdat->pfmemalloc_wait,
			allow_direct_reclaim(pgdat));

	if (fatal_signal_pending(current))
		return true;

out:
	return false;
}

unsigned long try_to_free_pages(struct zonelist *zonelist, int order,
				gfp_t gfp_mask, nodemask_t *nodemask)
{
	unsigned long nr_reclaimed;
	struct scan_control sc = {
		.nr_to_reclaim = SWAP_CLUSTER_MAX,
		.gfp_mask = current_gfp_context(gfp_mask),
		.reclaim_idx = gfp_zone(gfp_mask),
		.order = order,
		.nodemask = nodemask,
		.priority = DEF_PRIORITY,
		.may_writepage = !laptop_mode,
		.may_unmap = 1,
		.may_swap = 1,
	};

	/*
	 * scan_control uses s8 fields for order, priority, and reclaim_idx.
	 * Confirm they are large enough for max values.
	 */
	BUILD_BUG_ON(MAX_ORDER > S8_MAX);
	BUILD_BUG_ON(DEF_PRIORITY > S8_MAX);
	BUILD_BUG_ON(MAX_NR_ZONES > S8_MAX);

	/*
	 * Do not enter reclaim if fatal signal was delivered while throttled.
	 * 1 is returned so that the page allocator does not OOM kill at this
	 * point.
	 */
	if (throttle_direct_reclaim(sc.gfp_mask, zonelist, nodemask))
		return 1;

	set_task_reclaim_state(current, &sc.reclaim_state);
	trace_mm_vmscan_direct_reclaim_begin(order, sc.gfp_mask);

	nr_reclaimed = do_try_to_free_pages(zonelist, &sc);

	trace_mm_vmscan_direct_reclaim_end(nr_reclaimed);
	set_task_reclaim_state(current, NULL);

	return nr_reclaimed;
}

#ifdef CONFIG_MEMCG

/* Only used by soft limit reclaim. Do not reuse for anything else. */
unsigned long mem_cgroup_shrink_node(struct mem_cgroup *memcg,
						gfp_t gfp_mask, bool noswap,
						pg_data_t *pgdat,
						unsigned long *nr_scanned)
{
	struct lruvec *lruvec = mem_cgroup_lruvec(memcg, pgdat);
	struct scan_control sc = {
		.nr_to_reclaim = SWAP_CLUSTER_MAX,
		.target_mem_cgroup = memcg,
		.may_writepage = !laptop_mode,
		.may_unmap = 1,
		.reclaim_idx = MAX_NR_ZONES - 1,
		.may_swap = !noswap,
	};

	WARN_ON_ONCE(!current->reclaim_state);

	sc.gfp_mask = (gfp_mask & GFP_RECLAIM_MASK) |
			(GFP_HIGHUSER_MOVABLE & ~GFP_RECLAIM_MASK);

	trace_mm_vmscan_memcg_softlimit_reclaim_begin(sc.order,
						      sc.gfp_mask);

	/*
	 * NOTE: Although we can get the priority field, using it
	 * here is not a good idea, since it limits the pages we can scan.
	 * if we don't reclaim here, the shrink_node from balance_pgdat
	 * will pick up pages from other mem cgroup's as well. We hack
	 * the priority and make it zero.
	 */
	shrink_lruvec(lruvec, &sc);

	trace_mm_vmscan_memcg_softlimit_reclaim_end(sc.nr_reclaimed);

	*nr_scanned = sc.nr_scanned;

	return sc.nr_reclaimed;
}

unsigned long try_to_free_mem_cgroup_pages(struct mem_cgroup *memcg,
					   unsigned long nr_pages,
					   gfp_t gfp_mask,
					   bool may_swap)
{
	unsigned long nr_reclaimed;
	unsigned int noreclaim_flag;
	struct scan_control sc = {
		.nr_to_reclaim = max(nr_pages, SWAP_CLUSTER_MAX),
		.gfp_mask = (current_gfp_context(gfp_mask) & GFP_RECLAIM_MASK) |
				(GFP_HIGHUSER_MOVABLE & ~GFP_RECLAIM_MASK),
		.reclaim_idx = MAX_NR_ZONES - 1,
		.target_mem_cgroup = memcg,
		.priority = DEF_PRIORITY,
		.may_writepage = !laptop_mode,
		.may_unmap = 1,
		.may_swap = may_swap,
	};
	/*
	 * Traverse the ZONELIST_FALLBACK zonelist of the current node to put
	 * equal pressure on all the nodes. This is based on the assumption that
	 * the reclaim does not bail out early.
	 */
	struct zonelist *zonelist = node_zonelist(numa_node_id(), sc.gfp_mask);

	set_task_reclaim_state(current, &sc.reclaim_state);
	trace_mm_vmscan_memcg_reclaim_begin(0, sc.gfp_mask);
	noreclaim_flag = memalloc_noreclaim_save();

	nr_reclaimed = do_try_to_free_pages(zonelist, &sc);

	memalloc_noreclaim_restore(noreclaim_flag);
	trace_mm_vmscan_memcg_reclaim_end(nr_reclaimed);
	set_task_reclaim_state(current, NULL);

	return nr_reclaimed;
}
#endif

static void age_active_anon(struct pglist_data *pgdat,
				struct scan_control *sc)
{
	struct mem_cgroup *memcg;
	struct lruvec *lruvec;

	if (!can_age_anon_pages(pgdat, sc))
		return;

	lruvec = mem_cgroup_lruvec(NULL, pgdat);
	if (!inactive_is_low(lruvec, LRU_INACTIVE_ANON))
		return;

	memcg = mem_cgroup_iter(NULL, NULL, NULL);
	do {
		lruvec = mem_cgroup_lruvec(memcg, pgdat);
		shrink_active_list(SWAP_CLUSTER_MAX, lruvec,
				   sc, LRU_ACTIVE_ANON);
		memcg = mem_cgroup_iter(NULL, memcg, NULL);
	} while (memcg);
}

static bool pgdat_watermark_boosted(pg_data_t *pgdat, int highest_zoneidx)
{
	int i;
	struct zone *zone;

	/*
	 * Check for watermark boosts top-down as the higher zones
	 * are more likely to be boosted. Both watermarks and boosts
	 * should not be checked at the same time as reclaim would
	 * start prematurely when there is no boosting and a lower
	 * zone is balanced.
	 */
	for (i = highest_zoneidx; i >= 0; i--) {
		zone = pgdat->node_zones + i;
		if (!managed_zone(zone))
			continue;

		if (zone->watermark_boost)
			return true;
	}

	return false;
}

/*
 * Returns true if there is an eligible zone balanced for the request order
 * and highest_zoneidx
 */
static bool pgdat_balanced(pg_data_t *pgdat, int order, int highest_zoneidx)
{
	int i;
	unsigned long mark = -1;
	struct zone *zone;

	/*
	 * Check watermarks bottom-up as lower zones are more likely to
	 * meet watermarks.
	 */
	for (i = 0; i <= highest_zoneidx; i++) {
		zone = pgdat->node_zones + i;

		if (!managed_zone(zone))
			continue;

		mark = high_wmark_pages(zone);
		if (zone_watermark_ok_safe(zone, order, mark, highest_zoneidx))
			return true;
	}

	/*
	 * If a node has no populated zone within highest_zoneidx, it does not
	 * need balancing by definition. This can happen if a zone-restricted
	 * allocation tries to wake a remote kswapd.
	 */
	if (mark == -1)
		return true;

	return false;
}

/* Clear pgdat state for congested, dirty or under writeback. */
static void clear_pgdat_congested(pg_data_t *pgdat)
{
	struct lruvec *lruvec = mem_cgroup_lruvec(NULL, pgdat);

	clear_bit(LRUVEC_CONGESTED, &lruvec->flags);
	clear_bit(PGDAT_DIRTY, &pgdat->flags);
	clear_bit(PGDAT_WRITEBACK, &pgdat->flags);
}

/*
 * Prepare kswapd for sleeping. This verifies that there are no processes
 * waiting in throttle_direct_reclaim() and that watermarks have been met.
 *
 * Returns true if kswapd is ready to sleep
 */
static bool prepare_kswapd_sleep(pg_data_t *pgdat, int order,
				int highest_zoneidx)
{
	/*
	 * The throttled processes are normally woken up in balance_pgdat() as
	 * soon as allow_direct_reclaim() is true. But there is a potential
	 * race between when kswapd checks the watermarks and a process gets
	 * throttled. There is also a potential race if processes get
	 * throttled, kswapd wakes, a large process exits thereby balancing the
	 * zones, which causes kswapd to exit balance_pgdat() before reaching
	 * the wake up checks. If kswapd is going to sleep, no process should
	 * be sleeping on pfmemalloc_wait, so wake them now if necessary. If
	 * the wake up is premature, processes will wake kswapd and get
	 * throttled again. The difference from wake ups in balance_pgdat() is
	 * that here we are under prepare_to_wait().
	 */
	if (waitqueue_active(&pgdat->pfmemalloc_wait))
		wake_up_all(&pgdat->pfmemalloc_wait);

	/* Hopeless node, leave it to direct reclaim */
	if (pgdat->kswapd_failures >= MAX_RECLAIM_RETRIES)
		return true;

	if (pgdat_balanced(pgdat, order, highest_zoneidx)) {
		clear_pgdat_congested(pgdat);
		return true;
	}

	return false;
}

/*
 * kswapd shrinks a node of pages that are at or below the highest usable
 * zone that is currently unbalanced.
 *
 * Returns true if kswapd scanned at least the requested number of pages to
 * reclaim or if the lack of progress was due to pages under writeback.
 * This is used to determine if the scanning priority needs to be raised.
 */
static bool kswapd_shrink_node(pg_data_t *pgdat,
			       struct scan_control *sc)
{
	struct zone *zone;
	int z;

	/* Reclaim a number of pages proportional to the number of zones */
	sc->nr_to_reclaim = 0;
	for (z = 0; z <= sc->reclaim_idx; z++) {
		zone = pgdat->node_zones + z;
		if (!managed_zone(zone))
			continue;

		sc->nr_to_reclaim += max(high_wmark_pages(zone), SWAP_CLUSTER_MAX);
	}

	/*
	 * Historically care was taken to put equal pressure on all zones but
	 * now pressure is applied based on node LRU order.
	 */
	shrink_node(pgdat, sc);

	/*
	 * Fragmentation may mean that the system cannot be rebalanced for
	 * high-order allocations. If twice the allocation size has been
	 * reclaimed then recheck watermarks only at order-0 to prevent
	 * excessive reclaim. Assume that a process requested a high-order
	 * can direct reclaim/compact.
	 */
	if (sc->order && sc->nr_reclaimed >= compact_gap(sc->order))
		sc->order = 0;

	return sc->nr_scanned >= sc->nr_to_reclaim;
}

/* Page allocator PCP high watermark is lowered if reclaim is active. */
static inline void
update_reclaim_active(pg_data_t *pgdat, int highest_zoneidx, bool active)
{
	int i;
	struct zone *zone;

	for (i = 0; i <= highest_zoneidx; i++) {
		zone = pgdat->node_zones + i;

		if (!managed_zone(zone))
			continue;

		if (active)
			set_bit(ZONE_RECLAIM_ACTIVE, &zone->flags);
		else
			clear_bit(ZONE_RECLAIM_ACTIVE, &zone->flags);
	}
}

static inline void
set_reclaim_active(pg_data_t *pgdat, int highest_zoneidx)
{
	update_reclaim_active(pgdat, highest_zoneidx, true);
}

static inline void
clear_reclaim_active(pg_data_t *pgdat, int highest_zoneidx)
{
	update_reclaim_active(pgdat, highest_zoneidx, false);
}

/*
 * For kswapd, balance_pgdat() will reclaim pages across a node from zones
 * that are eligible for use by the caller until at least one zone is
 * balanced.
 *
 * Returns the order kswapd finished reclaiming at.
 *
 * kswapd scans the zones in the highmem->normal->dma direction.  It skips
 * zones which have free_pages > high_wmark_pages(zone), but once a zone is
 * found to have free_pages <= high_wmark_pages(zone), any page in that zone
 * or lower is eligible for reclaim until at least one usable zone is
 * balanced.
 */
static int balance_pgdat(pg_data_t *pgdat, int order, int highest_zoneidx)
{
	int i;
	unsigned long nr_soft_reclaimed;
	unsigned long nr_soft_scanned;
	unsigned long pflags;
	unsigned long nr_boost_reclaim;
	unsigned long zone_boosts[MAX_NR_ZONES] = { 0, };
	bool boosted;
	struct zone *zone;
	struct scan_control sc = {
		.gfp_mask = GFP_KERNEL,
		.order = order,
		.may_unmap = 1,
	};

	set_task_reclaim_state(current, &sc.reclaim_state);
	psi_memstall_enter(&pflags);
	__fs_reclaim_acquire(_THIS_IP_);

	count_vm_event(PAGEOUTRUN);

	/*
	 * Account for the reclaim boost. Note that the zone boost is left in
	 * place so that parallel allocations that are near the watermark will
	 * stall or direct reclaim until kswapd is finished.
	 */
	nr_boost_reclaim = 0;
	for (i = 0; i <= highest_zoneidx; i++) {
		zone = pgdat->node_zones + i;
		if (!managed_zone(zone))
			continue;

		nr_boost_reclaim += zone->watermark_boost;
		zone_boosts[i] = zone->watermark_boost;
	}
	boosted = nr_boost_reclaim;

restart:
	set_reclaim_active(pgdat, highest_zoneidx);
	sc.priority = DEF_PRIORITY;
	do {
		unsigned long nr_reclaimed = sc.nr_reclaimed;
		bool raise_priority = true;
		bool balanced;
		bool ret;

		sc.reclaim_idx = highest_zoneidx;

		/*
		 * If the number of buffer_heads exceeds the maximum allowed
		 * then consider reclaiming from all zones. This has a dual
		 * purpose -- on 64-bit systems it is expected that
		 * buffer_heads are stripped during active rotation. On 32-bit
		 * systems, highmem pages can pin lowmem memory and shrinking
		 * buffers can relieve lowmem pressure. Reclaim may still not
		 * go ahead if all eligible zones for the original allocation
		 * request are balanced to avoid excessive reclaim from kswapd.
		 */
		if (buffer_heads_over_limit) {
			for (i = MAX_NR_ZONES - 1; i >= 0; i--) {
				zone = pgdat->node_zones + i;
				if (!managed_zone(zone))
					continue;

				sc.reclaim_idx = i;
				break;
			}
		}

		/*
		 * If the pgdat is imbalanced then ignore boosting and preserve
		 * the watermarks for a later time and restart. Note that the
		 * zone watermarks will be still reset at the end of balancing
		 * on the grounds that the normal reclaim should be enough to
		 * re-evaluate if boosting is required when kswapd next wakes.
		 */
		balanced = pgdat_balanced(pgdat, sc.order, highest_zoneidx);
		if (!balanced && nr_boost_reclaim) {
			nr_boost_reclaim = 0;
			goto restart;
		}

		/*
		 * If boosting is not active then only reclaim if there are no
		 * eligible zones. Note that sc.reclaim_idx is not used as
		 * buffer_heads_over_limit may have adjusted it.
		 */
		if (!nr_boost_reclaim && balanced)
			goto out;

		/* Limit the priority of boosting to avoid reclaim writeback */
		if (nr_boost_reclaim && sc.priority == DEF_PRIORITY - 2)
			raise_priority = false;

		/*
		 * Do not writeback or swap pages for boosted reclaim. The
		 * intent is to relieve pressure not issue sub-optimal IO
		 * from reclaim context. If no pages are reclaimed, the
		 * reclaim will be aborted.
		 */
		sc.may_writepage = !laptop_mode && !nr_boost_reclaim;
		sc.may_swap = !nr_boost_reclaim;

		/*
		 * Do some background aging of the anon list, to give
		 * pages a chance to be referenced before reclaiming. All
		 * pages are rotated regardless of classzone as this is
		 * about consistent aging.
		 */
		age_active_anon(pgdat, &sc);

		/*
		 * If we're getting trouble reclaiming, start doing writepage
		 * even in laptop mode.
		 */
		if (sc.priority < DEF_PRIORITY - 2)
			sc.may_writepage = 1;

		/* Call soft limit reclaim before calling shrink_node. */
		sc.nr_scanned = 0;
		nr_soft_scanned = 0;
		nr_soft_reclaimed = mem_cgroup_soft_limit_reclaim(pgdat, sc.order,
						sc.gfp_mask, &nr_soft_scanned);
		sc.nr_reclaimed += nr_soft_reclaimed;

		/*
		 * There should be no need to raise the scanning priority if
		 * enough pages are already being scanned that that high
		 * watermark would be met at 100% efficiency.
		 */
		if (kswapd_shrink_node(pgdat, &sc))
			raise_priority = false;

		/*
		 * If the low watermark is met there is no need for processes
		 * to be throttled on pfmemalloc_wait as they should not be
		 * able to safely make forward progress. Wake them
		 */
		if (waitqueue_active(&pgdat->pfmemalloc_wait) &&
				allow_direct_reclaim(pgdat))
			wake_up_all(&pgdat->pfmemalloc_wait);

		/* Check if kswapd should be suspending */
		__fs_reclaim_release(_THIS_IP_);
		ret = try_to_freeze();
		__fs_reclaim_acquire(_THIS_IP_);
		if (ret || kthread_should_stop())
			break;

		/*
		 * Raise priority if scanning rate is too low or there was no
		 * progress in reclaiming pages
		 */
		nr_reclaimed = sc.nr_reclaimed - nr_reclaimed;
		nr_boost_reclaim -= min(nr_boost_reclaim, nr_reclaimed);

		/*
		 * If reclaim made no progress for a boost, stop reclaim as
		 * IO cannot be queued and it could be an infinite loop in
		 * extreme circumstances.
		 */
		if (nr_boost_reclaim && !nr_reclaimed)
			break;

		if (raise_priority || !nr_reclaimed)
			sc.priority--;
	} while (sc.priority >= 1);

	if (!sc.nr_reclaimed)
		pgdat->kswapd_failures++;

out:
	clear_reclaim_active(pgdat, highest_zoneidx);

	/* If reclaim was boosted, account for the reclaim done in this pass */
	if (boosted) {
		unsigned long flags;

		for (i = 0; i <= highest_zoneidx; i++) {
			if (!zone_boosts[i])
				continue;

			/* Increments are under the zone lock */
			zone = pgdat->node_zones + i;
			spin_lock_irqsave(&zone->lock, flags);
			zone->watermark_boost -= min(zone->watermark_boost, zone_boosts[i]);
			spin_unlock_irqrestore(&zone->lock, flags);
		}

		/*
		 * As there is now likely space, wakeup kcompact to defragment
		 * pageblocks.
		 */
		wakeup_kcompactd(pgdat, pageblock_order, highest_zoneidx);
	}

	snapshot_refaults(NULL, pgdat);
	__fs_reclaim_release(_THIS_IP_);
	psi_memstall_leave(&pflags);
	set_task_reclaim_state(current, NULL);

	/*
	 * Return the order kswapd stopped reclaiming at as
	 * prepare_kswapd_sleep() takes it into account. If another caller
	 * entered the allocator slow path while kswapd was awake, order will
	 * remain at the higher level.
	 */
	return sc.order;
}

/*
 * The pgdat->kswapd_highest_zoneidx is used to pass the highest zone index to
 * be reclaimed by kswapd from the waker. If the value is MAX_NR_ZONES which is
 * not a valid index then either kswapd runs for first time or kswapd couldn't
 * sleep after previous reclaim attempt (node is still unbalanced). In that
 * case return the zone index of the previous kswapd reclaim cycle.
 */
static enum zone_type kswapd_highest_zoneidx(pg_data_t *pgdat,
					   enum zone_type prev_highest_zoneidx)
{
	enum zone_type curr_idx = READ_ONCE(pgdat->kswapd_highest_zoneidx);

	return curr_idx == MAX_NR_ZONES ? prev_highest_zoneidx : curr_idx;
}

static void kswapd_try_to_sleep(pg_data_t *pgdat, int alloc_order, int reclaim_order,
				unsigned int highest_zoneidx)
{
	long remaining = 0;
	DEFINE_WAIT(wait);

	if (freezing(current) || kthread_should_stop())
		return;

	prepare_to_wait(&pgdat->kswapd_wait, &wait, TASK_INTERRUPTIBLE);

	/*
	 * Try to sleep for a short interval. Note that kcompactd will only be
	 * woken if it is possible to sleep for a short interval. This is
	 * deliberate on the assumption that if reclaim cannot keep an
	 * eligible zone balanced that it's also unlikely that compaction will
	 * succeed.
	 */
	if (prepare_kswapd_sleep(pgdat, reclaim_order, highest_zoneidx)) {
		/*
		 * Compaction records what page blocks it recently failed to
		 * isolate pages from and skips them in the future scanning.
		 * When kswapd is going to sleep, it is reasonable to assume
		 * that pages and compaction may succeed so reset the cache.
		 */
		reset_isolation_suitable(pgdat);

		/*
		 * We have freed the memory, now we should compact it to make
		 * allocation of the requested order possible.
		 */
		wakeup_kcompactd(pgdat, alloc_order, highest_zoneidx);

		remaining = schedule_timeout(HZ/10);

		/*
		 * If woken prematurely then reset kswapd_highest_zoneidx and
		 * order. The values will either be from a wakeup request or
		 * the previous request that slept prematurely.
		 */
		if (remaining) {
			WRITE_ONCE(pgdat->kswapd_highest_zoneidx,
					kswapd_highest_zoneidx(pgdat,
							highest_zoneidx));

			if (READ_ONCE(pgdat->kswapd_order) < reclaim_order)
				WRITE_ONCE(pgdat->kswapd_order, reclaim_order);
		}

		finish_wait(&pgdat->kswapd_wait, &wait);
		prepare_to_wait(&pgdat->kswapd_wait, &wait, TASK_INTERRUPTIBLE);
	}

	/*
	 * After a short sleep, check if it was a premature sleep. If not, then
	 * go fully to sleep until explicitly woken up.
	 */
	if (!remaining &&
	    prepare_kswapd_sleep(pgdat, reclaim_order, highest_zoneidx)) {
		trace_mm_vmscan_kswapd_sleep(pgdat->node_id);

		/*
		 * vmstat counters are not perfectly accurate and the estimated
		 * value for counters such as NR_FREE_PAGES can deviate from the
		 * true value by nr_online_cpus * threshold. To avoid the zone
		 * watermarks being breached while under pressure, we reduce the
		 * per-cpu vmstat threshold while kswapd is awake and restore
		 * them before going back to sleep.
		 */
		set_pgdat_percpu_threshold(pgdat, calculate_normal_threshold);

		if (!kthread_should_stop())
			schedule();

		set_pgdat_percpu_threshold(pgdat, calculate_pressure_threshold);
	} else {
		if (remaining)
			count_vm_event(KSWAPD_LOW_WMARK_HIT_QUICKLY);
		else
			count_vm_event(KSWAPD_HIGH_WMARK_HIT_QUICKLY);
	}
	finish_wait(&pgdat->kswapd_wait, &wait);
}

/*
 * The background pageout daemon, started as a kernel thread
 * from the init process.
 *
 * This basically trickles out pages so that we have _some_
 * free memory available even if there is no other activity
 * that frees anything up. This is needed for things like routing
 * etc, where we otherwise might have all activity going on in
 * asynchronous contexts that cannot page things out.
 *
 * If there are applications that are active memory-allocators
 * (most normal use), this basically shouldn't matter.
 */
static int kswapd(void *p)
{
	unsigned int alloc_order, reclaim_order;
	unsigned int highest_zoneidx = MAX_NR_ZONES - 1;
	pg_data_t *pgdat = (pg_data_t *)p;
	struct task_struct *tsk = current;
	const struct cpumask *cpumask = cpumask_of_node(pgdat->node_id);

	if (!cpumask_empty(cpumask))
		set_cpus_allowed_ptr(tsk, cpumask);

	/*
	 * Tell the memory management that we're a "memory allocator",
	 * and that if we need more memory we should get access to it
	 * regardless (see "__alloc_pages()"). "kswapd" should
	 * never get caught in the normal page freeing logic.
	 *
	 * (Kswapd normally doesn't need memory anyway, but sometimes
	 * you need a small amount of memory in order to be able to
	 * page out something else, and this flag essentially protects
	 * us from recursively trying to free more memory as we're
	 * trying to free the first piece of memory in the first place).
	 */
	tsk->flags |= PF_MEMALLOC | PF_SWAPWRITE | PF_KSWAPD;
	set_freezable();

	WRITE_ONCE(pgdat->kswapd_order, 0);
	WRITE_ONCE(pgdat->kswapd_highest_zoneidx, MAX_NR_ZONES);
	atomic_set(&pgdat->nr_writeback_throttled, 0);
	for ( ; ; ) {
		bool ret;

		alloc_order = reclaim_order = READ_ONCE(pgdat->kswapd_order);
		highest_zoneidx = kswapd_highest_zoneidx(pgdat,
							highest_zoneidx);

kswapd_try_sleep:
		kswapd_try_to_sleep(pgdat, alloc_order, reclaim_order,
					highest_zoneidx);

		/* Read the new order and highest_zoneidx */
		alloc_order = READ_ONCE(pgdat->kswapd_order);
		highest_zoneidx = kswapd_highest_zoneidx(pgdat,
							highest_zoneidx);
		WRITE_ONCE(pgdat->kswapd_order, 0);
		WRITE_ONCE(pgdat->kswapd_highest_zoneidx, MAX_NR_ZONES);

		ret = try_to_freeze();
		if (kthread_should_stop())
			break;

		/*
		 * We can speed up thawing tasks if we don't call balance_pgdat
		 * after returning from the refrigerator
		 */
		if (ret)
			continue;

		/*
		 * Reclaim begins at the requested order but if a high-order
		 * reclaim fails then kswapd falls back to reclaiming for
		 * order-0. If that happens, kswapd will consider sleeping
		 * for the order it finished reclaiming at (reclaim_order)
		 * but kcompactd is woken to compact for the original
		 * request (alloc_order).
		 */
		trace_mm_vmscan_kswapd_wake(pgdat->node_id, highest_zoneidx,
						alloc_order);
		reclaim_order = balance_pgdat(pgdat, alloc_order,
						highest_zoneidx);
		if (reclaim_order < alloc_order)
			goto kswapd_try_sleep;
	}

	tsk->flags &= ~(PF_MEMALLOC | PF_SWAPWRITE | PF_KSWAPD);

	return 0;
}

/*
 * A zone is low on free memory or too fragmented for high-order memory.  If
 * kswapd should reclaim (direct reclaim is deferred), wake it up for the zone's
 * pgdat.  It will wake up kcompactd after reclaiming memory.  If kswapd reclaim
 * has failed or is not needed, still wake up kcompactd if only compaction is
 * needed.
 */
void wakeup_kswapd(struct zone *zone, gfp_t gfp_flags, int order,
		   enum zone_type highest_zoneidx)
{
	pg_data_t *pgdat;
	enum zone_type curr_idx;

	if (!managed_zone(zone))
		return;

	if (!cpuset_zone_allowed(zone, gfp_flags))
		return;

	pgdat = zone->zone_pgdat;
	curr_idx = READ_ONCE(pgdat->kswapd_highest_zoneidx);

	if (curr_idx == MAX_NR_ZONES || curr_idx < highest_zoneidx)
		WRITE_ONCE(pgdat->kswapd_highest_zoneidx, highest_zoneidx);

	if (READ_ONCE(pgdat->kswapd_order) < order)
		WRITE_ONCE(pgdat->kswapd_order, order);

	if (!waitqueue_active(&pgdat->kswapd_wait))
		return;

	/* Hopeless node, leave it to direct reclaim if possible */
	if (pgdat->kswapd_failures >= MAX_RECLAIM_RETRIES ||
	    (pgdat_balanced(pgdat, order, highest_zoneidx) &&
	     !pgdat_watermark_boosted(pgdat, highest_zoneidx))) {
		/*
		 * There may be plenty of free memory available, but it's too
		 * fragmented for high-order allocations.  Wake up kcompactd
		 * and rely on compaction_suitable() to determine if it's
		 * needed.  If it fails, it will defer subsequent attempts to
		 * ratelimit its work.
		 */
		if (!(gfp_flags & __GFP_DIRECT_RECLAIM))
			wakeup_kcompactd(pgdat, order, highest_zoneidx);
		return;
	}

	trace_mm_vmscan_wakeup_kswapd(pgdat->node_id, highest_zoneidx, order,
				      gfp_flags);
	wake_up_interruptible(&pgdat->kswapd_wait);
}

#ifdef CONFIG_HIBERNATION
/*
 * Try to free `nr_to_reclaim' of memory, system-wide, and return the number of
 * freed pages.
 *
 * Rather than trying to age LRUs the aim is to preserve the overall
 * LRU order by reclaiming preferentially
 * inactive > active > active referenced > active mapped
 */
unsigned long shrink_all_memory(unsigned long nr_to_reclaim)
{
	struct scan_control sc = {
		.nr_to_reclaim = nr_to_reclaim,
		.gfp_mask = GFP_HIGHUSER_MOVABLE,
		.reclaim_idx = MAX_NR_ZONES - 1,
		.priority = DEF_PRIORITY,
		.may_writepage = 1,
		.may_unmap = 1,
		.may_swap = 1,
		.hibernation_mode = 1,
	};
	struct zonelist *zonelist = node_zonelist(numa_node_id(), sc.gfp_mask);
	unsigned long nr_reclaimed;
	unsigned int noreclaim_flag;

	fs_reclaim_acquire(sc.gfp_mask);
	noreclaim_flag = memalloc_noreclaim_save();
	set_task_reclaim_state(current, &sc.reclaim_state);

	nr_reclaimed = do_try_to_free_pages(zonelist, &sc);

	set_task_reclaim_state(current, NULL);
	memalloc_noreclaim_restore(noreclaim_flag);
	fs_reclaim_release(sc.gfp_mask);

	return nr_reclaimed;
}
#endif /* CONFIG_HIBERNATION */

/*
 * This kswapd start function will be called by init and node-hot-add.
 * On node-hot-add, kswapd will moved to proper cpus if cpus are hot-added.
 */
void kswapd_run(int nid)
{
	pg_data_t *pgdat = NODE_DATA(nid);

	if (pgdat->kswapd)
		return;

	pgdat->kswapd = kthread_run(kswapd, pgdat, "kswapd%d", nid);
	if (IS_ERR(pgdat->kswapd)) {
		/* failure at boot is fatal */
		BUG_ON(system_state < SYSTEM_RUNNING);
		pr_err("Failed to start kswapd on node %d\n", nid);
		pgdat->kswapd = NULL;
	}
}

/*
 * Called by memory hotplug when all memory in a node is offlined.  Caller must
 * hold mem_hotplug_begin/end().
 */
void kswapd_stop(int nid)
{
	struct task_struct *kswapd = NODE_DATA(nid)->kswapd;

	if (kswapd) {
		kthread_stop(kswapd);
		NODE_DATA(nid)->kswapd = NULL;
	}
}

static int __init kswapd_init(void)
{
	int nid;

	swap_setup();
	for_each_node_state(nid, N_MEMORY)
 		kswapd_run(nid);
	return 0;
}

module_init(kswapd_init)

#ifdef CONFIG_NUMA
/*
 * Node reclaim mode
 *
 * If non-zero call node_reclaim when the number of free pages falls below
 * the watermarks.
 */
int node_reclaim_mode __read_mostly;

/*
 * Priority for NODE_RECLAIM. This determines the fraction of pages
 * of a node considered for each zone_reclaim. 4 scans 1/16th of
 * a zone.
 */
#define NODE_RECLAIM_PRIORITY 4

/*
 * Percentage of pages in a zone that must be unmapped for node_reclaim to
 * occur.
 */
int sysctl_min_unmapped_ratio = 1;

/*
 * If the number of slab pages in a zone grows beyond this percentage then
 * slab reclaim needs to occur.
 */
int sysctl_min_slab_ratio = 5;

static inline unsigned long node_unmapped_file_pages(struct pglist_data *pgdat)
{
	unsigned long file_mapped = node_page_state(pgdat, NR_FILE_MAPPED);
	unsigned long file_lru = node_page_state(pgdat, NR_INACTIVE_FILE) +
		node_page_state(pgdat, NR_ACTIVE_FILE);

	/*
	 * It's possible for there to be more file mapped pages than
	 * accounted for by the pages on the file LRU lists because
	 * tmpfs pages accounted for as ANON can also be FILE_MAPPED
	 */
	return (file_lru > file_mapped) ? (file_lru - file_mapped) : 0;
}

/* Work out how many page cache pages we can reclaim in this reclaim_mode */
static unsigned long node_pagecache_reclaimable(struct pglist_data *pgdat)
{
	unsigned long nr_pagecache_reclaimable;
	unsigned long delta = 0;

	/*
	 * If RECLAIM_UNMAP is set, then all file pages are considered
	 * potentially reclaimable. Otherwise, we have to worry about
	 * pages like swapcache and node_unmapped_file_pages() provides
	 * a better estimate
	 */
	if (node_reclaim_mode & RECLAIM_UNMAP)
		nr_pagecache_reclaimable = node_page_state(pgdat, NR_FILE_PAGES);
	else
		nr_pagecache_reclaimable = node_unmapped_file_pages(pgdat);

	/* If we can't clean pages, remove dirty pages from consideration */
	if (!(node_reclaim_mode & RECLAIM_WRITE))
		delta += node_page_state(pgdat, NR_FILE_DIRTY);

	/* Watch for any possible underflows due to delta */
	if (unlikely(delta > nr_pagecache_reclaimable))
		delta = nr_pagecache_reclaimable;

	return nr_pagecache_reclaimable - delta;
}

/*
 * Try to free up some pages from this node through reclaim.
 */
static int __node_reclaim(struct pglist_data *pgdat, gfp_t gfp_mask, unsigned int order)
{
	/* Minimum pages needed in order to stay on node */
	const unsigned long nr_pages = 1 << order;
	struct task_struct *p = current;
	unsigned int noreclaim_flag;
	struct scan_control sc = {
		.nr_to_reclaim = max(nr_pages, SWAP_CLUSTER_MAX),
		.gfp_mask = current_gfp_context(gfp_mask),
		.order = order,
		.priority = NODE_RECLAIM_PRIORITY,
		.may_writepage = !!(node_reclaim_mode & RECLAIM_WRITE),
		.may_unmap = !!(node_reclaim_mode & RECLAIM_UNMAP),
		.may_swap = 1,
		.reclaim_idx = gfp_zone(gfp_mask),
	};
	unsigned long pflags;

	trace_mm_vmscan_node_reclaim_begin(pgdat->node_id, order,
					   sc.gfp_mask);

	cond_resched();
	psi_memstall_enter(&pflags);
	fs_reclaim_acquire(sc.gfp_mask);
	/*
	 * We need to be able to allocate from the reserves for RECLAIM_UNMAP
	 * and we also need to be able to write out pages for RECLAIM_WRITE
	 * and RECLAIM_UNMAP.
	 */
	noreclaim_flag = memalloc_noreclaim_save();
	p->flags |= PF_SWAPWRITE;
	set_task_reclaim_state(p, &sc.reclaim_state);

	if (node_pagecache_reclaimable(pgdat) > pgdat->min_unmapped_pages) {
		/*
		 * Free memory by calling shrink node with increasing
		 * priorities until we have enough memory freed.
		 */
		do {
			shrink_node(pgdat, &sc);
		} while (sc.nr_reclaimed < nr_pages && --sc.priority >= 0);
	}

	set_task_reclaim_state(p, NULL);
	current->flags &= ~PF_SWAPWRITE;
	memalloc_noreclaim_restore(noreclaim_flag);
	fs_reclaim_release(sc.gfp_mask);
	psi_memstall_leave(&pflags);

	trace_mm_vmscan_node_reclaim_end(sc.nr_reclaimed);

	return sc.nr_reclaimed >= nr_pages;
}

int node_reclaim(struct pglist_data *pgdat, gfp_t gfp_mask, unsigned int order)
{
	int ret;

	/*
	 * Node reclaim reclaims unmapped file backed pages and
	 * slab pages if we are over the defined limits.
	 *
	 * A small portion of unmapped file backed pages is needed for
	 * file I/O otherwise pages read by file I/O will be immediately
	 * thrown out if the node is overallocated. So we do not reclaim
	 * if less than a specified percentage of the node is used by
	 * unmapped file backed pages.
	 */
	if (node_pagecache_reclaimable(pgdat) <= pgdat->min_unmapped_pages &&
	    node_page_state_pages(pgdat, NR_SLAB_RECLAIMABLE_B) <=
	    pgdat->min_slab_pages)
		return NODE_RECLAIM_FULL;

	/*
	 * Do not scan if the allocation should not be delayed.
	 */
	if (!gfpflags_allow_blocking(gfp_mask) || (current->flags & PF_MEMALLOC))
		return NODE_RECLAIM_NOSCAN;

	/*
	 * Only run node reclaim on the local node or on nodes that do not
	 * have associated processors. This will favor the local processor
	 * over remote processors and spread off node memory allocations
	 * as wide as possible.
	 */
	if (node_state(pgdat->node_id, N_CPU) && pgdat->node_id != numa_node_id())
		return NODE_RECLAIM_NOSCAN;

	if (test_and_set_bit(PGDAT_RECLAIM_LOCKED, &pgdat->flags))
		return NODE_RECLAIM_NOSCAN;

	ret = __node_reclaim(pgdat, gfp_mask, order);
	clear_bit(PGDAT_RECLAIM_LOCKED, &pgdat->flags);

	if (!ret)
		count_vm_event(PGSCAN_ZONE_RECLAIM_FAILED);

	return ret;
}
#endif

/**
 * check_move_unevictable_pages - check pages for evictability and move to
 * appropriate zone lru list
 * @pvec: pagevec with lru pages to check
 *
 * Checks pages for evictability, if an evictable page is in the unevictable
 * lru list, moves it to the appropriate evictable lru list. This function
 * should be only used for lru pages.
 */
void check_move_unevictable_pages(struct pagevec *pvec)
{
	struct lruvec *lruvec = NULL;
	int pgscanned = 0;
	int pgrescued = 0;
	int i;

	for (i = 0; i < pvec->nr; i++) {
		struct page *page = pvec->pages[i];
		struct folio *folio = page_folio(page);
		int nr_pages;

		if (PageTransTail(page))
			continue;

		nr_pages = thp_nr_pages(page);
		pgscanned += nr_pages;

		/* block memcg migration during page moving between lru */
		if (!TestClearPageLRU(page))
			continue;

		lruvec = folio_lruvec_relock_irq(folio, lruvec);
		if (page_evictable(page) && PageUnevictable(page)) {
			del_page_from_lru_list(page, lruvec);
			ClearPageUnevictable(page);
			add_page_to_lru_list(page, lruvec);
			pgrescued += nr_pages;
		}
		SetPageLRU(page);
	}

	if (lruvec) {
		__count_vm_events(UNEVICTABLE_PGRESCUED, pgrescued);
		__count_vm_events(UNEVICTABLE_PGSCANNED, pgscanned);
		unlock_page_lruvec_irq(lruvec);
	} else if (pgscanned) {
		count_vm_events(UNEVICTABLE_PGSCANNED, pgscanned);
	}
}
EXPORT_SYMBOL_GPL(check_move_unevictable_pages);<|MERGE_RESOLUTION|>--- conflicted
+++ resolved
@@ -1246,11 +1246,8 @@
 	BUG_ON(!PageLocked(page));
 	BUG_ON(mapping != page_mapping(page));
 
-<<<<<<< HEAD
-=======
 	if (!PageSwapCache(page))
 		spin_lock(&mapping->host->i_lock);
->>>>>>> df0cc57e
 	xa_lock_irq(&mapping->i_pages);
 	/*
 	 * The non racy check for a busy page.
@@ -1319,12 +1316,9 @@
 			shadow = workingset_eviction(page, target_memcg);
 		__delete_from_page_cache(page, shadow);
 		xa_unlock_irq(&mapping->i_pages);
-<<<<<<< HEAD
-=======
 		if (mapping_shrinkable(mapping))
 			inode_add_lru(mapping->host);
 		spin_unlock(&mapping->host->i_lock);
->>>>>>> df0cc57e
 
 		if (freepage != NULL)
 			freepage(page);
@@ -1334,11 +1328,8 @@
 
 cannot_free:
 	xa_unlock_irq(&mapping->i_pages);
-<<<<<<< HEAD
-=======
 	if (!PageSwapCache(page))
 		spin_unlock(&mapping->host->i_lock);
->>>>>>> df0cc57e
 	return 0;
 }
 
@@ -1494,10 +1485,6 @@
 {
 	int target_nid = next_demotion_node(pgdat->node_id);
 	unsigned int nr_succeeded;
-<<<<<<< HEAD
-	int err;
-=======
->>>>>>> df0cc57e
 
 	if (list_empty(demote_pages))
 		return 0;
@@ -1506,11 +1493,7 @@
 		return 0;
 
 	/* Demotion ignores all cpuset and mempolicy settings */
-<<<<<<< HEAD
-	err = migrate_pages(demote_pages, alloc_demote_page, NULL,
-=======
 	migrate_pages(demote_pages, alloc_demote_page, NULL,
->>>>>>> df0cc57e
 			    target_nid, MIGRATE_ASYNC, MR_DEMOTION,
 			    &nr_succeeded);
 
@@ -2370,11 +2353,7 @@
 		 * All pages were isolated from the same lruvec (and isolation
 		 * inhibits memcg migration).
 		 */
-<<<<<<< HEAD
-		VM_BUG_ON_PAGE(!page_matches_lruvec(page, lruvec), page);
-=======
 		VM_BUG_ON_PAGE(!folio_matches_lruvec(page_folio(page), lruvec), page);
->>>>>>> df0cc57e
 		add_page_to_lru_list(page, lruvec);
 		nr_pages = thp_nr_pages(page);
 		nr_moved += nr_pages;
